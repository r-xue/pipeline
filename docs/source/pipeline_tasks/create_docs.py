--- conflicted
+++ resolved
@@ -191,15 +191,6 @@
 
         parameters_dict = _parse_parameters(parameters_section)
 
-<<<<<<< HEAD
-=======
-        # Remove "dryrun" and "acceptresults" from parameters dict as they are
-        # not wanted in the Reference Manual
-        exclude_parameters = ["dryrun", "acceptresults"]
-        for parm_to_exclude in exclude_parameters:
-            if parm_to_exclude in parameters_dict:
-                del parameters_dict[parm_to_exclude]
->>>>>>> 84446d59
         # The "issues" section is excluded from the output docs and is not
         # always present. If present, it will always be the last
         # section.
