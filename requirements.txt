--- conflicted
+++ resolved
@@ -27,20 +27,10 @@
 intervaltree == 3.1.0       # https://pypi.org/project/intervaltree
 logutils == 0.3.5           # https://pypi.org/project/logutils
 ps_mem == 3.14              # https://pypi.org/project/ps-mem
-<<<<<<< HEAD
-astropy == 5.2.2            # https://docs.astropy.org/en/stable/changelog.html
-                            # the latest version compatible with Python 3.8
-bdsf == 1.10.3              ; platform_machine != "arm64"
-                            # https://github.com/lofar-astron/PyBDSF
-                            # only required for the VLASS pipeline
-                            # not available on macOS-arm64 yet, therefore the env markers
-                            # https://peps.python.org/pep-0508/#environment-markers
-=======
 astropy == 5.2.2;python_version < '3.10'  # https://docs.astropy.org/en/stable/changelog.html
                                           # the latest version compatible with Python 3.8
 astropy == 6.1.4;python_version >= '3.10'
 bdsf == 1.10.3;python_version<'3.10' or (sys_platform=='darwin' and platform_machine == "x86_64")
                             # https://github.com/lofar-astron/PyBDSF
                             # only required for the VLASS pipeline
-                            # bdsf is not NumPy 2 compatible yet
->>>>>>> e2cad651
+                            # bdsf is not NumPy 2 compatible yet