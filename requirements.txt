#################################################################################################################
<<<<<<< HEAD
# CASA Requirements File - Version >=6.6.6; Python 3.10 (monolithic)
#################################################################################################################
#
# Installation:
#   PYTHONNOUSERSITE=1 ${casa_bin}/pip3 --disable-pip-version-check install \
#       --use-pep517 --upgrade-strategy=only-if-needed -r requirements.txt
#   
# Path Information:
#   macOS: $casa_bin = /Applications/CASA.app/Contents/MacOS/
#   Linux: $casa_bin = bin/ directory in package (e.g., casa-6.6.6-9-py3.10.el8/bin)
#
# Recommended Aliases:
#   export casa_bin='/Applications/CASA.app/Contents/MacOS'  # adjust for Linux
#   alias casa='${casa_bin}/casa --nologger --log2term --agg'
#   alias casa_python='PYTHONNOUSERSITE=1 ${casa_bin}/python3'
#   alias casa_pip='PYTHONNOUSERSITE=1 ${casa_bin}/pip3 --disable-pip-version-check'
#   alias casa_pip_install='PYTHONNOUSERSITE=1 ${casa_bin}/pip3 --disable-pip-version-check install --use-pep517'
#
#################################################################################################################

# PL Production Dependencies
=======
# Pipeline Dependency Requirements File - CASA Version >=6.6.6; Python 3.10 (monolithic)
#################################################################################################################
#
# Usage:
#   PYTHONNOUSERSITE=1 ${casa_bin}/pip3 --disable-pip-version-check install \
#       --use-pep517 --upgrade-strategy=only-if-needed -r requirements.txt
#
#   On Linux: $casa_bin is the bin/ directory inside the package, e.g.
#       $ export casa_bin='<localpath>/casa-6.6.6-9-py3.10.el8/bin'
#   On macOS, the CASA application directory structure is different:
#       $ export casa_bin='<localpath>/CASA.app/Contents/MacOS' 
#
# Recommended Aliases:
#
#   $ alias casa='${casa_bin}/casa --nologger --log2term --agg'
#   $ alias casa_python='PYTHONNOUSERSITE=1 ${casa_bin}/python3'
#   $ alias casa_pip='PYTHONNOUSERSITE=1 ${casa_bin}/pip3 --disable-pip-version-check'
#   $ alias casa_pip_install='PYTHONNOUSERSITE=1 ${casa_bin}/pip3 --disable-pip-version-check install --use-pep517'
#
#################################################################################################################

# PL Production Dependencies
csscompressor == 0.9.5          # for minifying CSS files
>>>>>>> bffb5477
cachetools==5.5.2               # https://github.com/tkem/cachetools
mako==1.3.10                    # https://github.com/sqlalchemy/mako
pypubsub==4.0.3                 # https://pypi.org/project/PyPubSub
intervaltree==3.1.0             # https://pypi.org/project/intervaltree
logutils==0.3.5                 # https://pypi.org/project/logutils
ps_mem==3.14                    # https://pypi.org/project/ps-mem
astropy==6.1.7                  # https://docs.astropy.org/en/stable/changelog.html
                                # last version compatible with Python 3.10
docstring-inheritance==2.2.2    # https://pypi.org/project/docstring-inheritance
<<<<<<< HEAD
bdsf==1.13.0.post2              # Only required for the VLASS pipeline
=======
bdsf==1.13.0.post2              # https://github.com/lofar-astron/PyBDSF
                                # Only required for the VLASS pipeline
>>>>>>> bffb5477
<|MERGE_RESOLUTION|>--- conflicted
+++ resolved
@@ -1,27 +1,4 @@
 #################################################################################################################
-<<<<<<< HEAD
-# CASA Requirements File - Version >=6.6.6; Python 3.10 (monolithic)
-#################################################################################################################
-#
-# Installation:
-#   PYTHONNOUSERSITE=1 ${casa_bin}/pip3 --disable-pip-version-check install \
-#       --use-pep517 --upgrade-strategy=only-if-needed -r requirements.txt
-#   
-# Path Information:
-#   macOS: $casa_bin = /Applications/CASA.app/Contents/MacOS/
-#   Linux: $casa_bin = bin/ directory in package (e.g., casa-6.6.6-9-py3.10.el8/bin)
-#
-# Recommended Aliases:
-#   export casa_bin='/Applications/CASA.app/Contents/MacOS'  # adjust for Linux
-#   alias casa='${casa_bin}/casa --nologger --log2term --agg'
-#   alias casa_python='PYTHONNOUSERSITE=1 ${casa_bin}/python3'
-#   alias casa_pip='PYTHONNOUSERSITE=1 ${casa_bin}/pip3 --disable-pip-version-check'
-#   alias casa_pip_install='PYTHONNOUSERSITE=1 ${casa_bin}/pip3 --disable-pip-version-check install --use-pep517'
-#
-#################################################################################################################
-
-# PL Production Dependencies
-=======
 # Pipeline Dependency Requirements File - CASA Version >=6.6.6; Python 3.10 (monolithic)
 #################################################################################################################
 #
@@ -44,8 +21,6 @@
 #################################################################################################################
 
 # PL Production Dependencies
-csscompressor == 0.9.5          # for minifying CSS files
->>>>>>> bffb5477
 cachetools==5.5.2               # https://github.com/tkem/cachetools
 mako==1.3.10                    # https://github.com/sqlalchemy/mako
 pypubsub==4.0.3                 # https://pypi.org/project/PyPubSub
@@ -55,9 +30,5 @@
 astropy==6.1.7                  # https://docs.astropy.org/en/stable/changelog.html
                                 # last version compatible with Python 3.10
 docstring-inheritance==2.2.2    # https://pypi.org/project/docstring-inheritance
-<<<<<<< HEAD
-bdsf==1.13.0.post2              # Only required for the VLASS pipeline
-=======
 bdsf==1.13.0.post2              # https://github.com/lofar-astron/PyBDSF
-                                # Only required for the VLASS pipeline
->>>>>>> bffb5477
+                                # Only required for the VLASS pipeline