name: "Test-Unit"

on:
  push:
    branches:
<<<<<<< HEAD
      - "**"
=======
      - "main"
>>>>>>> d98d36e8
    paths:
      - "docs/**"
      - "pipeline/**"
      - "tests/**"
      - ".github/workflows/**"
      - "environment.yml"
      - "pyproject.toml"
      - "setup.py"
  pull_request:
    branches:
      - "**"
  # Allow manual triggering
  workflow_dispatch:

# Cancel in-progress runs for the same branch
concurrency:
  group: ${{ github.workflow }}-${{ github.head_ref || github.ref_name }}
  cancel-in-progress: true

jobs:
  test:
    strategy:
      fail-fast: false
      matrix:
        os: [ubuntu-latest, macos-latest]

    name: Unit Testing (${{ matrix.os }})

    uses: ./.github/workflows/env-setup-run-template.yml
    with:
      os: ${{ matrix.os }}
      pip_install: .[dev]
      test_data: unit
      run_command: |
        # Configure CASA datapath in ~/.casa/config.py
        # We use double quotes so the shell expands $HOME and $GITHUB_WORKSPACE
        echo "datapath = [ '$HOME/.casa/data', '$GITHUB_WORKSPACE/pipeline-testdata' ]" >> ~/.casa/config.py

        # Run tests with automatic CPU detection (pyproject.toml handles coverage generation)
        # Current standard GitHub Runner specs (as of Dec 2025):
        #   ubuntu-latest: 4 CPU cores, 16 GB RAM
        #   macos-latest:  3 CPU cores,  7 GB RAM
        PYTHONNOUSERSITE=1 python -m pytest -n logical \
          --cov --cov=pipeline --cov-append \
          --cov-report=html --cov-report=xml  \
          pipeline/

      artifact_name: ${{ matrix.os == 'ubuntu-latest' && 'pytest-results-ubuntu-latest' || '' }}
      artifact_path: |
        coverage.xml
        htmlcov/
        junit.xml

  upload_pages:
    name: Upload Coverage to Pages
    needs: test
    runs-on: ubuntu-latest

    if: |
      needs.test.result == 'success' &&
      github.ref == 'refs/heads/update-docs-build-and-packaging-setup'
    permissions:
      contents: write
    steps:
      - name: Download Artifacts
        uses: actions/download-artifact@v4
        with:
          name: pytest-results-ubuntu-latest

      - name: Deploy to GitHub Pages
        uses: peaceiris/actions-gh-pages@v3
        with:
          github_token: ${{ secrets.GITHUB_TOKEN }}
          publish_dir: htmlcov
          destination_dir: coverage_unit

  upload_codecov:
    name: Upload Coverage to CodeCov
    needs: test
    runs-on: ubuntu-latest
    if: needs.test.result == 'success'
    steps:
      - name: Checkout Full History for Codecov
        uses: actions/checkout@v4
        with:
          fetch-depth: 0

      - name: Download Artifacts
        uses: actions/download-artifact@v4
        with:
          name: pytest-results-ubuntu-latest

      - name: Upload coverage to CodeCov
        uses: codecov/codecov-action@v5
        with:
          token: ${{ secrets.CODECOV_TOKEN }}
          files: ./coverage.xml
          flags: unittests
          name: codecov-ubuntu-latest
          fail_ci_if_error: true
          verbose: true
          disable_telem: true

      - name: Upload test results to Codecov
        if: ${{ !cancelled() }}
        uses: codecov/test-results-action@v1
        with:
          token: ${{ secrets.CODECOV_TOKEN }}<|MERGE_RESOLUTION|>--- conflicted
+++ resolved
@@ -3,11 +3,7 @@
 on:
   push:
     branches:
-<<<<<<< HEAD
-      - "**"
-=======
       - "main"
->>>>>>> d98d36e8
     paths:
       - "docs/**"
       - "pipeline/**"
