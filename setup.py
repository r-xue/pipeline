--- conflicted
+++ resolved
@@ -2,11 +2,7 @@
 import distutils.cmd
 import distutils.log
 import os
-<<<<<<< HEAD
-import shlex
-=======
 import re
->>>>>>> 8efb3dda
 import shutil
 import subprocess
 import sys
