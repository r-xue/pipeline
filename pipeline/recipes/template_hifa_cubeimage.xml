<ProcessingProcedure>
	<ProcedureTitle>hifa_cubeimage</ProcedureTitle>

    {{#importonly}}
    <!-- import MS: if importonly=True, no calibration shall be performed -->
    <ProcessingCommand>
        <Command xmlns="">hifa_importdata</Command>
        <ParameterSet/>
    </ProcessingCommand>
    <!-- end of import MS-->
    {{/importonly}}
    
    {{^importonly}}
    <!-- Restore MS: if importonly!=True, restore ASDM -->
    <ProcessingCommand>
        <Command xmlns="">hifa_restoredata</Command>
        <ParameterSet>
          <Parameter>
            <Keyword xmlns="">copytoraw</Keyword>
            <Value xmlns="">False</Value>
          </Parameter>
        </ParameterSet>
    </ProcessingCommand>
    <!-- End of Restore MS-->
    {{/importonly}}

    <ProcessingCommand>
        <Command xmlns="">hif_mstransform</Command>
        <ParameterSet>
        </ParameterSet>
    </ProcessingCommand>

    <ProcessingCommand>
        <Command xmlns="">hifas_imageprecheck</Command>
        <ParameterSet>
            <Parameter>
                <Keyword xmlns="">desired_angular_resolution</Keyword>
                <Value xmlns="">{{desired_angular_resolution}}</Value>
            </Parameter>
        </ParameterSet>
    </ProcessingCommand>

    <ProcessingCommand>
        <Command xmlns="">hif_makeimlist</Command>
        <ParameterSet>
            <Parameter>
                <Keyword xmlns="">specmode</Keyword>
                <Value xmlns="">mfs</Value>
            </Parameter>
            <Parameter>
                <Keyword xmlns="">field</Keyword>
                <Value xmlns="">{{{field_list}}}</Value>
            </Parameter>
        </ParameterSet>
    </ProcessingCommand>

    <ProcessingCommand>
        <Command xmlns="">hif_findcont</Command>
        <ParameterSet>
        </ParameterSet>
    </ProcessingCommand>
    
    {{#cube_image}}
    <!-- create continumm-free data if cube_image=true -->
    
    <ProcessingCommand>
        <Command xmlns="">hif_uvcontfit</Command>
        <ParameterSet>
        </ParameterSet>
    </ProcessingCommand>

    <ProcessingCommand>
        <Command xmlns="">hif_uvcontsub</Command>
        <ParameterSet>
        </ParameterSet>
    </ProcessingCommand>
    
    <!-- end of the continuum subtraction section -->
    {{/cube_image}}

    <ProcessingCommand>
        <Command xmlns="">hif_makeimages</Command>
        <ParameterSet>
        </ParameterSet>
    </ProcessingCommand>

    {{#cont_image}}
    <!-- create aggregate continuum image if cont_image=true -->

    <ProcessingCommand>
        <Command xmlns="">hif_makeimlist</Command>
        <ParameterSet>
            <Parameter>
                <Keyword xmlns="">specmode</Keyword>
                <Value xmlns="">cont</Value>
            </Parameter>
            <Parameter>
<<<<<<< HEAD
=======
                <Keyword xmlns="">field</Keyword>
                <Value xmlns="">{{{field_list}}}</Value>
            </Parameter>
        </ParameterSet>
    </ProcessingCommand>

    <ProcessingCommand>
        <Command xmlns="">hif_makeimages</Command>
        <ParameterSet>
        </ParameterSet>
    </ProcessingCommand>
    
    <!-- end of the continuum imaging section -->
    {{/cont_image}}

    {{#cube_image}}
    <!-- loop over list of cubes and create images -->
    {{#cube_list}}
    
    <ProcessingCommand>
        <Command xmlns="">hif_editimlist</Command>
        <ParameterSet>
            <Parameter>
                <Keyword xmlns="">imaging_mode</Keyword>
                <Value xmlns="">ALMA</Value>
            </Parameter>
            <Parameter>
                <Keyword xmlns="">specmode</Keyword>
                <Value xmlns="">cube</Value>
            </Parameter>
            <Parameter>
>>>>>>> e3f2e670
                <Keyword xmlns="">field</Keyword>
                <Value xmlns="">{{{field}}}</Value>
            </Parameter>
            <Parameter>
                <Keyword xmlns="">spw</Keyword>
                <Value xmlns="">{{spw}}</Value>
            </Parameter>
            <Parameter>
                <Keyword xmlns="">restfreq</Keyword>
                <Value xmlns="">{{restfreq}}</Value>
            </Parameter>
            <Parameter>
                <Keyword xmlns="">start</Keyword>
                <Value xmlns="">{{start}}</Value>
            </Parameter>
            <Parameter>
                <Keyword xmlns="">width</Keyword>
                <Value xmlns="">{{width}}</Value>
            </Parameter>
            <Parameter>
                <Keyword xmlns="">nchan</Keyword>
                <Value xmlns="">{{nchan}}</Value>
            </Parameter>
        </ParameterSet>
    </ProcessingCommand>

    <ProcessingCommand>
        <Command xmlns="">hif_makeimages</Command>
        <ParameterSet>
          <Parameter>
            <Keyword xmlns="">overwrite_on_export</Keyword>
            <Value xmlns="">False</Value>
          </Parameter>
        </ParameterSet>
    </ProcessingCommand>
    
    {{/cube_list}}
    <!-- end loop -->
    {{/cube_image}}

    {{#selfcal}}
    <!-- run selfcal and save selfcal'ed data in 'corrected' if selfcal=true -->
    
    <ProcessingCommand>
        <Command xmlns="">hif_selfcal</Command>
        <ParameterSet>
            <Parameter>
                <Keyword xmlns="">field</Keyword>
                <Value xmlns="">{{{field_list}}}</Value>
            </Parameter>            
        </ParameterSet>
    </ProcessingCommand>

    {{#cont_image}}
    <!-- create aggregate continuum image if cont_image=true -->

    <ProcessingCommand>
        <Command xmlns="">hif_makeimlist</Command>
        <ParameterSet>
            <Parameter>
                <Keyword xmlns="">specmode</Keyword>
                <Value xmlns="">cont</Value>
            </Parameter>
            <Parameter>
                <Keyword xmlns="">field</Keyword>
                <Value xmlns="">{{{field_list}}}</Value>
            </Parameter>
            <Parameter>
                <Keyword xmlns="">datatype</Keyword>
                <Value xmlns="">selfcal</Value>
            </Parameter>              
        </ParameterSet>
    </ProcessingCommand>

    <ProcessingCommand>
        <Command xmlns="">hif_makeimages</Command>
        <ParameterSet>
        </ParameterSet>
    </ProcessingCommand>
    
    <!-- end of the continuum imaging section -->
    {{/cont_image}}

    {{#cube_image}}
    <!-- loop over list of cubes and create images -->
    {{#cube_list}}
    
    <ProcessingCommand>
        <Command xmlns="">hif_editimlist</Command>
        <ParameterSet>
            <Parameter>
                <Keyword xmlns="">imaging_mode</Keyword>
                <Value xmlns="">ALMA</Value>
            </Parameter>
            <Parameter>
                <Keyword xmlns="">datatype</Keyword>
                <Value xmlns="">selfcal</Value>
            </Parameter>            
            <Parameter>
                <Keyword xmlns="">specmode</Keyword>
                <Value xmlns="">cube</Value>
            </Parameter>
            <Parameter>
                <Keyword xmlns="">field</Keyword>
                <Value xmlns="">{{{field}}}</Value>
            </Parameter>
            <Parameter>
                <Keyword xmlns="">spw</Keyword>
                <Value xmlns="">{{spw}}</Value>
            </Parameter>
            <Parameter>
                <Keyword xmlns="">restfreq</Keyword>
                <Value xmlns="">{{restfreq}}</Value>
            </Parameter>
            <Parameter>
                <Keyword xmlns="">start</Keyword>
                <Value xmlns="">{{start}}</Value>
            </Parameter>
            <Parameter>
                <Keyword xmlns="">width</Keyword>
                <Value xmlns="">{{width}}</Value>
            </Parameter>
            <Parameter>
                <Keyword xmlns="">nchan</Keyword>
                <Value xmlns="">{{nchan}}</Value>
            </Parameter>              
        </ParameterSet>
    </ProcessingCommand>

    <ProcessingCommand>
        <Command xmlns="">hif_makeimages</Command>
        <ParameterSet>
          <Parameter>
            <Keyword xmlns="">overwrite_on_export</Keyword>
            <Value xmlns="">False</Value>
          </Parameter>
        </ParameterSet>
    </ProcessingCommand>
    
    {{/cube_list}}
    <!-- end loop -->
    {{/cube_image}}      

    <!-- end of the selfcal section -->
    {{/selfcal}}    

    <ProcessingCommand>
        <Command xmlns="">hifa_exportdata</Command>
        <ParameterSet>
          <Parameter>
            <Keyword xmlns="">imaging_products_only</Keyword>
            <Value xmlns="">True</Value>
          </Parameter>
        </ParameterSet>
    </ProcessingCommand>

</ProcessingProcedure><|MERGE_RESOLUTION|>--- conflicted
+++ resolved
@@ -9,7 +9,7 @@
     </ProcessingCommand>
     <!-- end of import MS-->
     {{/importonly}}
-    
+
     {{^importonly}}
     <!-- Restore MS: if importonly!=True, restore ASDM -->
     <ProcessingCommand>
@@ -59,10 +59,10 @@
         <ParameterSet>
         </ParameterSet>
     </ProcessingCommand>
-    
+
     {{#cube_image}}
     <!-- create continumm-free data if cube_image=true -->
-    
+
     <ProcessingCommand>
         <Command xmlns="">hif_uvcontfit</Command>
         <ParameterSet>
@@ -74,7 +74,7 @@
         <ParameterSet>
         </ParameterSet>
     </ProcessingCommand>
-    
+
     <!-- end of the continuum subtraction section -->
     {{/cube_image}}
 
@@ -95,27 +95,25 @@
                 <Value xmlns="">cont</Value>
             </Parameter>
             <Parameter>
-<<<<<<< HEAD
-=======
-                <Keyword xmlns="">field</Keyword>
-                <Value xmlns="">{{{field_list}}}</Value>
-            </Parameter>
-        </ParameterSet>
-    </ProcessingCommand>
-
-    <ProcessingCommand>
-        <Command xmlns="">hif_makeimages</Command>
-        <ParameterSet>
-        </ParameterSet>
-    </ProcessingCommand>
-    
+                <Keyword xmlns="">field</Keyword>
+                <Value xmlns="">{{{field_list}}}</Value>
+            </Parameter>
+        </ParameterSet>
+    </ProcessingCommand>
+
+    <ProcessingCommand>
+        <Command xmlns="">hif_makeimages</Command>
+        <ParameterSet>
+        </ParameterSet>
+    </ProcessingCommand>
+
     <!-- end of the continuum imaging section -->
     {{/cont_image}}
 
     {{#cube_image}}
     <!-- loop over list of cubes and create images -->
     {{#cube_list}}
-    
+
     <ProcessingCommand>
         <Command xmlns="">hif_editimlist</Command>
         <ParameterSet>
@@ -128,7 +126,6 @@
                 <Value xmlns="">cube</Value>
             </Parameter>
             <Parameter>
->>>>>>> e3f2e670
                 <Keyword xmlns="">field</Keyword>
                 <Value xmlns="">{{{field}}}</Value>
             </Parameter>
@@ -164,21 +161,21 @@
           </Parameter>
         </ParameterSet>
     </ProcessingCommand>
-    
+
     {{/cube_list}}
     <!-- end loop -->
     {{/cube_image}}
 
     {{#selfcal}}
     <!-- run selfcal and save selfcal'ed data in 'corrected' if selfcal=true -->
-    
+
     <ProcessingCommand>
         <Command xmlns="">hif_selfcal</Command>
         <ParameterSet>
             <Parameter>
                 <Keyword xmlns="">field</Keyword>
                 <Value xmlns="">{{{field_list}}}</Value>
-            </Parameter>            
+            </Parameter>
         </ParameterSet>
     </ProcessingCommand>
 
@@ -199,23 +196,23 @@
             <Parameter>
                 <Keyword xmlns="">datatype</Keyword>
                 <Value xmlns="">selfcal</Value>
-            </Parameter>              
-        </ParameterSet>
-    </ProcessingCommand>
-
-    <ProcessingCommand>
-        <Command xmlns="">hif_makeimages</Command>
-        <ParameterSet>
-        </ParameterSet>
-    </ProcessingCommand>
-    
+            </Parameter>
+        </ParameterSet>
+    </ProcessingCommand>
+
+    <ProcessingCommand>
+        <Command xmlns="">hif_makeimages</Command>
+        <ParameterSet>
+        </ParameterSet>
+    </ProcessingCommand>
+
     <!-- end of the continuum imaging section -->
     {{/cont_image}}
 
     {{#cube_image}}
     <!-- loop over list of cubes and create images -->
     {{#cube_list}}
-    
+
     <ProcessingCommand>
         <Command xmlns="">hif_editimlist</Command>
         <ParameterSet>
@@ -226,7 +223,7 @@
             <Parameter>
                 <Keyword xmlns="">datatype</Keyword>
                 <Value xmlns="">selfcal</Value>
-            </Parameter>            
+            </Parameter>
             <Parameter>
                 <Keyword xmlns="">specmode</Keyword>
                 <Value xmlns="">cube</Value>
@@ -254,7 +251,7 @@
             <Parameter>
                 <Keyword xmlns="">nchan</Keyword>
                 <Value xmlns="">{{nchan}}</Value>
-            </Parameter>              
+            </Parameter>
         </ParameterSet>
     </ProcessingCommand>
 
@@ -267,13 +264,13 @@
           </Parameter>
         </ParameterSet>
     </ProcessingCommand>
-    
+
     {{/cube_list}}
     <!-- end loop -->
-    {{/cube_image}}      
+    {{/cube_image}}
 
     <!-- end of the selfcal section -->
-    {{/selfcal}}    
+    {{/selfcal}}
 
     <ProcessingCommand>
         <Command xmlns="">hifa_exportdata</Command>
