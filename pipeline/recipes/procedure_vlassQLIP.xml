--- conflicted
+++ resolved
@@ -1,10 +1,6 @@
 <ProcessingProcedure>
 
-<<<<<<< HEAD
-    <ProcedureTitle>vlassQLIP</ProcedureTitle>
-=======
     <ProcedureTitle>hifv_vlassQLIP</ProcedureTitle>
->>>>>>> 4142f312
 
     <ProcessingCommand>
         <Command xmlns="">hifv_importdata</Command>
