--- conflicted
+++ resolved
@@ -158,15 +158,12 @@
         <ParameterSet>
         </ParameterSet>
     </ProcessingCommand>
-<<<<<<< HEAD
-=======
 
     <ProcessingCommand>
         <Command xmlns="">hifv_mstransform</Command>
         <ParameterSet>
         </ParameterSet>
     </ProcessingCommand>
->>>>>>> 8d8fbebc
 
     <ProcessingCommand>
         <Command xmlns="">hifv_flagtargetsdata</Command>
