<<<<<<< HEAD
=======
"""Set of heuristics for data grouping."""
import numpy as np
>>>>>>> ac45e179
from numbers import Real
from typing import Dict, List, NewType, Sequence, Tuple, Union

import numpy as np

import pipeline.infrastructure.api as api
import pipeline.infrastructure as infrastructure
from pipeline.infrastructure import casa_tools

LOG = infrastructure.get_logger(__name__)

Angle = NewType('Angle', Union[float, int, Dict])


class GroupByPosition2(api.Heuristic):
    """Grouping by RA/DEC position."""

    def calculate(self, ra: np.ndarray, dec: np.ndarray, r_combine: Angle, r_allowance: Angle) -> Tuple[Dict, List]:
        """Group data by RA/DEC position.

        Divides data into groups by their positions in two
        dimensional space which are given by ra and dec.
        Groups data within the circle with the radius of
        r_combine. Only position difference larger than
        r_allowance are regarded as significant.
        For r_combine and r_allowance, specified values are
        interpreted to be in degree unless their units are
        explicitly given.

        Args:
            ra:
              List of R.A.
            dec:
              List of DEC.
            r_combine:
              Data inside r_combine will be grouped together.
            r_allowance:
              Data inside r_allowance are assumed to be the same position.

        Returns:
            Two-tuple containing information on group membership
            (PosDict) and boundaries between groups (PosGap).

            PosDict is a dictionary whose keys are indices for
            ra and dec. Values of PosDict are the list which
            contains different value depending on whether the
            position specified by the index is reference data
            for the group or not. If k is reference index,
            PosDict[k] lists indices for group member
            ([ID1, ID2,..., IDN]). Otherwise, PosDict[k] is
            [-1, m] where m is the index to reference data.

            PosGap is a list of gaps in terms of array indices
            for ra and dec ([IDX1, IDX2,...,IDXN]). Length of
            PosGap is (number of groups) - 1.
        """
        qa = casa_tools.quanta
        if isinstance(r_combine, dict):
            # r_combine should be quantity
            CombineRadius = qa.convert(r_combine, 'deg')['value']
        else:
            CombineRadius = r_combine
        if isinstance(r_allowance, dict):
            # r_allowance should be quantity
            AllowanceRadius = qa.convert(r_allowance, 'deg')['value']
        else:
            AllowanceRadius = r_allowance

        ThresholdAR = AllowanceRadius * AllowanceRadius
        CombineDiameter = 2.0 * CombineRadius

        # 2009/2/10 Quicker Method
        Nrows = len(ra)
        PosDict = {}
        SelectDict = {}
        MinRA = ra.min()
        MinDEC = dec.min()
        # Calculate the lattice position (sRA, sDEC) for each pointings
        # Create list of pointings (dictionary) for each lattice position
        for x in range(Nrows):
            sRA = int((ra[x] - MinRA) / CombineDiameter)
            sDEC = int((dec[x] - MinDEC) / CombineDiameter)
            if sRA not in SelectDict:
                SelectDict[sRA] = {}
            if sDEC not in SelectDict[sRA]:
                SelectDict[sRA][sDEC] = [x]
            else:
                SelectDict[sRA][sDEC].append(x)

        # Create PosDict
        # make a list of spectra inside each lattice grid
        # store the list in PosDict[i] where 'i' is the smallest row number in the list
        # Other spectra have a reference to 'i'
        LOG.debug('SelectDict.keys() : %s' % list(SelectDict.keys()))
        for sRA in SelectDict:
            LOG.debug('len(SelectDict[%s].keys()) : %s' % (sRA, len(list(SelectDict[sRA].keys()))))
            for sDEC in SelectDict[sRA]:
                PosDict[SelectDict[sRA][sDEC][0]] = SelectDict[sRA][sDEC]
                if len(SelectDict[sRA][sDEC]) != 1:
                    for x in SelectDict[sRA][sDEC][1:]:
                        PosDict[x] = [-1, SelectDict[sRA][sDEC][0]]
        del SelectDict

        # Calculate thresholds to determine gaps
        DeltaP = np.sqrt((ra[1:] - ra[:-1])**2.0 + (dec[1:] - dec[:-1])**2.0)
        DeltaQ = np.take(DeltaP, np.nonzero(DeltaP > ThresholdAR)[0])
        if len(DeltaQ) != 0:
            ThresholdP = np.median(DeltaQ) * 10.0
        else:
            ThresholdP = 0.0
        LOG.info('threshold:%s deg' % ThresholdP)

        # List rows which distance from the previous position is larger than the threshold
        PosGap = []
        for x in range(1, Nrows):
            if DeltaP[x - 1] > ThresholdP:
                PosGap.append(x)
                LOG.info('Position Gap %s deg at row=%d' % (DeltaP[x-1], x))

        # Print information
        if len(PosGap) == 0:
            PosGapMsg = 'Found no position gap'
        else:
            PosGapMsg = 'Found %d position gap(s)' % len(PosGap)
        LOG.info(PosGapMsg)

        #print '\nPosGap', PosGap
        #print '\nPosDict', PosDict
        return PosDict, PosGap


class GroupByTime2(api.Heuristic):
    """Grouping by time sequence."""

    def calculate(self, timebase: Sequence[Real], time_diff: Sequence[Real]) -> Tuple[List, List]:
        """Group data by time sequence.

        Divides data into groups by their difference (time_diff).
        Two groups are defined based on "small" and "large" gaps,
        which are internally computed by ThresholdForGroupByTime
        heuristic. The time_diff is generated from timebase in
        most of the cases. The timebase contains all time stamps
        and time_diff is created from selected time stamps in
        other case.

        Args:
            timebase:
              base list of time stamps for threshold estimation
            time_diff:
              difference from the previous time stamp

        Returns:
            Two-tuple containing information on group membership
            (TimeTable) and boundaries between groups (TimeGap).

            TimeTable is the "list-of-list" whose items are the set
            of indices for each group. TimeTable[0] is the groups
            separaged by "small" gap while TimeTable[1] is for
            groups separated by "large" gap. They are used for
            baseline subtraction (hsd_baseline) and subsequent
            flagging (hsd_blflag).

            TimeTable:
                [[[ismall00,...,ismall0M],[...],...,[ismallX0,...,ismallXN]],
                 [[ilarge00,...,ilarge0P],[...],...,[ilargeY0,...,ilargeYQ]]]
            TimeTable[0]: separated by small gaps
            TimeTable[1]: separated by large gaps

            TimeGap is the list of indices which indicate boundaries
            for "small" and "large" gaps. These are used for plotting.

            TimeGap: [[rowX1, rowX2,...,rowXN], [rowY1, rowY2,...,rowYN]]
            TimeGap[0]: small gap
            TimeGap[1]: large gap
        """
        LOG.info('Grouping by Time...')

        # Threshold for grouping
        h = ThresholdForGroupByTime()
        (Threshold1, Threshold2) = h(timebase)

        TimeTable = [[], []]
        SubTable1 = [0]
        SubTable2 = [0]
        TimeGap = [[], []]

        # Detect small and large time gaps
        for index in range(len(time_diff)):
            indexp1 = index + 1
            if time_diff[index] <= Threshold1:
                SubTable1.append(indexp1)
            else:
                TimeTable[0].append(SubTable1)
                SubTable1 = [indexp1]
                TimeGap[0].append(indexp1)
                LOG.info('Small Time Gap: %s sec at row=%d' % (time_diff[index], indexp1))
            if time_diff[index] <= Threshold2:
                SubTable2.append(indexp1)
            else:
                TimeTable[1].append(SubTable2)
                SubTable2 = [indexp1]
                TimeGap[1].append(indexp1)
                LOG.info('Large Time Gap: %s sec at row=%d' % (time_diff[index], indexp1))

        if len(SubTable1) > 0: TimeTable[0].append(SubTable1)
        if len(SubTable2) > 0: TimeTable[1].append(SubTable2)
        del SubTable1, SubTable2

        # print information
        if len(TimeGap[0]) == 0:
            TimeGapMsg = 'Found no time gap'
            LOG.info(TimeGapMsg)
        else:
            TimeGapMsg1 = 'Found %d small time gap(s)' % len(TimeGap[0])
            TimeGapMsg2 = 'Found %d large time gap(s)' % len(TimeGap[1])
            LOG.info(TimeGapMsg1)
            LOG.info(TimeGapMsg2)

        #print '\nTimeGap', TimeGap
        #print '\nTimeTable', TimeTable
        return TimeTable, TimeGap
        # TimeGap is index
        # TimeTable[][0] is row, TimeTable[][1] is index


class ThresholdForGroupByTime(api.Heuristic):
    """Estimate thresholds for large and small time gaps."""

    def calculate(self, timebase: Sequence[Real]) -> Tuple[List, List]:
        """Estimate thresholds for large and small time gaps.

        Estimate thresholds for large and small time gaps using
        base list of time stamps. Threshold for small time gap,
        denoted as Threshold1, is computed from a median value
        of nonzero time differences multiplied by five, i.e.,

            dt = timebase[1:] - timebase[:-1]
            Threhold1 = 5 * np.median(dt[dt != 0])

        where timebase is assumed to be np.ndarray. Threshold
        for large time gap, denoted as Threshold2, is computed
        from a median value of time differences larger than
        Threshold1 mutiplied by five, i.e.,

            Threshold2 = 5 * np.median(
                dt[np.logical_and(dt != 0, dt > Threshold1)]
            )

        Args:
            timebase:
              base list of time stamps for threshold estimation

        Returns:
            Two-tuple of threshold values for small and large
            time gaps, respectively.
        """
        ArrayTime = np.array(timebase)

        # 2009/2/5 adapted for multi beam which assumes to have identical time stamps
        # identical time stamps are rejected before determining thresholds
        # DeltaT: difference from the previous time stamp
        DeltaT = ArrayTime[1:] - ArrayTime[:-1]
        DeltaT1 = np.take(DeltaT, np.nonzero(DeltaT)[0])
        Threshold1 = np.median(DeltaT1) * 5.0
        DeltaT2 = np.take(DeltaT1, np.nonzero(DeltaT1 > Threshold1)[0])
        if len(DeltaT2) > 0:
            Threshold2 = np.median(DeltaT2) * 5.0
        else:
            Threshold2 = Threshold1

        # print information
        LOG.info('Threshold1 = %s sec' % Threshold1)
        LOG.info('Threshold2 = %s sec' % Threshold2)
        LOG.info('MaxDeltaT = %s sec' % DeltaT1.max())
        LOG.info('MinDeltaT = %s sec' % DeltaT1.min())

        return Threshold1, Threshold2


class MergeGapTables2(api.Heuristic):
    """Merge time gap and position gaps."""

    def calculate(self, TimeGap: List, TimeTable: List, PosGap: List, tBEAM: Sequence[int]) -> Tuple[List, List]:
        """Merge time gap and position gaps.

        Merge time gap list (TimeGap) and position gap list (PosGap).
        TimeTable and TimeGap should be the first and the second
        elements of the return value of GroupByTime2 heuristic.
        Also, PosGap should be the second element of the return value
        of GroupByPosition2 heuristic. PosGap is merged into small
        TimeGap (TimeGap[0]).

        tBEAM is used to separate the data by beam for multi-beam
        data.

        Args:
            TimeTable:
              the first element of output from GroupByTime2 heuristic
            TimeGap:
              the second element of output from GroupByTime2 heuristic
            PosGap:
              the second element of output from GroupByPosition2()
            tBEAM:
              list of beam identifier.
        Returns:
            Two-tuple containing information on group membership
            (TimeTable) and boundaries between groups (TimeGap).

            TimeTable is the "list-of-list" whose items are the set
            of indices for each group. TimeTable[0] is the groups
            separaged by "small" gap while TimeTable[1] is for
            groups separated by "large" gap. They are used for
            baseline subtraction (hsd_baseline) and subsequent
            flagging (hsd_blflag).

            TimeTable:
                [[[ismall00,...,ismall0M],[...],...,[ismallX0,...,ismallXN]],
                 [[ilarge00,...,ilarge0P],[...],...,[ilargeY0,...,ilargeYQ]]]
            TimeTable[0]: separated by small gaps
            TimeTable[1]: separated by large gaps

            TimeGap is the list of indices which indicate boundaries
            for "small" and "large" gaps. The "small" gap is a merged
            list of gaps for groups separated by small time gaps and
            the ones grouped by positions. These are used for plotting.

            TimeGap: [[rowX1, rowX2,...,rowXN], [rowY1, rowY2,...,rowYN]]
            TimeGap[0]: small gap
            TimeGap[1]: large gap
        """
        LOG.info('Merging Position and Time Gap tables...')

        idxs = []
        for i in range(len(TimeTable[0])):
            idxs += TimeTable[0][i]
        IDX = list(np.sort(np.array(idxs)))
        tmpGap = list(np.sort(np.array(TimeGap[0] + PosGap)))
        NewGap = []
        if len(tmpGap) != 0:
            t = n = tmpGap[0]
            for n in tmpGap[1:]:
                if t != n and t in IDX:
                    NewGap.append(t)
                    t = n
            if n in IDX:
                NewGap.append(n)
        TimeGap[0] = NewGap

        SubTable1 = []
        TimeTable[0] = []
        for index in range(len(IDX)):
            n = IDX[index]
            if n in TimeGap[0]:
                TimeTable[0].append(SubTable1)
                SubTable1 = [n]
                LOG.info('Small Time Gap at row=%d' % n)
            else:
                SubTable1.append(n)
        if len(SubTable1) > 0:
            TimeTable[0].append(SubTable1)

        # 2009/2/6 Divide TimeTable in accordance with the Beam
        TimeTable2 = TimeTable[:]
        TimeTable = [[], []]
        for i in range(len(TimeTable2)):
            for index in range(len(TimeTable2[i])):
                #rows = TimeTable2[i][index][0]
                idxs = TimeTable2[i][index]
                BeamDict = {}
                for index2 in range(len(idxs)):
                    #row = rows[index2]
                    idx = idxs[index2]
                    if tBEAM[idx] in BeamDict:
                        #BeamDict[tBEAM[row]][0].append(row)
                        BeamDict[tBEAM[idx]].append(idx)
                    else:
                        BeamDict[tBEAM[idx]] = [idx]
                BeamList = list(BeamDict.values())
                for beam in BeamList:
                    TimeTable[i].append(beam)

        #print TimeTable[0]
        del BeamDict, BeamList, TimeTable2

        LOG.debug('TimeTable = %s' % (TimeTable))

        #print '\nTimeGap', TimeGap
        #print '\nTimeTable', TimeTable
        return TimeTable, TimeGap<|MERGE_RESOLUTION|>--- conflicted
+++ resolved
@@ -1,8 +1,4 @@
-<<<<<<< HEAD
-=======
 """Set of heuristics for data grouping."""
-import numpy as np
->>>>>>> ac45e179
 from numbers import Real
 from typing import Dict, List, NewType, Sequence, Tuple, Union
 
