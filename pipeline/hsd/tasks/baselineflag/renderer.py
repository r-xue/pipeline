--- conflicted
+++ resolved
@@ -199,8 +199,8 @@
     for ms_name in accum_flag.keys():
         row_total = accum_flag[ms_name]['total']
         frac_before = accum_flag[ms_name]['flagdata_before']*100.0/accum_flag[ms_name]['flagdata_total']
-<<<<<<< HEAD
-        frac_after  = accum_flag[ms_name]['flagdata_after']*100.0/accum_flag[ms_name]['flagdata_total'] 
+        html = "<A href={} class=\"replace\" data-vis=\"{}\">Plots</A>".format( subpages[ms_name], ms_name )
+
         tr = FlagSummaryEB_TR( ms_name, 
                                '{:.3f} %'.format(accum_flag[ms_name]['RmsPostFitFlag']*100.0/row_total), 
                                '{:.3f} %'.format(accum_flag[ms_name]['RmsPreFitFlag']*100.0/row_total), 
@@ -211,24 +211,7 @@
                                '{:.3f} %'.format(accum_flag[ms_name]['TsysFlag']*100.0/row_total), 
                                '{:.3f} %'.format( frac_before ),
                                '{:.3f} %'.format( frac_after - frac_before ),
-                               '{:.3f} %'.format( frac_after ),
-                               '{}'.format(accum_flag[ms_name]['details']) )
-        
-=======
-        frac_after  = accum_flag[ms_name]['flagdata_after']*100.0/accum_flag[ms_name]['flagdata_total']
-        html = "<A href={} class=\"replace\" data-vis=\"{}\">Plots</A>".format( subpages[ms_name], ms_name )
-        tr = FlagSummaryEB_TR( ms_name,
-                               '{:.1f} %'.format(accum_flag[ms_name]['RmsPostFitFlag']*100.0/row_total),
-                               '{:.1f} %'.format(accum_flag[ms_name]['RmsPreFitFlag']*100.0/row_total),
-                               '{:.1f} %'.format(accum_flag[ms_name]['RunMeanPostFitFlag']*100.0/row_total),
-                               '{:.1f} %'.format(accum_flag[ms_name]['RunMeanPreFitFlag']*100.0/row_total),
-                               '{:.1f} %'.format(accum_flag[ms_name]['RmsExpectedPostFitFlag']*100.0/row_total),
-                               '{:.1f} %'.format(accum_flag[ms_name]['RmsExpectedPreFitFlag']*100.0/row_total),
-                               '{:.1f} %'.format(accum_flag[ms_name]['TsysFlag']*100.0/row_total),
-                               '{:.1f} %'.format( frac_before ),
-                               '{:.1f} %'.format( frac_after - frac_before ),
-                               '{:.1f} %'.format( frac_after ) )
->>>>>>> 06acd0cc
+                               '{:.3f} %'.format( frac_after ) )
         rows.append(tr)
         statistics_subpages.append( {'vis': ms_name,
                                      'html' : subpages[ms_name] } )
