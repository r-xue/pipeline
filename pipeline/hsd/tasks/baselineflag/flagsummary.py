--- conflicted
+++ resolved
@@ -94,13 +94,8 @@
                 # generate summary plot
                 FigFileRoot = ("FlagStat_%s_ant%d_field%d_spw%d_pol%d_iter%d" %
                                (asdm, antid, fieldid, spwid, polid, iteration))
-<<<<<<< HEAD
-                time_gap = datatable.get_timegap(antid, spwid, None, asrow=False,
-                                                 ms=origin_ms, field_id=fieldid)
-=======
                 time_gap = datatable.get_timegap(antid, spwid, None, asrow=False,     ### This may get out of pol loop
-                                                 ms=ms, field_id=fieldid)             ### 
->>>>>>> 64113d5e
+                                                 ms=origin_ms, field_id=fieldid)      ### 
                 # time_gap[0]: PosGap, time_gap[1]: TimeGap
                 for i in range(len(thresholds)):
                     thres = thresholds[i]
