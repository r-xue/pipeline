"""Plotter for baseline subtraction result."""
import collections
import itertools
import os
from typing import TYPE_CHECKING, Generator, Iterable, List, Optional, Tuple, Union

import matplotlib.figure as figure
import matplotlib.pyplot as plt
import numpy
from numpy.ma.core import MaskedArray

import pipeline.infrastructure as infrastructure
import pipeline.infrastructure.basetask as basetask
import pipeline.infrastructure.renderer.logger as logger
from pipeline.h.tasks.common import atmutil
from pipeline.infrastructure import casa_tools
from pipeline.infrastructure.displays.plotstyle import casa5style_plot
from ..common import utils
from ..common import compress
from ..common import display
from ..common.display import DPIDetail, ch_to_freq, sd_polmap
from ..common import direction_utils as dirutil
from numpy import int

if TYPE_CHECKING:
    from numbers import Integral
    from pipeline.infrastructure.launcher import Context
    from pipeline.domain.datatable import DataTableImpl as DataTable
    from pipeline.domain.measurementset import MeasurementSet


LOG = infrastructure.get_logger(__name__)

# A named tuple to store statistics of baseline quality
BinnedStat = collections.namedtuple('BinnedStat', 'bin_min_ratio bin_max_ratio bin_diff_ratio')
QualityStat = collections.namedtuple('QualityStat', 'vis field spw ant pol stat')

class PlotterPool(object):
    """Pool class to hold resources for plotting.

    TODO: this class is not useful. Should be removed in future.
          create_plotter must be separated from the class.
    """

    def __init__(self) -> None:
        """Construct PlotterPool instance."""
        self.pool = {}

    def create_plotter(self,
                       num_ra: int,
                       num_dec: int,
                       num_plane: int,
                       ralist: List[float],
                       declist: List[float],
                       direction_reference: Optional[str] = None,
                       brightnessunit: str = 'Jy/beam') -> display.SDSparseMapPlotter:
        """Create plotter instance.

        Args:
            num_ra: Number of panels along horizontal axis
            num_dec: Number of panels along vertical axis
            num_plane: Not used
            ralist: List of RA values for labeling
            declist: List of Dec values for labeling
            direction_reference: Directon reference string. Defaults to None.
            brightnessunit: Brightness unit string. Defaults to 'Jy/beam'.

        Returns:
            Plotter instance
        """
        fig = figure.Figure()
        plotter = display.SDSparseMapPlotter(fig, nh=num_ra, nv=num_dec,
                                             step=1, brightnessunit=brightnessunit)
        plotter.direction_reference = direction_reference
        plotter.setup_labels_absolute( ralist, declist )
        return plotter

    def done(self) -> None:
        """Close plotters registered to the pool."""
        for plotter in self.pool.values():
            plotter.done()


class PlotDataStorage(object):
    """Storage class to hold array data for plotting."""

    def __init__(self) -> None:
        """Construct PlotDataStorage instance.

        This class holds three sets of data storage, one dimensional
        numpy array with a certain length, and the data array that refers
        whole or part of data storage. They are assigned to map data (float),
        associated mask (bool), and integrated data (float), respectively.

        Each data array is multi-dimensional array with (npol, nchan) for
        integrated data while (nh, nv, npol, nchan) for other arrays.
        Each data storage is one-dimensional array whose length should be
        larger than the total number of elements for associated data array.

        Intension is to minimize the number of memory allocation/de-allocation.
        To do that, data storage (memory for array) and data array (actual array
        accessed by the user) are separated so that allocated memory is reused
        if possible. Data storage is resized only when size of data storage is
        smaller than the size of data array which can vary upon request from
        the user.

        The constructor initializes data storage as zero-length array, which
        effectively means no memory allocation for the data array, and data
        array nominally refers to empty data storage. Actual memory allocation
        will be performed when the user first provides the array shape.
        """
        self.map_data_storage = numpy.zeros((0), dtype=float)
        self.integrated_data_storage = numpy.zeros((0), dtype=float)
        self.map_mask_storage = numpy.zeros((0), dtype=bool)
        self.integrated_mask_storage = numpy.zeros((0), dtype=bool)
        self.map_data = self.map_data_storage
        self.integrated_data = self.integrated_data_storage
        self.map_mask = self.map_mask_storage
        self.integrated_mask = self.integrated_mask_storage

    def resize_storage(self, num_ra: int, num_dec: int, num_pol: int, num_chan: int) -> None:
        """Resize storage.

        Resize storage array if necessary, i.e., only when current size is less than
        requested size calculated from input args. Data array refers storage but is
        reshaped to match the number of panels of sparse profile map.

        Args:
            num_ra: Number of panels along horizontal axis
            num_dec: Number of panels along vertical axis
            num_pol: Number of polarizations
            num_chan: Number of spectral channels
        """
        num_integrated = num_pol * num_chan
        num_map = num_ra * num_dec * num_integrated
        if len(self.map_data_storage) < num_map:
            self.map_data_storage = numpy.resize(self.map_data_storage, num_map)
        self.map_data = numpy.reshape(self.map_data_storage[:num_map], (num_ra, num_dec, num_pol, num_chan))

        if len(self.map_mask_storage) < num_map:
            self.map_mask_storage = numpy.resize(self.map_mask_storage, num_map)
        self.map_mask = numpy.reshape(self.map_mask_storage[:num_map], (num_ra, num_dec, num_pol, num_chan))

        if len(self.integrated_data_storage) < num_integrated:
            self.integrated_data_storage = numpy.resize(self.integrated_data_storage, num_integrated)
        self.integrated_data = numpy.reshape(self.integrated_data_storage[:num_integrated], (num_pol, num_chan))


class BaselineSubtractionPlotManagerBase(object):
    """Base class to produce baseline subtraction plot and to calculate quality statistics."""

    @staticmethod
    def _generate_plot_meta_table(
        spw_id: int,
        polarization_ids: List[int],
        grid_table: List[List[Union[int, float, numpy.ndarray]]]
    ) -> Generator[List[Union[int, float]], None, None]:
        """Extract necessary data from grid_table.

        Rows of grid_table are filtered by spw and polarization ids,
        and only spatial location of the grid are extracted.

        Args:
            spw_id: spw id for filtering
            polarization_ids: polarization ids for filtering
            grid_table: grid_table generated by simplegrid module

        Yields:
            List of spatial position information (pixel and world)
        """
        for row in grid_table:
            if row[0] == spw_id and row[1] in polarization_ids:
                new_row_entry = row[2:6]
                yield new_row_entry

    @staticmethod
    def generate_plot_meta_table(
        spw_id: int,
        polarization_ids: List[int],
        grid_table: List[List[Union[int, float, numpy.ndarray]]]
    ) -> List[List[Union[int, float]]]:
        """Return metadata table for plotting.

        Metadata table for given spw and polarization ids contains
        spatial position information in both pixel and world coordinates.

        Args:
            spw_id: spw id for filtering
            polarization_ids: polarization ids for filtering
            grid_table: grid_table generated by simplegrid module

        Returns:
            Metadata table (plot_table). The table is intended to be used jointly
            with the return value of generate_plot_rowlist.
            plot_table layout: [RA_ID, DEC_ID, RA_DIR, DEC_DIR]

                [[0, 0, RA0, DEC0], <- plane 0
                 [0, 0, RA0, DEC0], <- plane 1
                 [0, 0, RA0, DEC0], <- plane 2
                 [1, 0, RA1, DEC0], <- plane 0
                  ...
                 [M, 0, RAM, DEC0], <- plane 2
                 [0, 1, RA0, DEC1], <- plane 0
                 ...
                 [M, N, RAM, DECN]] <- plane 2
        """
        new_table = list(BaselineSubtractionPlotManagerBase._generate_plot_meta_table(spw_id,
                                                                                  polarization_ids,
                                                                                  grid_table))
        return new_table

    @staticmethod
    def _generate_plot_rowlist(
        origin_ms_id: int,
        antenna_id: int,
        spw_id: int,
        polarization_ids: List[int],
        grid_table: List[List[Union[int, float, numpy.ndarray]]],
        grid_list: List[Tuple[int, int]]
    ) -> Generator[numpy.ndarray, None, None]:
        """Yield list of datatable row ids that match selection.

        Extract list of datatable row ids that match the selection for
        MS, spw, polarization, and spatial grid location. Yield row
        ids as numpy array.

        Args:
            origin_ms_id: MS id for selection
            antenna_id: Antenna id for selection
            spw_id: Spw id for selection
            polarization_ids: List of polarization ids
            grid_table: grid_table generated by simplegrid module
            grid_list: Spatial grid indices (ix, iy) for selection

        Yields:
            List of datatable row ids that matches selection
        """
        for row in grid_table:
            if row[0] == spw_id and row[1] in polarization_ids and (row[2], row[3]) in grid_list:
                new_row_entry = numpy.fromiter((r[3] for r in row[6] if r[-1] == origin_ms_id and r[-2] == antenna_id),
                                               dtype=int)
                yield new_row_entry

    @staticmethod
    def generate_plot_rowlist(
        origin_ms_id: int,
        antenna_id: int,
        spw_id: int,
        polarization_ids: List[int],
        grid_table: List[List[Union[int, float, numpy.ndarray]]],
        plot_table: List[List[Union[int, float]]],
        each_plane: List[int]
    ) -> List[int]:
        """Generate list of datatable row ids for plotting.

        Extract list of datatable row ids that matches selection for
        MS, spw, polarization, and spatial grid location. Return
        one-dimensional list of row ids to process.

        Args:
            origin_ms_id: MS id for selection
            antenna_id: Antenna id for selection
            spw_id: Spw id for selection
            polarization_ids: List of polarization ids for selection
            grid_table: grid_table generated by simplegrid module
            plot_table: Metadata table generated by generate_plot_meta_table
            each_plane: List of indices for grid_table/plot_table

        Returns:
            List of datatable row ids for plotting. Return value is intended
            to be used jointly with the table returned by generate_plot_meta_table.
        """
        xlist = [ plot_table[idx][0] for idx in each_plane ]
        ylist = [ plot_table[idx][1] for idx in each_plane ]
        grid_list = list(zip( xlist, ylist ))
        new_table = list(BaselineSubtractionPlotManagerBase._generate_plot_rowlist(origin_ms_id,
                                                                               antenna_id,
                                                                               spw_id,
                                                                               polarization_ids,
                                                                               grid_table,
                                                                               grid_list))
        return list(itertools.chain.from_iterable(new_table))

    def __init__(self, ms: 'MeasurementSet', blvis: str, context: 'Context', datatable: 'DataTable') -> None:
        """Construct BaselineSubtractionPlotManagerBase instance.

        Args:
            ms: Domain object for the MS before baseline subtraction
            blvis: Name of the MS after baseline subtraction
            context: Pipeline context
            datatable: DataTable instance
        """
        self.ms = ms
        self.prefit_data = ms.name
        self.postfit_data = blvis
        self.context = context
        self.datatable = datatable
        origin_ms = self.context.observing_run.get_ms(self.ms.origin_ms)
        self.out_rowmap = utils.make_row_map(origin_ms, blvis)
        self.in_rowmap = None if ms.name == ms.origin_ms else utils.make_row_map(origin_ms, ms.name)
<<<<<<< HEAD
        stage_number = self.context.task_counter
        self.stage_dir = os.path.join(self.context.report_dir, "stage%d" % stage_number)

        if basetask.DISABLE_WEBLOG:
            self.pool = None
            self.prefit_storage = None
            self.postfit_storage = None
        else:
            if not os.path.exists(self.stage_dir):
                os.makedirs(self.stage_dir, exist_ok=True)   #handle race condition in Tier-0 operation gracefully
            self.pool = PlotterPool()
            self.prefit_storage = PlotDataStorage()
            self.postfit_storage = PlotDataStorage()
=======
        self.prefit_data = ms.name
        self.postfit_data = blvis
        self.datatable = datatable
        self.prefit_storage = PlotDataStorage()
        self.postfit_storage = PlotDataStorage()
>>>>>>> e4c379b4

    def initialize(self) -> bool:
        """Initialize plot manager.

        Returns:
            Initialization status
        """
<<<<<<< HEAD
        if basetask.DISABLE_WEBLOG:
            return True
=======
        stage_number = self.context.task_counter
        self.stage_dir = os.path.join(self.context.report_dir, "stage%d" % stage_number)

        if basetask.DISABLE_WEBLOG:
            self.pool = None
        else:
            self.pool = PlotterPool()
            if not os.path.exists(self.stage_dir):
                os.makedirs(self.stage_dir, exist_ok=True)   #handle race condition in Tier-0 operation gracefully
>>>>>>> e4c379b4

        return True

    def finalize(self) -> None:
        """Finalize plot manager.

        Release resources allocated for plotting.
        """
        if self.pool is not None:
            self.pool.done()

    def resize_storage(self, num_ra: int, num_dec: int, num_pol: int, num_chan: int) -> None:
        """Resize storage as necessary.

        Args:
            num_ra: Number of panels along horizontal axis
            num_dec: Number of panels along vertical axis
            num_pol: Number of polarizations
            num_chan: Number of spectral channels
        """
        self.prefit_storage.resize_storage(num_ra, num_dec, num_pol, num_chan)
        self.postfit_storage.resize_storage(num_ra, num_dec, num_pol, num_chan)


class BaselineSubtractionPlotManager(BaselineSubtractionPlotManagerBase):
    """Manages any operation necessary to produce baseline subtraction plot."""

    def __init__(self, ms, blvis, context, datatable):
        """Construct BaselineSubtractionPlotManager instance.

        Args:
            ms: Domain object for the MS before baseline subtraction
            blvis: Name of the MS after baseline subtraction
            context: Pipeline context
            datatable: DataTable instance
        """
        super(BaselineSubtractionPlotManager, self).__init__(ms, blvis, context, datatable)
        super(BaselineSubtractionPlotManager, self).initialize()

    @casa5style_plot
    def plot_spectra_with_fit(
        self,
        field_id: int,
        antenna_id: int,
        spw_id: int,
        org_direction: dirutil.Direction,
        postfit_integrated_data: numpy.ma.masked_array,
        postfit_map_data: numpy.ma.masked_array,
        prefit_integrated_data: numpy.ma.masked_array,
        prefit_map_data: numpy.ma.masked_array,
        prefit_averaged_data: numpy.ma.masked_array,
        num_ra: int,
        num_dec: int,
        num_plane: int,
        rowlist: List,
        npol: int,
        nchan: int,
        frequency: int,
        grid_table: Optional[List[List[Union[int, float, numpy.ndarray]]]] = None,
        deviation_mask: Optional[List[Tuple[int, int]]] = None,
        channelmap_range: Optional[List[Tuple[int, int, bool]]] = None,
        edge: Optional[List[int]] = None,
        showatm: bool = True
    ) -> List[compress.CompressedObj]:
        """Create various types of plots.

        For given set of field, antenna, and spw ids, this method generates
        plots of the following types:

            - sparse profile map for raw spectra before baseline subtraction
            - sparse profile map for spatially averaged spectra before baseline subtraction
            - sparse profile map for raw spectra after baseline subtraction
            - sparse profile map for spatially averaged spectra after baseline subtraction
            - visual illustration of baseline flatness after baseline subtraction

        Args:
            field_id: Field id to process
            antenna_id: Antenna id to process
            spw_id: Spw id to process. Should be the real spw id.
            org_direction: direction of the origin
            postfit_integrated_data: integrated spectral data after baseline subtraction.
            postfit_map_data: spectral sparse map spectral data after baseline subtraction.
            prefit_integrated_data: integrated spectral data before baseline subtraction.
            prefit_map_data: spectral sparse map spectral data after baseline subtraction.
            prefit_averaged_data: averaged spectral data with each grid before baseline subtraction.
            num_ra: Number of panels along horizontal axis
            num_dec: Number of panels along vertical axis
            num_pol: Number of polarizations
            num_chan: Number of spectral channels
            frequency: Frequency values of each element in spectrum.
            grid_table: grid_table generated by simplegrid module
            deviation_mask: List of channel ranges identified as "deviation mask". Each range
                            is represented as a tuple of start and end channels. Those ranges
                            are shown as red rectangle to indicate they are excluded from the fit.
                            None means no deviation mask is provided.
            channelmap_range: List of channel ranges identified as astronomical lines by
                              line detection and validation process. Channel range is represented
                              as a tuple of line center channel, line width in channel, and
                              validation result (boolean). Those ranges are shown as cyan rectangle
                              to indicate they are excluded from the fit. None means no line ranges
                              are provided.
            edge: Edge channels to exclude. Plot whole channels if None is given.
            showatm: Whether or not overlay ATM transmission curve. Defaults to True.

        Raises:
            Exception: Invalid plot type (maybe internal error)

        Returns:
            List of compressed Plot objects
        """
        if basetask.DISABLE_WEBLOG:
            return []

        if grid_table is None:
            return []

        # convert channelmap_range to plotter-aware format
        if channelmap_range is None:
            line_range = None
        else:
            line_range = [[r[0] - 0.5 * r[1], r[0] + 0.5 * r[1]] for r in channelmap_range if r[2] is True]
            if len(line_range) == 0:
                line_range = None

        self.field_id = field_id
        self.antenna_id = antenna_id
        self.spw_id = spw_id
        self.virtual_spw_id = self.context.observing_run.real2virtual_spw_id(self.spw_id, self.ms)
        data_desc = self.ms.get_data_description(spw=spw_id)
        num_pol = data_desc.num_polarizations
        self.pol_list = numpy.arange(num_pol, dtype=int)
        source_name = self.ms.fields[self.field_id].source.name.replace(' ', '_').replace('/', '_')
        LOG.debug('Generating plots for source %s ant %s spw %s',
                  source_name, self.antenna_id, self.spw_id)

        outprefix_template = lambda x: 'spectral_plot_%s_subtraction_%s_%s_ant%s_spw%s'%(x,
                                                                                         '.'.join(self.ms.basename.split('.')[:-1]),
                                                                                         source_name,
                                                                                         self.antenna_id,
                                                                                         self.virtual_spw_id)
        prefit_prefix = os.path.join(self.stage_dir, outprefix_template('before'))
        postfit_prefix = os.path.join(self.stage_dir, outprefix_template('after'))
        LOG.debug('prefit_prefix=\'%s\'', os.path.basename(prefit_prefix))
        LOG.debug('postfit_prefix=\'%s\'', os.path.basename(postfit_prefix))

        if showatm is True:
            atm_freq, atm_transmission = atmutil.get_transmission(vis=self.ms.name, antenna_id=self.antenna_id,
                                                                  spw_id=self.spw_id, doplot=False)
        else:
            atm_transmission = None
            atm_freq = None
        plot_list = self.plot_profile_map_with_fit(prefit_prefix, postfit_prefix,
                                                   postfit_integrated_data, postfit_map_data,
                                                   prefit_integrated_data, prefit_map_data,
                                                   prefit_averaged_data,
                                                   num_ra, num_dec, num_plane, rowlist, 
                                                   npol, nchan, frequency,
                                                   grid_table, deviation_mask, line_range,
                                                   org_direction, atm_transmission, atm_freq, edge)
        plot_flatness = self.plot_flatness_profile(postfit_prefix,
                                                   postfit_integrated_data,
                                                   num_ra, num_dec, num_plane, rowlist,
                                                   npol, nchan, frequency,
                                                   grid_table, deviation_mask, line_range,
                                                   org_direction, atm_transmission, atm_freq, edge)
        plot_list.update(plot_flatness)

        ret = []
        for plot_type, plots in plot_list.items():
            if plot_type == 'pre_fit':
                ptype = 'sd_sparse_map_before_subtraction_raw'
                data = self.prefit_data
            elif plot_type == 'post_fit':
                ptype = 'sd_sparse_map_after_subtraction_raw'
                data = self.postfit_data
            elif plot_type == 'pre_fit_avg':
                ptype = 'sd_sparse_map_before_subtraction_avg'
                data = self.prefit_data
            elif plot_type == 'post_fit_flatness':
                ptype = 'sd_spectrum_after_subtraction_flatness'
                data = self.postfit_data
            else:
                raise Exception('Unrecognized plot type.')
            for pol, figfile in plots.items():
                if os.path.exists(figfile):
                    parameters = {'intent': 'TARGET',
                                  'spw': self.virtual_spw_id, # parameter for plots are virtual spw id
                                  'pol': sd_polmap[pol],
                                  'ant': self.ms.antennas[self.antenna_id].name,
                                  'vis': os.path.basename(self.ms.origin_ms),
                                  'type': ptype,
                                  'file': data}
                    plot = logger.Plot(figfile,
                                       x_axis='Frequency',
                                       y_axis='Intensity',
                                       field=source_name,
                                       parameters=parameters)
                    ret.append(compress.CompressedObj(plot))
                    del plot
        return ret

    def plot_profile_map_with_fit(
        self,
        prefit_figfile_prefix: str,
        postfit_figfile_prefix: str,
        postfit_integrated_data: numpy.ma.masked_array,
        postfit_map_data: numpy.ma.masked_array,
        prefit_integrated_data: numpy.ma.masked_array,
        prefit_map_data: numpy.ma.masked_array,
        prefit_averaged_data: numpy.ma.masked_array,
        num_ra: int,
        num_dec: int,
        num_plane: int,
        rowlist: List,
        npol: int,
        nchan: int,
        frequency: int,
        grid_table: List[List[Union[int, float, numpy.ndarray]]],
        deviation_mask: Optional[List[Tuple[int, int]]],
        line_range: Optional[List[Tuple[int, int]]],
        org_direction: dirutil.Direction,
        atm_transmission: Optional[numpy.ndarray],
        atm_frequency: Optional[numpy.ndarray],
        edge: Optional[List[int]]
    ) -> dict:
        """Create various type of plots.

        This method produces the following plots.

            - sparse profile map for raw spectra before baseline subtraction
            - sparse profile map for spatially averaged spectra before baseline subtraction
            - sparse profile map for raw spectra after baseline subtraction
            - sparse profile map for spatially averaged spectra after baseline subtraction

        Args:
            prefit_figfile_prefix: Prefix string for the filename (before baseline subtraction)
            postfit_figfile_prefix: Prefix for the filename (after baseline subtraction)
            postfit_integrated_data: integrated spectral data after baseline subtraction.
            postfit_map_data: spectral sparse map spectral data after baseline subtraction.
            prefit_integrated_data: integrated spectral data before baseline subtraction.
            prefit_map_data: spectral sparse map spectral data after baseline subtraction.
            prefit_averaged_data: averaged spectral data with each grid before baseline subtraction.
            num_ra: Number of panels along horizontal axis
            num_dec: Number of panels along vertical axis
            num_pol: Number of polarizations
            num_chan: Number of spectral channels
            frequency: Frequency values of each element in spectrum
            grid_table: grid_table generated by simplegrid module
            deviation_mask: List of channel ranges identified as the "deviation mask"
            line_range: List of channel ranges identified as astronomical line
            org_direction: direction of the origin
            atm_transmission: ATM transmission data
            atm_frequency: frequency label associated with ATM transmission
            edge: Edge channels excluded from the baseline fitting

        Returns:
            Dictionary containing names of the figure with plot type and
            polarization id as keys

                plot_list[plot_type][polarization_id] = figfile
        """
        ms = self.ms
        origin_ms = self.context.observing_run.get_ms(ms.origin_ms)
        polids = self.pol_list
        prefit_data = self.prefit_data
        postfit_data = self.postfit_data
        out_rowmap = self.out_rowmap
        in_rowmap = self.in_rowmap
        dtrows = self.datatable.getcol('ROW')

        # get brightnessunit from MS
        # default is Jy/beam
        bunit = utils.get_brightness_unit(ms.name, defaultunit='Jy/beam')

        # ralist/declist holds coordinates for axis labels (center of each panel)
        ralist  = [ r.get('RA')  for r in rowlist if r['DECID']==0 ]
        declist = [ r.get('DEC') for r in rowlist if r['RAID'] ==0 ]

        plotter = self.pool.create_plotter(num_ra, num_dec, num_plane, ralist, declist,
                                           direction_reference=self.datatable.direction_ref,
                                           brightnessunit=bunit)

        if out_rowmap is None:
            out_rowmap = utils.make_row_map(origin_ms, postfit_data)

        if line_range is not None:
            lines_map = get_lines(self.datatable, num_ra, npol, rowlist)
        else:
            lines_map = None

        plot_list = {}

        # plot post-fit spectra
        plot_list['post_fit'] = {}
        plotter.setup_reference_level(0.0)
        plotter.set_deviation_mask(deviation_mask)
        plotter.set_edge(edge)
        plotter.set_atm_transmission(atm_transmission, atm_frequency)
        plotter.set_global_scaling()
        if utils.is_nro(self.context):
            plotter.set_channel_axis()
        for ipol in range(npol):
            postfit_figfile = postfit_figfile_prefix + '_pol%s.png' % ipol
            #LOG.info('#TIMING# Begin SDSparseMapPlotter.plot(postfit,pol%s)'%(ipol))
            if lines_map is not None:
                plotter.setup_lines(line_range, lines_map[ipol])
            else:
                plotter.setup_lines(line_range)
            plotter.plot(postfit_map_data[:, :, ipol, :],
                         postfit_integrated_data[ipol],
                         frequency, figfile=postfit_figfile)
            #LOG.info('#TIMING# End SDSparseMapPlotter.plot(postfit,pol%s)'%(ipol))
            if os.path.exists(postfit_figfile):
                plot_list['post_fit'][ipol] = postfit_figfile

        # fit_result shares its storage with postfit_map_data to reduce memory usage
        fit_result = postfit_map_data
        for x in range(num_ra):
            for y in range(num_dec):
                prefit = prefit_map_data[x][y]
                if not numpy.all(prefit == display.NoDataThreshold):
                    postfit = postfit_map_data[x][y]
                    fit_result[x, y] = prefit - postfit
                else:
                    fit_result[x, y, ::] = display.NoDataThreshold

        # plot pre-fit spectra
        plot_list['pre_fit'] = {}
        plotter.setup_reference_level(None)
        plotter.unset_global_scaling()
        for ipol in range(npol):
            prefit_figfile = prefit_figfile_prefix + '_pol%s.png'%(ipol)
            #LOG.info('#TIMING# Begin SDSparseMapPlotter.plot(prefit,pol%s)'%(ipol))
            if lines_map is not None:
                plotter.setup_lines(line_range, lines_map[ipol])
            else:
                plotter.setup_lines(line_range)
            plotter.plot(prefit_map_data[:, :, ipol, :],
                         prefit_integrated_data[ipol],
                         frequency, fit_result=fit_result[:, :, ipol, :], figfile=prefit_figfile)
            #LOG.info('#TIMING# End SDSparseMapPlotter.plot(prefit,pol%s)'%(ipol))
            if os.path.exists(prefit_figfile):
                plot_list['pre_fit'][ipol] = prefit_figfile

<<<<<<< HEAD
        del prefit_map_data, postfit_map_data, fit_result
=======
        del prefit_map_data, postfit_map_data, postfit_integrated_data, fit_result

        prefit_averaged_data = get_averaged_data(prefit_data, dtrows,
                                                 num_ra, num_dec, nchan, npol,
                                                 rowlist, rowmap=in_rowmap,
                                                 map_data_storage=self.prefit_storage.map_data,
                                                 map_mask_storage=self.prefit_storage.map_mask)
>>>>>>> e4c379b4

        if line_range is not None:
            lines_map_avg = get_lines2(prefit_data, self.datatable, num_ra,
                                       rowlist, polids, rowmap=in_rowmap)
        else:
            lines_map_avg = None
        # plot pre-fit averaged spectra
        plot_list['pre_fit_avg'] = {}
        plotter.setup_reference_level(None)
        plotter.unset_global_scaling()
        for ipol in range(npol):
            prefit_avg_figfile = prefit_figfile_prefix + '_avg_pol{}.png'.format(ipol)
            if lines_map_avg is not None:
                plotter.setup_lines(line_range, lines_map_avg[ipol])
            else:
                plotter.setup_lines(line_range)
            plotter.plot(prefit_averaged_data[:, :, ipol, :],
                         prefit_integrated_data[ipol],
                         frequency, fit_result=None, figfile=prefit_avg_figfile)

            if os.path.exists(prefit_avg_figfile):
                plot_list['pre_fit_avg'][ipol] = prefit_avg_figfile

        del prefit_integrated_data, prefit_averaged_data

        plotter.done()

        return plot_list

    def plot_flatness_profile(
        self,
        postfit_figfile_prefix: str,
        postfit_integrated_data: numpy.ma.masked_array,
        num_ra: int,
        num_dec: int,
        num_plane: int,
        rowlist: List,
        npol: int,
        nchan: int,
        frequency: int,
        grid_table: List[List[Union[int, float, numpy.ndarray]]],
        deviation_mask: Optional[List[Tuple[int, int]]],
        line_range: Optional[List[Tuple[int, int]]],
        org_direction: dirutil.Direction,
        atm_transmission: Optional[numpy.ndarray],
        atm_frequency: Optional[numpy.ndarray],
        edge: Optional[List[int]]
    ) -> dict:
        """Create plots of baseline flatness profile of a spectrum (after baseline subtraction).

        Args:
            postfit_figfile_prefix: Prefix for the filename (after baseline subtraction)
            postfit_integrated_data: integrated spectral data after baseline subtraction.
            num_ra: Number of panels along horizontal axis
            num_dec: Number of panels along vertical axis
            num_pol: Number of polarizations
            num_chan: Number of spectral channels
            frequency: Frequency values of each element in spectrum
            grid_table: grid_table generated by simplegrid module
            deviation_mask: List of channel ranges identified as the "deviation mask"
            line_range: List of channel ranges identified as astronomical line
            org_direction: direction of the origin
            atm_transmission: ATM transmission data
            atm_frequency: frequency label associated with ATM transmission
            edge: Edge channels excluded from the baseline fitting

        Returns:
            Dictionary containing names of the figure with plot type and
            polarization id as keys

                plot_list[plot_type][polarization_id] = figfile
        """
        ms = self.ms
        prefit_data = self.prefit_data
        postfit_data = self.postfit_data
        out_rowmap = self.out_rowmap
<<<<<<< HEAD
        in_rowmap = self.in_rowmap
=======

>>>>>>> e4c379b4
        dtrows = self.datatable.getcol('ROW')

        # get brightnessunit from MS
        # default is Jy/beam
        bunit = utils.get_brightness_unit(ms.name, defaultunit='Jy/beam')

        # ralist/declist holds coordinates for axis labels (center of each panel)
        ralist  = [ r.get('RA')  for r in rowlist if r['DECID']==0 ]
        declist = [ r.get('DEC') for r in rowlist if r['RAID'] ==0 ]

        plotter = self.pool.create_plotter(num_ra, num_dec, num_plane, ralist, declist,
                                           direction_reference=self.datatable.direction_ref,
                                           brightnessunit=bunit)

        plot_list = {}

        # baseline flatness plots
        plot_list['post_fit_flatness'] = {}
        source_name = ms.fields[self.field_id].source.name.replace(' ', '_').replace('/', '_')
        for ipol in range(npol):
            postfit_qa_figfile = postfit_figfile_prefix + '_flatness_pol%s.png' % ipol
            self.plot_flatness(postfit_integrated_data[ipol], frequency, line_range,
                               deviation_mask, edge, bunit, postfit_qa_figfile)
            if os.path.exists(postfit_qa_figfile):
                plot_list['post_fit_flatness'][ipol] = postfit_qa_figfile

        del postfit_integrated_data

        plotter.done()

        return plot_list

    def plot_flatness(self, spectrum: List[float], frequency: List[float],
                      line_range: Optional[List[Tuple[float, float]]],
                      deviation_mask: Optional[List[Tuple[int, int]]],
                      edge: Tuple[int, int], brightnessunit: str,
                      figfile: str):
        """
        Create a plot of baseline flatness of a spectrum.

        Args:
            spectrum: A spectrum to analyze baseline flatness and plot.
            frequency: Frequency values of each element in spectrum.
            line_range: ID ranges in spectrum array that should be considered
                as spectral lines and eliminated from inspection of baseline
                flatness.
            deviation_mask: ID ranges of deviation mask. These ranges are also
                eliminated from inspection of baseline flatness.
            edge: Number of elements in left and right edges that should be
                eliminates from inspection of baseline flatness.
            brightnessunit: Brightness unit of spectrum.
            figfile: A file name to save figure.
        """
        masked_data = numpy.ma.masked_array(spectrum, mask=False)
        if edge is not None:
            (ch1, ch2) = edge
            masked_data.mask[0:ch1] = True
            masked_data.mask[len(masked_data)-ch2-1:] = True
        if line_range is not None:
            for chmin, chmax in line_range:
                masked_data.mask[int(chmin):int(numpy.ceil(chmax))+1] = True
        if deviation_mask is not None:
            for chmin, chmax in deviation_mask:
                masked_data.mask[chmin:chmax+1] = True
        nbin = 20 if len(frequency) >= 512 else 10
        binned_freq, binned_data = binned_mean_ma(frequency, masked_data, nbin)
        stddev = masked_data.std()
        # create a plot
        xmin = min(frequency[0], frequency[-1])
        xmax = max(frequency[0], frequency[-1])
        ymin = -3*stddev
        ymax = 3*stddev
        plt.clf()
        plt.plot(frequency, spectrum, color='b', linestyle='-', linewidth=0.4)
        plt.axis((xmin, xmax, ymin, ymax))
        plt.gca().get_xaxis().get_major_formatter().set_useOffset(False)
        plt.gca().get_yaxis().get_major_formatter().set_useOffset(False)
        plt.title('Spatially Averaged Spectrum')
        plt.ylabel(f'Intensity ({brightnessunit})')
        plt.xlabel('Frequency (GHz)')
        if edge is not None:
            (ch1, ch2) = edge
            fedge0 = ch_to_freq(0, frequency)
            fedge1 = ch_to_freq(ch1-1, frequency)
            fedge2 = ch_to_freq(len(frequency)-ch2-1, frequency)
            fedge3 = ch_to_freq(len(frequency)-1, frequency)
            plt.axvspan(fedge0, fedge1, color='lightgray')
            plt.axvspan(fedge2, fedge3, color='lightgray')
        if line_range is not None:
            for chmin, chmax in line_range:
                fmin = ch_to_freq(chmin, frequency)
                fmax = ch_to_freq(chmax, frequency)
                plt.axvspan(fmin, fmax, color='cyan')
        if deviation_mask is not None:
            for chmin, chmax in deviation_mask:
                fmin = ch_to_freq(chmin, frequency)
                fmax = ch_to_freq(chmax, frequency)
                plt.axvspan(fmin, fmax, ymin=0.97, ymax=1.0, color='red')
        plt.hlines([-stddev, 0.0, stddev], xmin, xmax, colors='k', linestyles='dashed')
        plt.plot(binned_freq, binned_data, 'ro')
        plt.savefig(figfile, dpi=DPIDetail)

class BaselineSubtractionQualityManager(BaselineSubtractionPlotManagerBase):
    """Class to calculate quality statistics."""

    def __init__(self, ms, blvis, context, datatable):
        """Construct BaselineSubtractionQualityManager instance.

        Args:
            ms: Domain object for the MS before baseline subtraction
            blvis: Name of the MS after baseline subtraction
            context: Pipeline context
            datatable: DataTable instance
        """
        super(BaselineSubtractionQualityManager, self).__init__(ms, blvis, context, datatable)

    def calculate_baseline_quality_stat(self, field_id: int, ant_id: int, spw_id: int,
                                        org_direction: dirutil.Direction,
                                        postfit_integrated_data: numpy.ma.masked_array,
                                        num_ra: int, num_dec: int, num_plane: int,
                                        npol: int, nchan: int, frequency: int,
                                        grid_table: List[List[Union[int, float, numpy.ndarray]]],
                                        deviation_mask: Optional[List[Tuple[int, int]]],
                                        channelmap_range: Optional[List[Tuple[int, int, bool]]],
                                        edge: Optional[List[int]]) -> List:
        """Calculate quality statistics after baseline subtraction.
    
        Args:
            field_id: Field id to process
            ant_id: Antnena id to process
            spw_id: Spw id to process. Should be the real spw id.
            postfit_figfile_prefix: Prefix for the filename (after baseline subtraction)
            org_direction: direction of the origin
            postfit_integrated_data: integrated spectral data after baseline subtraction.
            num_ra: Number of panels along horizontal axis
            num_dec: Number of panels along vertical axis
            num_pol: Number of polarizations
            num_chan: Number of spectral channels
            frequency: Frequency values of each element in spectrum
            grid_table: grid_table generated by simplegrid module
            deviation_mask: List of channel ranges identified as the "deviation mask"
            channelmap_range: List of channel ranges identified as astronomical lines by
                              line detection and validation process. Channel range is represented
                              as a tuple of line center channel, line width in channel, and
                              validation result (boolean). Those ranges are shown as cyan rectangle
                              to indicate they are excluded from the fit. None means no line ranges
                              are provided.
            edge: Edge channels excluded from the baseline fitting
    
        Returns:
            List of namedtuple 'QualityStat' containing 'vis field spw ant pol stat'.
            The 'stat' is also namedtuple 'BinnedStat'. (see method analyze_flatness.)
        """
        ms = self.ms
        origin_ms = self.context.observing_run.get_ms(ms.origin_ms)
        origin_ms_id = self.context.observing_run.measurement_sets.index(origin_ms)
        virtual_spw_id = self.context.observing_run.real2virtual_spw_id(spw_id, ms)
        source_name = self.ms.fields[field_id].source.name.replace(' ', '_').replace('/', '_')
        postfit_data = self.postfit_data
        out_rowmap = self.out_rowmap
        dtrows = self.datatable.getcol('ROW')       
        baseline_quality_stat = []
    
        # convert channelmap_range to plotter-aware format
        if channelmap_range is None:
            line_range = None
        else:
            line_range = [[r[0] - 0.5 * r[1], r[0] + 0.5 * r[1]] for r in channelmap_range if r[2] is True]
            if len(line_range) == 0:
                line_range = None
    
        # get brightnessunit from MS
        # default is Jy/beam
        bunit = utils.get_brightness_unit(ms.name, defaultunit='Jy/beam')

        if out_rowmap is None:
            out_rowmap = utils.make_row_map(origin_ms, postfit_data)

        for ipol in range(npol):
            stat = self.analyze_flatness(postfit_integrated_data[ipol],
                                                  frequency, line_range,
                                                  deviation_mask, edge, bunit)
            if len(stat) > 0:
                quality_stat = QualityStat(vis=os.path.basename(ms.origin_ms), field=source_name, spw=virtual_spw_id, ant=ms.antennas[ant_id].name, pol=sd_polmap[ipol], stat=stat)
                baseline_quality_stat.append(quality_stat)
        del postfit_integrated_data
        return baseline_quality_stat
    
    def analyze_flatness(self, spectrum: List[float], frequency: List[float],
                         line_range: Optional[List[Tuple[float, float]]],
                         deviation_mask: Optional[List[Tuple[int, int]]],
                         edge: Tuple[int, int], brightnessunit: str) -> List[BinnedStat]:
        """
        Calculate baseline flatness statistics of a spectrum.
    
        Args:
            spectrum: A spectrum to analyze baseline flatness.
            frequency: Frequency values of each element in spectrum.
            line_range: ID ranges in spectrum array that should be considered
                        as spectral lines and eliminated from inspection of baseline
                        flatness.
            deviation_mask: ID ranges of deviation mask. These ranges are also
                            eliminated from inspection of baseline flatness.
            edge: Number of elements in left and right edges that should be
                  eliminates from inspection of baseline flatness.
                  brightnessunit: Brightness unit of spectrum.
    
        Returns:
            List of namedtuple 'BinnedStat' containing 'bin_min_ratio bin_max_ratio bin_diff_ratio'.
        """
        binned_stat = []
        masked_data = numpy.ma.masked_array(spectrum, mask=False)
        if edge is not None:
            (ch1, ch2) = edge
            masked_data.mask[0:ch1] = True
            masked_data.mask[len(masked_data)-ch2-1:] = True
        if line_range is not None:
            for chmin, chmax in line_range:
                masked_data.mask[int(chmin):int(numpy.ceil(chmax))+1] = True
        if deviation_mask is not None:
            for chmin, chmax in deviation_mask:
                masked_data.mask[chmin:chmax+1] = True
        nbin = 20 if len(frequency) >= 512 else 10
        binned_freq, binned_data = binned_mean_ma(frequency, masked_data, nbin)
        if binned_data.count() <  2: # not enough valid data
            return binned_stat
        stddev = masked_data.std()
        bin_min = numpy.nanmin(binned_data)
        bin_max = numpy.nanmax(binned_data)
        stat = BinnedStat(bin_min_ratio=bin_min/stddev,
                          bin_max_ratio=bin_max/stddev,
                          bin_diff_ratio=(bin_max-bin_min)/stddev)
        binned_stat.append(stat)
        return binned_stat


class BaselineSubtractionDataManager(BaselineSubtractionPlotManagerBase):
    """Class to produce data of baseline subtraction plot and quality statistics."""

    def __init__(self, ms, blvis, context, datatable):
        """Construct BaselineSubtractionDataManager instance.

        Args:
            ms: Domain object for the MS before baseline subtraction
            blvis: Name of the MS after baseline subtraction
            context: Pipeline context
            datatable: DataTable instance
        """
        super(BaselineSubtractionDataManager, self).__init__(ms, blvis, context, datatable)
        super(BaselineSubtractionDataManager, self).initialize()

        self.ms = ms
        self.context = context
        origin_ms = self.context.observing_run.get_ms(self.ms.origin_ms)
        self.out_rowmap = utils.make_row_map(origin_ms, blvis)
        self.in_rowmap = None if ms.name == ms.origin_ms else utils.make_row_map(origin_ms, ms.name)
        self.prefit_data = ms.name
        self.postfit_data = blvis
        self.datatable = datatable
        self.prefit_storage = PlotDataStorage()
        self.postfit_storage = PlotDataStorage()

    def store_result_get_data(self,
                              field_id: int,
                              antenna_id: int,
                              spw_id: int,
                              grid_table: Optional[List[List[Union[int, float, numpy.ndarray]]]],
                              org_direction: dirutil.Direction,
                              num_ra: int,
                              num_dec: int,
                              num_plane: int,
                              rowlist: List,
                              npol: int,
                              nchan: int,
                              frequency: int
                              ) -> Tuple[numpy.ma.masked_array, numpy.ma.masked_array, numpy.ma.masked_array, numpy.ma.masked_array, numpy.ma.masked_array]:
        """
        Args:
            field_id: Field id to process
            antenna_id: Antnena id to process
            spw_id: Spw id to process. Should be the real spw id.
            grid_table: grid_table created by simplegrid module
            org_direction: direction of the origin
            num_ra: Number of panels along horizontal axis
            num_dec: Number of panels along vertical axis
            num_pol: Number of polarizations
            num_chan: Number of spectral channels
            frequency: Frequency values of each element in spectrum
        """

        source_name = self.ms.fields[field_id].source.name.replace(' ', '_').replace('/', '_')
        prefit_data = self.prefit_data
        postfit_data = self.postfit_data
        in_rowmap = self.in_rowmap
        out_rowmap = self.out_rowmap
        dtrows = self.datatable.getcol('ROW')

        ralist  = [ r.get('RA')  for r in rowlist if r['DECID']==0 ]
        declist = [ r.get('DEC') for r in rowlist if r['RAID'] ==0 ]

        if out_rowmap is None:
            out_rowmap = utils.make_row_map(origin_ms, postfit_data)

        prefit_averaged_data = self.get_averaged_data(prefit_data, dtrows, num_ra, num_dec, nchan, npol,
                                                      rowlist, rowmap=in_rowmap,
                                                      map_data_storage=self.prefit_storage.map_data,
                                                      map_mask_storage=self.prefit_storage.map_mask)

        prefit_integrated_data, prefit_map_data = self.get_data(prefit_data, dtrows, num_ra, num_dec, nchan, npol,
                                                                rowlist, rowmap=in_rowmap,
                                                                integrated_data_storage=self.prefit_storage.integrated_data,
                                                                map_data_storage=self.prefit_storage.map_data,
                                                                map_mask_storage=self.prefit_storage.map_mask)

        postfit_integrated_data, postfit_map_data = self.get_data(postfit_data, dtrows, num_ra, num_dec, nchan, npol,
                                                                  rowlist, rowmap=out_rowmap,
                                                                  integrated_data_storage=self.postfit_storage.integrated_data,
                                                                  map_data_storage=self.postfit_storage.map_data,
                                                                  map_mask_storage=self.postfit_storage.map_mask)

        return prefit_integrated_data, prefit_map_data, postfit_integrated_data, postfit_map_data, prefit_averaged_data

    def analyze_plot_table(
        self,
        ms: 'MeasurementSet',
        origin_ms_id: int,
        antid: int,
        virtual_spwid: int,
        polids: List[int],
        grid_table: List[List[Union[int, float, numpy.ndarray]]],
        org_direction: dirutil.Direction
    ) -> Tuple[int, int, int, List[dict]]:
        """Create and analyze plot table.
    
        Extract datatable row ids that match the selection given by
        MS id, antenna id, (virtual) spw id, and polarization ids, and
        associate them with the sparse map panels.

        Args:
            ms: Domain object for the MS (not used)
            origin_ms_id: MS id for selection
            antid: Antenna id for selection
            virtual_spwid: Virtual spw id for selection
            polids: List of polarization ids for selection
            grid_table: grid_table created by simplegrid module
            org_direction: direction of the origin
    
        Returns:
            Position information and associated datatable row ids
            for each sparse map positions
        """
        # plot table is separated into two parts: meta data part and row list part
        # plot_table layout: [RA_ID, DEC_ID, RA_DIR, DEC_DIR]
        # [[0, 0, RA0, DEC0], <- plane 0
        #  [0, 0, RA0, DEC0], <- plane 1
        #  [0, 0, RA0, DEC0], <- plane 2
        #  [1, 0, RA1, DEC0], <- plane 0
        #   ...
        #  [M, 0, RAM, DEC0], <- plane 2
        #  [0, 1, RA0, DEC1], <- plane 0
        #  ...
        #  [M, N, RAM, DECN]] <- plane 2

        plot_table = BaselineSubtractionPlotManagerBase.generate_plot_meta_table(virtual_spwid,
                                                                             polids,
                                                                             grid_table)
        num_grid_rows = len(plot_table)  # num_plane * num_grid_ra * num_grid_dec
        assert num_grid_rows > 0
        num_grid_dec = plot_table[-1][1] + 1
        num_grid_ra = plot_table[-1][0] + 1
        num_plane = num_grid_rows // (num_grid_dec * num_grid_ra)
        LOG.debug('num_grid_ra=%a, num_grid_dec=%s, num_plane=%s, num_grid_rows=%s',
                  num_grid_ra, num_grid_dec, num_plane, num_grid_rows)
        xpanel, ypanel = configure_1d_panel(num_grid_ra, num_grid_dec)
        num_ra = len(xpanel)
        num_dec = len(ypanel)
        each_grid = configure_2d_panel(xpanel, ypanel, num_grid_ra, num_grid_dec, num_plane)
        rowlist = [{} for i in range(num_dec * num_ra)]
    
        for row_index, each_plane in enumerate(each_grid):
            dataids = BaselineSubtractionPlotManagerBase.generate_plot_rowlist(origin_ms_id,
                                                                                antid,
                                                                                virtual_spwid,
                                                                                polids,
                                                                                grid_table,
                                                                                plot_table,
                                                                                each_plane)
    
            raid = row_index % num_ra
            decid = row_index // num_ra
            ralist = [plot_table[i][2] for i in each_plane]
            declist = [plot_table[i][3] for i in each_plane]
            ra = numpy.mean(ralist)
            dec = numpy.mean(declist)
            if org_direction is not None:
                ra, dec = dirutil.direction_recover( ra, dec, org_direction )
    
            rowlist[row_index].update(
                    {"RAID": raid, "DECID": decid, "RA": ra, "DEC": dec,
                     "IDS": dataids})
            LOG.trace('RA %s DEC %s: dataids=%s',
                      raid, decid, dataids)

        return num_ra, num_dec, num_plane, rowlist


    def get_data(
        self,
        infile: str,
        dtrows: numpy.ndarray,
        num_ra: int,
        num_dec: int,
        num_chan: int,
        num_pol: int,
        rowlist: dict,
        rowmap: Optional[dict] = None,
        integrated_data_storage: Optional[numpy.ndarray] = None,
        integrated_mask_storage: Optional[numpy.ndarray] = None,
        map_data_storage: Optional[numpy.ndarray] = None,
        map_mask_storage: Optional[numpy.ndarray] = None
    ) -> Tuple[numpy.ma.masked_array, numpy.ma.masked_array]:
        """Create array data for sparse map.
    
        Computes two masked array data for sparse map. One is the integrated
        spectrum averaged over whole spectral data regardless of their spatial
        position, which is displayed in the top panel of the figure.
        Another array is the spectra for sparse map averaged for each spatial
        position of the sparse map panel. Spatial grouping information is
        held by rowlist.
    
        Args:
            infile: Name of the MS
            dtrows: List of datatable rows
            num_ra: Number of panels along horizontal axis
            num_dec: Number of panels along vertical axis
            num_chan: Number of spectral channels
            num_pol: Number of polarizaionts
            rowlist: List of datatable row ids per sparse map panel with metadata
            rowmap: Row mapping between original (calibrated) MS and the MS
                    specified by infile. It will be EchoDictionary if None is given.
            integrated_data_storage: Storage for integrated spectrum. If None is given,
                                     new array is created.
            integrated_mask_storage: Storage for integrated mask (not used).
            map_data_storage: Storage for sparse map. If None is given, new array is created.
            map_mask_storage: Storage for sparse map mask. If None is given, new array is created.
    
        Returns:
            Two masked arrays corresponding to integrated spectrum and sparse map data.
            The former has the shape of (npol, nchan) while tha latter is four-dimensional,
            (nx, ny, npol, nchan).
        """
        # default rowmap is EchoDictionary
        if rowmap is None:
            rowmap = utils.EchoDictionary()
    
        integrated_shape = (num_pol, num_chan)
        map_shape = (num_ra, num_dec, num_pol, num_chan)
        if integrated_data_storage is not None:
            assert integrated_data_storage.shape == integrated_shape
            assert integrated_data_storage.dtype == float
            integrated_data = integrated_data_storage
            integrated_data[:] = 0.0
        else:
            integrated_data = numpy.zeros((num_pol, num_chan), dtype=float)
    
        num_accumulated = numpy.zeros((num_pol, num_chan), dtype=int)
    
        if map_data_storage is not None:
            assert map_data_storage.shape == map_shape
            assert map_data_storage.dtype == float
            map_data = map_data_storage
            map_data[:] = display.NoDataThreshold
        else:
            map_data = numpy.zeros((num_ra, num_dec, num_pol, num_chan), dtype=float) + display.NoDataThreshold
        if map_mask_storage is not None:
            assert map_mask_storage.shape == map_shape
            assert map_mask_storage.dtype == bool
            map_mask = map_mask_storage
            map_mask[:] = False
        else:
            map_mask = numpy.zeros((num_ra, num_dec, num_pol, num_chan), dtype=bool)
    
        # column name for spectral data
        with casa_tools.TableReader(infile) as tb:
            colnames = ['CORRECTED_DATA', 'DATA', 'FLOAT_DATA']
            colname = None
            for name in colnames:
                if name in tb.colnames():
                    colname = name
                    break
            assert colname is not None
    
            for d in rowlist:
                ix = num_ra - 1 - d['RAID']
                iy = d['DECID']
                idxs = d['IDS']
                if len(idxs) > 0:
                    # to access MS rows in sorted order (avoid jumping distant row, accessing back and forth)
                    rows = dtrows[idxs].copy()
                    sorted_index = numpy.argsort(rows)
                    idxperpol = [[], [], [], []]
                    for isort in sorted_index:
                        row = rows[isort]
                        mapped_row = rowmap[row]
                        LOG.debug('row %s: mapped_row %s', row, mapped_row)
                        this_data = tb.getcell(colname, mapped_row)
                        this_mask = tb.getcell('FLAG', mapped_row)
                        LOG.trace('this_mask.shape=%s', this_mask.shape)
                        for ipol in range(num_pol):
                            pmask = this_mask[ipol]
                            allflagged = numpy.all(pmask == True)
                            LOG.trace('all(this_mask==True) = %s', allflagged)
                            if allflagged == False:
                                idxperpol[ipol].append(idxs[isort])
                            else:
                                LOG.debug('spectrum for pol %s is completely flagged at %s, %s (row %s)',
                                          ipol, ix, iy, mapped_row)
                        binary_mask = numpy.asarray(numpy.logical_not(this_mask), dtype=int)
                        integrated_data += this_data.real * binary_mask
                        num_accumulated += binary_mask
                    midxperpol = []
                    for ipol in range(num_pol):
                        pidxs = idxperpol[ipol]
                        if len(pidxs) > 0:
                            midx = median_index(pidxs)
                            median_row = dtrows[pidxs[midx]]
                            mapped_row = rowmap[median_row]
                            LOG.debug('median row for (%s,%s) with pol %s is %s (mapped to %s)',
                                      ix, iy, ipol, median_row, mapped_row)
                            this_data = tb.getcell(colname, mapped_row)
                            this_mask = tb.getcell('FLAG', mapped_row)
                            map_data[ix, iy, ipol] = this_data[ipol].real
                            map_mask[ix, iy, ipol] = this_mask[ipol]
                            midxperpol.append(midx)
                        else:
                            midxperpol.append(None)
                else:
                    LOG.debug('no data is available for (%s,%s)', ix, iy)
                    midxperpol = [None for ipol in range(num_pol)]
                d['MEDIAN_INDEX'] = midxperpol
                LOG.debug('MEDIAN_INDEX for %s, %s is %s', ix, iy, midxperpol)
        integrated_data_masked = numpy.ma.masked_array(integrated_data, num_accumulated == 0)
        integrated_data_masked /= num_accumulated
        map_data_masked = numpy.ma.masked_array(map_data, map_mask)
        LOG.trace('integrated_data=%s', integrated_data)
        LOG.trace('num_accumulated=%s', num_accumulated)
        LOG.trace('map_data.shape=%s', map_data.shape)

        return integrated_data_masked, map_data_masked
    
    def get_averaged_data(
        self,
        infile: str,
        dtrows: numpy.ndarray,
        num_ra: int,
        num_dec: int,
        num_chan: int,
        num_pol: int,
        rowlist: dict,
        rowmap: Optional[dict] = None,
        map_data_storage: Optional[numpy.ndarray] = None,
        map_mask_storage: Optional[numpy.ndarray] = None
    ) -> numpy.ma.masked_array:
        """Create array data for sparse map.
    
        Computes the spectra for sparse map averaged for each spatial
        position of the sparse map panel. Spatial grouping information is
        held by rowlist.
    
        Args:
            infile: Name of the MS
            dtrows: List of datatable rows
            num_ra: Number of panels along horizontal axis
            num_dec: Number of panels along vertical axis
            num_chan: Number of spectral channels
            num_pol: Number of polarizaionts
            rowlist: List of datatable row ids per sparse map panel with metadata
            rowmap: Row mapping between original (calibrated) MS and the MS
                    specified by infile. Defaults to None.
            map_data_storage: Storage for sparse map. If None is given, new array is created.
            map_mask_storage: Storage for sparse map mask. If None is given, new array is created.
    
        Returns:
            Sparse map data as masked array. Shape of the array is four-dimensional,
            (nx, ny, npol, nchan).
        """
        # default rowmap is EchoDictionary
        if rowmap is None:
            rowmap = utils.EchoDictionary()
    
        map_shape = (num_ra, num_dec, num_pol, num_chan)
    
        num_accumulated = numpy.zeros((num_ra, num_dec, num_pol, num_chan), dtype=int)
    
        if map_data_storage is not None:
            assert map_data_storage.shape == map_shape
            assert map_data_storage.dtype == float
            map_data = map_data_storage
            map_data[:] = 0.0
        else:
            map_data = numpy.zeros((num_ra, num_dec, num_pol, num_chan), dtype=float)
        if map_mask_storage is not None:
            assert map_mask_storage.shape == map_shape
            assert map_mask_storage.dtype == bool
            map_mask = map_mask_storage
            map_mask[:] = False
        else:
            map_mask = numpy.zeros((num_ra, num_dec, num_pol, num_chan), dtype=bool)
    
        # column name for spectral data
        with casa_tools.TableReader(infile) as tb:
            colnames = ['CORRECTED_DATA', 'DATA', 'FLOAT_DATA']
            colname = None
            for name in colnames:
                if name in tb.colnames():
                    colname = name
                    break
            assert colname is not None
    
            for d in rowlist:
                ix = num_ra - 1 - d['RAID']
                iy = d['DECID']
                idxs = d['IDS']
                if len(idxs) > 0:
                    # to access MS rows in sorted order (avoid jumping distant row, accessing back and forth)
                    rows = dtrows[idxs].copy()
                    sorted_index = numpy.argsort(rows)
    #                 idxperpol = [[], [], [], []]
                    for isort in sorted_index:
                        row = rows[isort]
                        mapped_row = rowmap[row]
                        LOG.debug('row %s: mapped_row %s', row, mapped_row)
                        this_data = tb.getcell(colname, mapped_row)
                        this_mask = tb.getcell('FLAG', mapped_row)
                        LOG.trace('this_mask.shape=%s', this_mask.shape)
                        binary_mask = numpy.asarray(numpy.logical_not(this_mask), dtype=int)
                        map_data[ix, iy] += this_data.real * binary_mask
                        num_accumulated[ix, iy] += binary_mask
                else:
                    LOG.debug('no data is available for (%s,%s)', ix, iy)
        map_mask[:] = num_accumulated == 0
        map_data[map_mask] = display.NoDataThreshold
        map_data_masked = numpy.ma.masked_array(map_data, map_mask)
        map_data_masked /= num_accumulated
        LOG.trace('num_accumulated=%s', num_accumulated)
        LOG.trace('map_data.shape=%s', map_data.shape)
    
        return map_data_masked


def generate_grid_panel_map(ngrid: int, npanel: int, num_plane: int = 1) -> Generator[List[int], None, None]:
    """Yield list of grid table indices that belong to the sparse map panel.

    Args:
        ngrid: Number of grid positions
        npanel: Number of panels
        num_plane: Number of planes per grid position. Defaults to 1.

    Yields:
        List of indices for the grid table
    """
    ng = ngrid // npanel
    mg = ngrid % npanel
    ng_per_panel = [ng * num_plane for i in range(npanel)]
    for i in range(mg):
        ng_per_panel[i] += num_plane

    s = 0
    e = 0
    for i in range(npanel):
        s = e
        e = s + ng_per_panel[i]
        yield list(range(s, e))


def configure_1d_panel(
    nx: int,
    ny: int,
    num_plane: int = 1
) -> Tuple[List[List[int]], List[List[int]]]:
    """Configure linear mapping between grid table index and sparse map panel.

    When number of grid positions, nx * ny, exceeds 50, neighboring positions
    are combined so that number of sparse map panels does not exceed 50.

    Args:
        nx: Number of grid positions along horizontal axis
        ny: Number of grid positions along vertical axis
        num_plane: Number of planes per grid position. Defaults to 1.

    Returns:
        Linear mapping between grid table index and sparse map panel
    """
    max_panels = 50
    num_panels = nx * ny

    nnx = nx
    nny = ny
    if num_panels > max_panels:
        div = lambda x: x // 2 + x % 2
        LOG.debug('original: {} x {} = {}'.format(nx, ny, num_panels))
        ndiv = 0
        nnp = num_panels
        while nnp > max_panels:
            nnx = div(nnx)
            nny = div(nny)
            nnp = nnx * nny
            ndiv += 1
            LOG.trace('div {}: {} x {} = {}'.format(ndiv, nnx, nny, nnp))
        LOG.debug('processed: {} x {} = {}'.format(nnx, nny, nnp))

    xpanel = list(generate_grid_panel_map(nx, nnx, num_plane))
    ypanel = list(generate_grid_panel_map(ny, nny, num_plane))

    return xpanel, ypanel


def configure_2d_panel(
    xpanel: List[List[int]],
    ypanel: List[List[int]],
    ngridx: int,
    ngridy: int,
    num_plane: int = 3
) -> List[List[int]]:
    """Confure two-dimensional mapping between grid table and sparse map panel.

    Args:
        xpanel: Linear mapping result returned by configure_1d_panel
        ypanel: Linear mapping result returned by configure_1d_panel
        ngridx: Number of grid positions along horizontal axis
        ngridy: Number of grid positions along vertical axis
        num_plane: Number of planes per grid position. Defaults to 3.

    Returns:
        Two-dimensional mapping between grid table and sparse map panel
    """
    xypanel = []
    for ygrid in ypanel:
        for xgrid in xpanel:
            p = []
            for y in ygrid:
                for x in xgrid:
                    a = ngridx * num_plane * y + num_plane * x
                    p.extend(list(range(a, a + num_plane)))
            xypanel.append(p)
    return xypanel

<<<<<<< HEAD
=======

#@utils.profiler
def analyze_plot_table(
    ms: 'MeasurementSet',
    origin_ms_id: int,
    antid: int,
    virtual_spwid: int,
    polids: List[int],
    grid_table: List[List[Union[int, float, numpy.ndarray]]],
    org_direction: dirutil.Direction
) -> Tuple[int, int, int, List[dict]]:
    """Create and analyze plot table.

    Extract datatable row ids that match the selection given by
    MS id, antenna id, (virtual) spw id, and polarization ids, and
    associate them with the sparse map panels.

    Args:
        ms: Domain object for the MS (not used)
        origin_ms_id: MS id for selection
        antid: Antenna id for selection
        virtual_spwid: Virtual spw id for selection
        polids: List of polarization ids for selection
        grid_table: grid_table created by simplegrid module
        org_direction: direction of the origin

    Returns:
        Position information and associated datatable row ids
        for each sparse map positions
    """
    # plot table is separated into two parts: meta data part and row list part
    # plot_table layout: [RA_ID, DEC_ID, RA_DIR, DEC_DIR]
    # [[0, 0, RA0, DEC0], <- plane 0
    #  [0, 0, RA0, DEC0], <- plane 1
    #  [0, 0, RA0, DEC0], <- plane 2
    #  [1, 0, RA1, DEC0], <- plane 0
    #   ...
    #  [M, 0, RAM, DEC0], <- plane 2
    #  [0, 1, RA0, DEC1], <- plane 0
    #  ...
    #  [M, N, RAM, DECN]] <- plane 2
    plot_table = BaselineSubtractionPlotManagerBase.generate_plot_meta_table(virtual_spwid,
                                                                         polids,
                                                                         grid_table)
    num_grid_rows = len(plot_table)  # num_plane * num_grid_ra * num_grid_dec
    assert num_grid_rows > 0
    num_grid_dec = plot_table[-1][1] + 1
    num_grid_ra = plot_table[-1][0] + 1
    num_plane = num_grid_rows // (num_grid_dec * num_grid_ra)
    LOG.debug('num_grid_ra=%a, num_grid_dec=%s, num_plane=%s, num_grid_rows=%s',
              num_grid_ra, num_grid_dec, num_plane, num_grid_rows)
    xpanel, ypanel = configure_1d_panel(num_grid_ra, num_grid_dec)
    num_ra = len(xpanel)
    num_dec = len(ypanel)
    each_grid = configure_2d_panel(xpanel, ypanel, num_grid_ra, num_grid_dec, num_plane)
    rowlist = [{} for i in range(num_dec * num_ra)]

    for row_index, each_plane in enumerate(each_grid):
        dataids = BaselineSubtractionPlotManagerBase.generate_plot_rowlist( origin_ms_id,
                                                                        antid,
                                                                        virtual_spwid,
                                                                        polids,
                                                                        grid_table,
                                                                        plot_table,
                                                                        each_plane )

        raid = row_index % num_ra
        decid = row_index // num_ra
        ralist = [plot_table[i][2] for i in each_plane]
        declist = [plot_table[i][3] for i in each_plane]
        ra = numpy.mean(ralist)
        dec = numpy.mean(declist)
        if org_direction is not None:
            ra, dec = dirutil.direction_recover( ra, dec, org_direction )

        rowlist[row_index].update(
                {"RAID": raid, "DECID": decid, "RA": ra, "DEC": dec,
                 "IDS": dataids})
        LOG.trace('RA %s DEC %s: dataids=%s',
                  raid, decid, dataids)

    return num_ra, num_dec, num_plane, rowlist


#@utils.profiler
def get_data(
    infile: str,
    dtrows: numpy.ndarray,
    num_ra: int,
    num_dec: int,
    num_chan: int,
    num_pol: int,
    rowlist: dict,
    rowmap: Optional[dict] = None,
    integrated_data_storage: Optional[numpy.ndarray] = None,
    integrated_mask_storage: Optional[numpy.ndarray] = None,
    map_data_storage: Optional[numpy.ndarray] = None,
    map_mask_storage: Optional[numpy.ndarray] = None
) -> Tuple[numpy.ma.masked_array, numpy.ma.masked_array]:
    """Create array data for sparse map.

    Computes two masked array data for sparse map; one is an integrated spectrum data
    and the other is a sparse map data.

    Args:
        infile: Name of the MS
        dtrows: List of datatable rows
        num_ra: Number of panels along horizontal axis
        num_dec: Number of panels along vertical axis
        num_chan: Number of spectral channels
        num_pol: Number of polarizations
        rowlist: List of datatable row ids per sparse map panel with metadata
        rowmap: Row mapping between original (calibrated) MS and the MS
                specified by infile. It will be EchoDictionary if None is given.
        integrated_data_storage: Storage for integrated spectrum. If None is given,
                                 new array is created.
        integrated_mask_storage: Storage for integrated mask (not used).
        map_data_storage: Storage for sparse map. If None is given, new array is created.
        map_mask_storage: Storage for sparse map mask. If None is given, new array is created.

    Returns:
        Two masked arrays corresponding to integrated spectrum and sparse map data.
        The former has the shape of (npol, nchan) while the latter is four-dimensional,
        (nx, ny, npol, nchan).
    """

    integrated_data_masked = get_integrated_data(infile, dtrows, num_ra, num_dec, num_chan, num_pol,
                                                 rowlist, rowmap, integrated_data_storage, integrated_mask_storage)
    map_data_masked = get_sparse_map_data(infile, dtrows, num_ra, num_dec, num_chan, num_pol,
                                          rowlist, rowmap, map_data_storage, map_mask_storage)

    return integrated_data_masked, map_data_masked

#@utils.profiler
def get_integrated_data(
    infile: str,
    dtrows: numpy.ndarray,
    num_ra: int,
    num_dec: int,
    num_chan: int,
    num_pol: int,
    rowlist: dict,
    rowmap: Optional[dict] = None,
    integrated_data_storage: Optional[numpy.ndarray] = None,
    integrated_mask_storage: Optional[numpy.ndarray] = None
) -> numpy.ma.masked_array:
    """Create array data of integrated spectrum for sparse map.

    Computes masked array data, which is the integrated spectrum averaged over
    whole spectral data regardless of their spatial position. Spatial grouping 
    information is held by rowlist.

    Args:
        infile: Name of the MS
        dtrows: List of datatable rows
        num_ra: Number of panels along horizontal axis
        num_dec: Number of panels along vertical axis
        num_chan: Number of spectral channels
        num_pol: Number of polarizaionts
        rowlist: List of datatable row ids per sparse map panel with metadata
        rowmap: Row mapping between original (calibrated) MS and the MS
                specified by infile. It will be EchoDictionary if None is given.
        integrated_data_storage: Storage for integrated spectrum. If None is given,
                                 new array is created.
        integrated_mask_storage: Storage for integrated mask (not used).

    Returns:
        Masked arrays corresponding to integrated spectrum, which has the shape of (npol, nchan).
    """
    # default rowmap is EchoDictionary
    if rowmap is None:
        rowmap = utils.EchoDictionary()

    integrated_shape = (num_pol, num_chan)
    map_shape = (num_ra, num_dec, num_pol, num_chan)
    if integrated_data_storage is not None:
        assert integrated_data_storage.shape == integrated_shape
        assert integrated_data_storage.dtype == float
        integrated_data = integrated_data_storage
        integrated_data[:] = 0.0
    else:
        integrated_data = numpy.zeros((num_pol, num_chan), dtype=float)

    num_accumulated = numpy.zeros((num_pol, num_chan), dtype=int)

    # column name for spectral data
    with casa_tools.TableReader(infile) as tb:
        colnames = ['CORRECTED_DATA', 'DATA', 'FLOAT_DATA']
        colname = None
        for name in colnames:
            if name in tb.colnames():
                colname = name
                break
        assert colname is not None

        for d in rowlist:
            ix = num_ra - 1 - d['RAID']
            iy = d['DECID']
            idxs = d['IDS']
            if len(idxs) > 0:
                # to access MS rows in sorted order (avoid jumping distant row, accessing back and forth)
                rows = dtrows[idxs].copy()
                sorted_index = numpy.argsort(rows)
                idxperpol = [[], [], [], []]
                for isort in sorted_index:
                    row = rows[isort]
                    mapped_row = rowmap[row]
                    LOG.debug('row %s: mapped_row %s', row, mapped_row)
                    this_data = tb.getcell(colname, mapped_row)
                    this_mask = tb.getcell('FLAG', mapped_row)
                    LOG.trace('this_mask.shape=%s', this_mask.shape)
                    for ipol in range(num_pol):
                        pmask = this_mask[ipol]
                        allflagged = numpy.all(pmask == True)
                        LOG.trace('all(this_mask==True) = %s', allflagged)
                        if allflagged == False:
                            idxperpol[ipol].append(idxs[isort])
                        else:
                            LOG.debug('spectrum for pol %s is completely flagged at %s, %s (row %s)',
                                      ipol, ix, iy, mapped_row)
                    binary_mask = numpy.asarray(numpy.logical_not(this_mask), dtype=int)
                    integrated_data += this_data.real * binary_mask
                    num_accumulated += binary_mask
                midxperpol = []
            else:
                LOG.debug('no data is available for (%s,%s)', ix, iy)
                midxperpol = [None for ipol in range(num_pol)]
            d['MEDIAN_INDEX'] = midxperpol
            LOG.debug('MEDIAN_INDEX for %s, %s is %s', ix, iy, midxperpol)
    integrated_data_masked = numpy.ma.masked_array(integrated_data, num_accumulated == 0)
    integrated_data_masked /= num_accumulated

    return integrated_data_masked

def get_sparse_map_data(
    infile: str,
    dtrows: numpy.ndarray,
    num_ra: int,
    num_dec: int,
    num_chan: int,
    num_pol: int,
    rowlist: dict,
    rowmap: Optional[dict] = None,
    map_data_storage: Optional[numpy.ndarray] = None,
    map_mask_storage: Optional[numpy.ndarray] = None
) -> numpy.ma.masked_array:
    """Create array data of spectrum for each spatial position (sparse map).

    Computes a masked array data, which is the spectra for sparse map averaged for each
    spatial position of the sparse map panel. Spatial grouping information is held by rowlist.

    Args:
        infile: Name of the MS
        dtrows: List of datatable rows
        num_ra: Number of panels along horizontal axis
        num_dec: Number of panels along vertical axis
        num_chan: Number of spectral channels
        num_pol: Number of polarizations
        rowlist: List of datatable row ids per sparse map panel with metadata
        rowmap: Row mapping between original (calibrated) MS and the MS
                specified by infile. It will be EchoDictionary if None is given.
        map_data_storage: Storage for sparse map. If None is given, new array is created.
        map_mask_storage: Storage for sparse map mask. If None is given, new array is created.

    Returns:
        Masked arrays corresponding to sparse map data, having the shape of (nx, ny, npol, nchan).
    """
    # default rowmap is EchoDictionary
    if rowmap is None:
        rowmap = utils.EchoDictionary()

    map_shape = (num_ra, num_dec, num_pol, num_chan)

    if map_data_storage is not None:
        assert map_data_storage.shape == map_shape
        assert map_data_storage.dtype == float
        map_data = map_data_storage
        map_data[:] = display.NoDataThreshold
    else:
        map_data = numpy.zeros((num_ra, num_dec, num_pol, num_chan), dtype=float) + display.NoDataThreshold
    if map_mask_storage is not None:
        assert map_mask_storage.shape == map_shape
        assert map_mask_storage.dtype == bool
        map_mask = map_mask_storage
        map_mask[:] = False
    else:
        map_mask = numpy.zeros((num_ra, num_dec, num_pol, num_chan), dtype=bool)

    # column name for spectral data
    with casa_tools.TableReader(infile) as tb:
        colnames = ['CORRECTED_DATA', 'DATA', 'FLOAT_DATA']
        colname = None
        for name in colnames:
            if name in tb.colnames():
                colname = name
                break
        assert colname is not None

        for d in rowlist:
            ix = num_ra - 1 - d['RAID']
            iy = d['DECID']
            idxs = d['IDS']
            if len(idxs) > 0:
                # to access MS rows in sorted order (avoid jumping distant row, accessing back and forth)
                rows = dtrows[idxs].copy()
                sorted_index = numpy.argsort(rows)
                idxperpol = [[], [], [], []]
                for isort in sorted_index:
                    row = rows[isort]
                    mapped_row = rowmap[row]
                    LOG.debug('row %s: mapped_row %s', row, mapped_row)
                    this_data = tb.getcell(colname, mapped_row)
                    this_mask = tb.getcell('FLAG', mapped_row)
                    LOG.trace('this_mask.shape=%s', this_mask.shape)
                    for ipol in range(num_pol):
                        pmask = this_mask[ipol]
                        allflagged = numpy.all(pmask == True)
                        LOG.trace('all(this_mask==True) = %s', allflagged)
                        if allflagged == False:
                            idxperpol[ipol].append(idxs[isort])
                        else:
                            LOG.debug('spectrum for pol %s is completely flagged at %s, %s (row %s)',
                                      ipol, ix, iy, mapped_row)
                midxperpol = []
                for ipol in range(num_pol):
                    pidxs = idxperpol[ipol]
                    if len(pidxs) > 0:
                        midx = median_index(pidxs)
                        median_row = dtrows[pidxs[midx]]
                        mapped_row = rowmap[median_row]
                        LOG.debug('median row for (%s,%s) with pol %s is %s (mapped to %s)',
                                  ix, iy, ipol, median_row, mapped_row)
                        this_data = tb.getcell(colname, mapped_row)
                        this_mask = tb.getcell('FLAG', mapped_row)
                        map_data[ix, iy, ipol] = this_data[ipol].real
                        map_mask[ix, iy, ipol] = this_mask[ipol]
                        midxperpol.append(midx)
                    else:
                        midxperpol.append(None)
            else:
                LOG.debug('no data is available for (%s,%s)', ix, iy)
                midxperpol = [None for ipol in range(num_pol)]
            d['MEDIAN_INDEX'] = midxperpol
            LOG.debug('MEDIAN_INDEX for %s, %s is %s', ix, iy, midxperpol)
    map_data_masked = numpy.ma.masked_array(map_data, map_mask)

    return map_data_masked

>>>>>>> e4c379b4
def get_averaged_data(
    infile: str,
    dtrows: numpy.ndarray,
    num_ra: int,
    num_dec: int,
    num_chan: int,
    num_pol: int,
    rowlist: dict,
    rowmap: Optional[dict] = None,
    map_data_storage: Optional[numpy.ndarray] = None,
    map_mask_storage: Optional[numpy.ndarray] = None
) -> numpy.ma.masked_array:
    """Create array data for sparse map.

    Computes the spectra for sparse map averaged for each spatial
    position of the sparse map panel. Spatial grouping information is
    held by rowlist.

    Args:
        infile: Name of the MS
        dtrows: List of datatable rows
        num_ra: Number of panels along horizontal axis
        num_dec: Number of panels along vertical axis
        num_chan: Number of spectral channels
        num_pol: Number of polarizaionts
        rowlist: List of datatable row ids per sparse map panel with metadata
        rowmap: Row mapping between original (calibrated) MS and the MS
                specified by infile. Defaults to None.
        map_data_storage: Storage for sparse map. If None is given, new array is created.
        map_mask_storage: Storage for sparse map mask. If None is given, new array is created.

    Returns:
        Sparse map data as masked array. Shape of the array is four-dimensional,
        (nx, ny, npol, nchan).
    """
    # default rowmap is EchoDictionary
    if rowmap is None:
        rowmap = utils.EchoDictionary()

    map_shape = (num_ra, num_dec, num_pol, num_chan)

    num_accumulated = numpy.zeros((num_ra, num_dec, num_pol, num_chan), dtype=int)

    if map_data_storage is not None:
        assert map_data_storage.shape == map_shape
        assert map_data_storage.dtype == float
        map_data = map_data_storage
        map_data[:] = 0.0
    else:
        map_data = numpy.zeros((num_ra, num_dec, num_pol, num_chan), dtype=float)
    if map_mask_storage is not None:
        assert map_mask_storage.shape == map_shape
        assert map_mask_storage.dtype == bool
        map_mask = map_mask_storage
        map_mask[:] = False
    else:
        map_mask = numpy.zeros((num_ra, num_dec, num_pol, num_chan), dtype=bool)

    # column name for spectral data
    with casa_tools.TableReader(infile) as tb:
        colnames = ['CORRECTED_DATA', 'DATA', 'FLOAT_DATA']
        colname = None
        for name in colnames:
            if name in tb.colnames():
                colname = name
                break
        assert colname is not None

        for d in rowlist:
            ix = num_ra - 1 - d['RAID']
            iy = d['DECID']
            idxs = d['IDS']
            if len(idxs) > 0:
                # to access MS rows in sorted order (avoid jumping distant row, accessing back and forth)
                rows = dtrows[idxs].copy()
                sorted_index = numpy.argsort(rows)
#                 idxperpol = [[], [], [], []]
                for isort in sorted_index:
                    row = rows[isort]
                    mapped_row = rowmap[row]
                    LOG.debug('row %s: mapped_row %s', row, mapped_row)
                    this_data = tb.getcell(colname, mapped_row)
                    this_mask = tb.getcell('FLAG', mapped_row)
                    LOG.trace('this_mask.shape=%s', this_mask.shape)
                    binary_mask = numpy.asarray(numpy.logical_not(this_mask), dtype=int)
                    map_data[ix, iy] += this_data.real * binary_mask
                    num_accumulated[ix, iy] += binary_mask
            else:
                LOG.debug('no data is available for (%s,%s)', ix, iy)
    map_mask[:] = num_accumulated == 0
    map_data[map_mask] = display.NoDataThreshold
    map_data_masked = numpy.ma.masked_array(map_data, map_mask)
    map_data_masked /= num_accumulated
    LOG.trace('num_accumulated=%s', num_accumulated)
    LOG.trace('map_data.shape=%s', map_data.shape)

    return map_data_masked


def get_lines(
    datatable: 'DataTable',
    num_ra: int,
    num_pol: int,
    rowlist: List[dict]
) -> List[collections.defaultdict]:
    """Get detected line ranges per sparse map panel.

    Line information is taken from the datatable row specified
    by 'MEDIAN_INDEX' value of each item in rowlist.

    Args:
        datatable  Datatable instance
        num_ra: Number of panels along horizontal axis
        num_pol: Number of polarizations
        rowlist: List of datatable row indices per sparse map panel with metadata

    Returns:
        List of detected line ranges per panel
    """
    lines_map = [collections.defaultdict(dict)] * num_pol
    # with casa_tools.TableReader(rwtablename) as tb:
    for d in rowlist:
        ix = num_ra - 1 - d['RAID']
        iy = d['DECID']
        ids = d['IDS']
        midx = d['MEDIAN_INDEX']
        for ipol in range(len(midx)):
            if midx is not None:
                if midx[ipol] is not None:
                    masklist = datatable.getcell('MASKLIST', ids[midx[ipol]])
                    lines_map[ipol][ix][iy] = None if (len(masklist) == 0 or numpy.all(masklist == -1)) else masklist
                else:
                    lines_map[ipol][ix][iy] = None
            else:
                lines_map[ipol][ix][iy] = None
    return lines_map


def get_lines2(
    infile: str,
    datatable: 'DataTable',
    num_ra: int,
    rowlist: dict,
    polids: List[int],
    rowmap: Optional[dict] = None
) -> List[collections.defaultdict]:
    """Get detected line ranges per sparse map panel.

    get_lines2 performs the same operation with get_lines from
    the different input arguments.

    Args:
        infile: Name of MS before baseline subtraction
        datatable: Datatable instance
        num_ra: Number of panels along horizontal axis
        rowlist: List of datatable row ids per sparse map panel with metadata
        polids: List of polarization ids
        rowmap: Row mapping between original (calibrated) MS and the MS
                before baseline subtraction. It will be EchoDictionary if
                None is given.

    Returns:
        List of detected line ranges per panel
    """
    if rowmap is None:
        rowmap = utils.EchoDictionary()

    num_pol = len(polids)
    lines_map = [collections.defaultdict(dict)] * num_pol
#     plot_table = BaselineSubtractionPlotManager.generate_plot_meta_table(spwid,
#                                                                          polids,
#                                                                          grid_table)
#     num_rows = len(plot_table)  # num_plane * num_ra * num_dec
#     num_dec = plot_table[-1][1] + 1
#     num_ra = plot_table[-1][0] + 1
#     num_plane = num_rows / (num_dec * num_ra)
#     LOG.debug('num_ra={}, num_dec={}, num_plane={}, num_rows={}',
#               num_ra, num_dec, num_plane, num_rows)
    with casa_tools.TableReader(infile) as tb:
        for d in rowlist:
            ix = num_ra - 1 - d['RAID']
            iy = d['DECID']
            ids = d['IDS']
            ref_ra = d['RA']
            ref_dec = d['DEC']
            rep_ids = [-1 for i in range(num_pol)]
            min_distance = [1e30 for i in range(num_pol)]
            for dt_id in ids:
                row = rowmap[datatable.getcell('ROW', dt_id)]
                flag = tb.getcell('FLAG', row)
#                ra = datatable.getcell('RA', dt_id)
#                dec = datatable.getcell('DEC', dt_id)
#                ra = datatable.getcell('SHIFT_RA', dt_id)
#                dec = datatable.getcell('SHIFT_DEC', dt_id)
                ra = datatable.getcell('OFS_RA', dt_id)
                dec = datatable.getcell('OFS_DEC', dt_id)
                sqdist = (ra - ref_ra) * (ra - ref_ra) + (dec - ref_dec) * (dec - ref_dec)
                for ipol in range(num_pol):
                    if numpy.all(flag[ipol] == True):
                        #LOG.info('TN: ({}, {}) row {} pol {} is all flagged'.format(ix, iy, row, ipol))
                        continue

                    if sqdist <= min_distance[ipol]:
                        rep_ids[ipol] = dt_id

            #LOG.info('TN: rep_ids for ({}, {}) is {}'.format(ix, iy, rep_ids))
            for ipol in range(num_pol):
                if rep_ids[ipol] >= 0:
                    masklist = datatable.getcell('MASKLIST', rep_ids[ipol])
                    lines_map[ipol][ix][iy] = None if (len(masklist) == 0 or numpy.all(masklist == -1)) else masklist
                else:
                    lines_map[ipol][ix][iy] = None

    return lines_map


def median_index(arr: Iterable) -> 'Integral':
    """Return array index that corresponds to median value.

    Args:
        arr (): Array with type that implements comparison operator

    Returns:
        Index of median value. If arr is empty or not iterable,
        NaN is returned.
    """
    if not numpy.iterable(arr) or len(arr) == 0:
        return numpy.nan
    else:
        sorted_index = numpy.argsort(arr)
        if len(arr) < 3:
            return sorted_index[0]
        else:
            return sorted_index[len(arr) // 2]


def binned_mean_ma(x: List[float], masked_data: MaskedArray,
                   nbin: int) -> Tuple[numpy.ndarray, MaskedArray]:
    """
    Bin an array.

    Return an array of averaged values of masked_data in each bin.
    An element of binned_data is masked if any of elements in masked_data that
    contribute to the bin is masked.

    Args:
        x: Abcissa value of each element in masked_data.
        masked_data: Data to be binned. The length of array must be equal to that of x.
        nbin: Number of bins.
    Returns:
        Arrays of binned abcissa and binned data
    """
    ndata = len(masked_data)
    assert nbin < ndata
    assert len(x)==ndata
    bin_width = ndata/nbin # float
    # Prepare return values
    binned_data = numpy.ma.masked_array(numpy.zeros(nbin), mask=False)
    binned_x = numpy.zeros(nbin)
    min_i = 0
    for i in range(nbin):
        max_i = min(int(numpy.floor((i+1)*bin_width)), ndata-1)
        binned_x[i] = numpy.mean(x[min_i:max_i+1])
        if any(masked_data.mask[min_i:max_i+1]):
            binned_data.mask[i] = True
        else:
            binned_data[i] = numpy.nanmean(masked_data[min_i:max_i+1])
        min_i = max_i+1
    return binned_x, binned_data<|MERGE_RESOLUTION|>--- conflicted
+++ resolved
@@ -298,7 +298,6 @@
         origin_ms = self.context.observing_run.get_ms(self.ms.origin_ms)
         self.out_rowmap = utils.make_row_map(origin_ms, blvis)
         self.in_rowmap = None if ms.name == ms.origin_ms else utils.make_row_map(origin_ms, ms.name)
-<<<<<<< HEAD
         stage_number = self.context.task_counter
         self.stage_dir = os.path.join(self.context.report_dir, "stage%d" % stage_number)
 
@@ -312,13 +311,6 @@
             self.pool = PlotterPool()
             self.prefit_storage = PlotDataStorage()
             self.postfit_storage = PlotDataStorage()
-=======
-        self.prefit_data = ms.name
-        self.postfit_data = blvis
-        self.datatable = datatable
-        self.prefit_storage = PlotDataStorage()
-        self.postfit_storage = PlotDataStorage()
->>>>>>> e4c379b4
 
     def initialize(self) -> bool:
         """Initialize plot manager.
@@ -326,20 +318,8 @@
         Returns:
             Initialization status
         """
-<<<<<<< HEAD
         if basetask.DISABLE_WEBLOG:
             return True
-=======
-        stage_number = self.context.task_counter
-        self.stage_dir = os.path.join(self.context.report_dir, "stage%d" % stage_number)
-
-        if basetask.DISABLE_WEBLOG:
-            self.pool = None
-        else:
-            self.pool = PlotterPool()
-            if not os.path.exists(self.stage_dir):
-                os.makedirs(self.stage_dir, exist_ok=True)   #handle race condition in Tier-0 operation gracefully
->>>>>>> e4c379b4
 
         return True
 
@@ -684,17 +664,7 @@
             if os.path.exists(prefit_figfile):
                 plot_list['pre_fit'][ipol] = prefit_figfile
 
-<<<<<<< HEAD
         del prefit_map_data, postfit_map_data, fit_result
-=======
-        del prefit_map_data, postfit_map_data, postfit_integrated_data, fit_result
-
-        prefit_averaged_data = get_averaged_data(prefit_data, dtrows,
-                                                 num_ra, num_dec, nchan, npol,
-                                                 rowlist, rowmap=in_rowmap,
-                                                 map_data_storage=self.prefit_storage.map_data,
-                                                 map_mask_storage=self.prefit_storage.map_mask)
->>>>>>> e4c379b4
 
         if line_range is not None:
             lines_map_avg = get_lines2(prefit_data, self.datatable, num_ra,
@@ -771,11 +741,7 @@
         prefit_data = self.prefit_data
         postfit_data = self.postfit_data
         out_rowmap = self.out_rowmap
-<<<<<<< HEAD
         in_rowmap = self.in_rowmap
-=======
-
->>>>>>> e4c379b4
         dtrows = self.datatable.getcol('ROW')
 
         # get brightnessunit from MS
@@ -1523,455 +1489,6 @@
             xypanel.append(p)
     return xypanel
 
-<<<<<<< HEAD
-=======
-
-#@utils.profiler
-def analyze_plot_table(
-    ms: 'MeasurementSet',
-    origin_ms_id: int,
-    antid: int,
-    virtual_spwid: int,
-    polids: List[int],
-    grid_table: List[List[Union[int, float, numpy.ndarray]]],
-    org_direction: dirutil.Direction
-) -> Tuple[int, int, int, List[dict]]:
-    """Create and analyze plot table.
-
-    Extract datatable row ids that match the selection given by
-    MS id, antenna id, (virtual) spw id, and polarization ids, and
-    associate them with the sparse map panels.
-
-    Args:
-        ms: Domain object for the MS (not used)
-        origin_ms_id: MS id for selection
-        antid: Antenna id for selection
-        virtual_spwid: Virtual spw id for selection
-        polids: List of polarization ids for selection
-        grid_table: grid_table created by simplegrid module
-        org_direction: direction of the origin
-
-    Returns:
-        Position information and associated datatable row ids
-        for each sparse map positions
-    """
-    # plot table is separated into two parts: meta data part and row list part
-    # plot_table layout: [RA_ID, DEC_ID, RA_DIR, DEC_DIR]
-    # [[0, 0, RA0, DEC0], <- plane 0
-    #  [0, 0, RA0, DEC0], <- plane 1
-    #  [0, 0, RA0, DEC0], <- plane 2
-    #  [1, 0, RA1, DEC0], <- plane 0
-    #   ...
-    #  [M, 0, RAM, DEC0], <- plane 2
-    #  [0, 1, RA0, DEC1], <- plane 0
-    #  ...
-    #  [M, N, RAM, DECN]] <- plane 2
-    plot_table = BaselineSubtractionPlotManagerBase.generate_plot_meta_table(virtual_spwid,
-                                                                         polids,
-                                                                         grid_table)
-    num_grid_rows = len(plot_table)  # num_plane * num_grid_ra * num_grid_dec
-    assert num_grid_rows > 0
-    num_grid_dec = plot_table[-1][1] + 1
-    num_grid_ra = plot_table[-1][0] + 1
-    num_plane = num_grid_rows // (num_grid_dec * num_grid_ra)
-    LOG.debug('num_grid_ra=%a, num_grid_dec=%s, num_plane=%s, num_grid_rows=%s',
-              num_grid_ra, num_grid_dec, num_plane, num_grid_rows)
-    xpanel, ypanel = configure_1d_panel(num_grid_ra, num_grid_dec)
-    num_ra = len(xpanel)
-    num_dec = len(ypanel)
-    each_grid = configure_2d_panel(xpanel, ypanel, num_grid_ra, num_grid_dec, num_plane)
-    rowlist = [{} for i in range(num_dec * num_ra)]
-
-    for row_index, each_plane in enumerate(each_grid):
-        dataids = BaselineSubtractionPlotManagerBase.generate_plot_rowlist( origin_ms_id,
-                                                                        antid,
-                                                                        virtual_spwid,
-                                                                        polids,
-                                                                        grid_table,
-                                                                        plot_table,
-                                                                        each_plane )
-
-        raid = row_index % num_ra
-        decid = row_index // num_ra
-        ralist = [plot_table[i][2] for i in each_plane]
-        declist = [plot_table[i][3] for i in each_plane]
-        ra = numpy.mean(ralist)
-        dec = numpy.mean(declist)
-        if org_direction is not None:
-            ra, dec = dirutil.direction_recover( ra, dec, org_direction )
-
-        rowlist[row_index].update(
-                {"RAID": raid, "DECID": decid, "RA": ra, "DEC": dec,
-                 "IDS": dataids})
-        LOG.trace('RA %s DEC %s: dataids=%s',
-                  raid, decid, dataids)
-
-    return num_ra, num_dec, num_plane, rowlist
-
-
-#@utils.profiler
-def get_data(
-    infile: str,
-    dtrows: numpy.ndarray,
-    num_ra: int,
-    num_dec: int,
-    num_chan: int,
-    num_pol: int,
-    rowlist: dict,
-    rowmap: Optional[dict] = None,
-    integrated_data_storage: Optional[numpy.ndarray] = None,
-    integrated_mask_storage: Optional[numpy.ndarray] = None,
-    map_data_storage: Optional[numpy.ndarray] = None,
-    map_mask_storage: Optional[numpy.ndarray] = None
-) -> Tuple[numpy.ma.masked_array, numpy.ma.masked_array]:
-    """Create array data for sparse map.
-
-    Computes two masked array data for sparse map; one is an integrated spectrum data
-    and the other is a sparse map data.
-
-    Args:
-        infile: Name of the MS
-        dtrows: List of datatable rows
-        num_ra: Number of panels along horizontal axis
-        num_dec: Number of panels along vertical axis
-        num_chan: Number of spectral channels
-        num_pol: Number of polarizations
-        rowlist: List of datatable row ids per sparse map panel with metadata
-        rowmap: Row mapping between original (calibrated) MS and the MS
-                specified by infile. It will be EchoDictionary if None is given.
-        integrated_data_storage: Storage for integrated spectrum. If None is given,
-                                 new array is created.
-        integrated_mask_storage: Storage for integrated mask (not used).
-        map_data_storage: Storage for sparse map. If None is given, new array is created.
-        map_mask_storage: Storage for sparse map mask. If None is given, new array is created.
-
-    Returns:
-        Two masked arrays corresponding to integrated spectrum and sparse map data.
-        The former has the shape of (npol, nchan) while the latter is four-dimensional,
-        (nx, ny, npol, nchan).
-    """
-
-    integrated_data_masked = get_integrated_data(infile, dtrows, num_ra, num_dec, num_chan, num_pol,
-                                                 rowlist, rowmap, integrated_data_storage, integrated_mask_storage)
-    map_data_masked = get_sparse_map_data(infile, dtrows, num_ra, num_dec, num_chan, num_pol,
-                                          rowlist, rowmap, map_data_storage, map_mask_storage)
-
-    return integrated_data_masked, map_data_masked
-
-#@utils.profiler
-def get_integrated_data(
-    infile: str,
-    dtrows: numpy.ndarray,
-    num_ra: int,
-    num_dec: int,
-    num_chan: int,
-    num_pol: int,
-    rowlist: dict,
-    rowmap: Optional[dict] = None,
-    integrated_data_storage: Optional[numpy.ndarray] = None,
-    integrated_mask_storage: Optional[numpy.ndarray] = None
-) -> numpy.ma.masked_array:
-    """Create array data of integrated spectrum for sparse map.
-
-    Computes masked array data, which is the integrated spectrum averaged over
-    whole spectral data regardless of their spatial position. Spatial grouping 
-    information is held by rowlist.
-
-    Args:
-        infile: Name of the MS
-        dtrows: List of datatable rows
-        num_ra: Number of panels along horizontal axis
-        num_dec: Number of panels along vertical axis
-        num_chan: Number of spectral channels
-        num_pol: Number of polarizaionts
-        rowlist: List of datatable row ids per sparse map panel with metadata
-        rowmap: Row mapping between original (calibrated) MS and the MS
-                specified by infile. It will be EchoDictionary if None is given.
-        integrated_data_storage: Storage for integrated spectrum. If None is given,
-                                 new array is created.
-        integrated_mask_storage: Storage for integrated mask (not used).
-
-    Returns:
-        Masked arrays corresponding to integrated spectrum, which has the shape of (npol, nchan).
-    """
-    # default rowmap is EchoDictionary
-    if rowmap is None:
-        rowmap = utils.EchoDictionary()
-
-    integrated_shape = (num_pol, num_chan)
-    map_shape = (num_ra, num_dec, num_pol, num_chan)
-    if integrated_data_storage is not None:
-        assert integrated_data_storage.shape == integrated_shape
-        assert integrated_data_storage.dtype == float
-        integrated_data = integrated_data_storage
-        integrated_data[:] = 0.0
-    else:
-        integrated_data = numpy.zeros((num_pol, num_chan), dtype=float)
-
-    num_accumulated = numpy.zeros((num_pol, num_chan), dtype=int)
-
-    # column name for spectral data
-    with casa_tools.TableReader(infile) as tb:
-        colnames = ['CORRECTED_DATA', 'DATA', 'FLOAT_DATA']
-        colname = None
-        for name in colnames:
-            if name in tb.colnames():
-                colname = name
-                break
-        assert colname is not None
-
-        for d in rowlist:
-            ix = num_ra - 1 - d['RAID']
-            iy = d['DECID']
-            idxs = d['IDS']
-            if len(idxs) > 0:
-                # to access MS rows in sorted order (avoid jumping distant row, accessing back and forth)
-                rows = dtrows[idxs].copy()
-                sorted_index = numpy.argsort(rows)
-                idxperpol = [[], [], [], []]
-                for isort in sorted_index:
-                    row = rows[isort]
-                    mapped_row = rowmap[row]
-                    LOG.debug('row %s: mapped_row %s', row, mapped_row)
-                    this_data = tb.getcell(colname, mapped_row)
-                    this_mask = tb.getcell('FLAG', mapped_row)
-                    LOG.trace('this_mask.shape=%s', this_mask.shape)
-                    for ipol in range(num_pol):
-                        pmask = this_mask[ipol]
-                        allflagged = numpy.all(pmask == True)
-                        LOG.trace('all(this_mask==True) = %s', allflagged)
-                        if allflagged == False:
-                            idxperpol[ipol].append(idxs[isort])
-                        else:
-                            LOG.debug('spectrum for pol %s is completely flagged at %s, %s (row %s)',
-                                      ipol, ix, iy, mapped_row)
-                    binary_mask = numpy.asarray(numpy.logical_not(this_mask), dtype=int)
-                    integrated_data += this_data.real * binary_mask
-                    num_accumulated += binary_mask
-                midxperpol = []
-            else:
-                LOG.debug('no data is available for (%s,%s)', ix, iy)
-                midxperpol = [None for ipol in range(num_pol)]
-            d['MEDIAN_INDEX'] = midxperpol
-            LOG.debug('MEDIAN_INDEX for %s, %s is %s', ix, iy, midxperpol)
-    integrated_data_masked = numpy.ma.masked_array(integrated_data, num_accumulated == 0)
-    integrated_data_masked /= num_accumulated
-
-    return integrated_data_masked
-
-def get_sparse_map_data(
-    infile: str,
-    dtrows: numpy.ndarray,
-    num_ra: int,
-    num_dec: int,
-    num_chan: int,
-    num_pol: int,
-    rowlist: dict,
-    rowmap: Optional[dict] = None,
-    map_data_storage: Optional[numpy.ndarray] = None,
-    map_mask_storage: Optional[numpy.ndarray] = None
-) -> numpy.ma.masked_array:
-    """Create array data of spectrum for each spatial position (sparse map).
-
-    Computes a masked array data, which is the spectra for sparse map averaged for each
-    spatial position of the sparse map panel. Spatial grouping information is held by rowlist.
-
-    Args:
-        infile: Name of the MS
-        dtrows: List of datatable rows
-        num_ra: Number of panels along horizontal axis
-        num_dec: Number of panels along vertical axis
-        num_chan: Number of spectral channels
-        num_pol: Number of polarizations
-        rowlist: List of datatable row ids per sparse map panel with metadata
-        rowmap: Row mapping between original (calibrated) MS and the MS
-                specified by infile. It will be EchoDictionary if None is given.
-        map_data_storage: Storage for sparse map. If None is given, new array is created.
-        map_mask_storage: Storage for sparse map mask. If None is given, new array is created.
-
-    Returns:
-        Masked arrays corresponding to sparse map data, having the shape of (nx, ny, npol, nchan).
-    """
-    # default rowmap is EchoDictionary
-    if rowmap is None:
-        rowmap = utils.EchoDictionary()
-
-    map_shape = (num_ra, num_dec, num_pol, num_chan)
-
-    if map_data_storage is not None:
-        assert map_data_storage.shape == map_shape
-        assert map_data_storage.dtype == float
-        map_data = map_data_storage
-        map_data[:] = display.NoDataThreshold
-    else:
-        map_data = numpy.zeros((num_ra, num_dec, num_pol, num_chan), dtype=float) + display.NoDataThreshold
-    if map_mask_storage is not None:
-        assert map_mask_storage.shape == map_shape
-        assert map_mask_storage.dtype == bool
-        map_mask = map_mask_storage
-        map_mask[:] = False
-    else:
-        map_mask = numpy.zeros((num_ra, num_dec, num_pol, num_chan), dtype=bool)
-
-    # column name for spectral data
-    with casa_tools.TableReader(infile) as tb:
-        colnames = ['CORRECTED_DATA', 'DATA', 'FLOAT_DATA']
-        colname = None
-        for name in colnames:
-            if name in tb.colnames():
-                colname = name
-                break
-        assert colname is not None
-
-        for d in rowlist:
-            ix = num_ra - 1 - d['RAID']
-            iy = d['DECID']
-            idxs = d['IDS']
-            if len(idxs) > 0:
-                # to access MS rows in sorted order (avoid jumping distant row, accessing back and forth)
-                rows = dtrows[idxs].copy()
-                sorted_index = numpy.argsort(rows)
-                idxperpol = [[], [], [], []]
-                for isort in sorted_index:
-                    row = rows[isort]
-                    mapped_row = rowmap[row]
-                    LOG.debug('row %s: mapped_row %s', row, mapped_row)
-                    this_data = tb.getcell(colname, mapped_row)
-                    this_mask = tb.getcell('FLAG', mapped_row)
-                    LOG.trace('this_mask.shape=%s', this_mask.shape)
-                    for ipol in range(num_pol):
-                        pmask = this_mask[ipol]
-                        allflagged = numpy.all(pmask == True)
-                        LOG.trace('all(this_mask==True) = %s', allflagged)
-                        if allflagged == False:
-                            idxperpol[ipol].append(idxs[isort])
-                        else:
-                            LOG.debug('spectrum for pol %s is completely flagged at %s, %s (row %s)',
-                                      ipol, ix, iy, mapped_row)
-                midxperpol = []
-                for ipol in range(num_pol):
-                    pidxs = idxperpol[ipol]
-                    if len(pidxs) > 0:
-                        midx = median_index(pidxs)
-                        median_row = dtrows[pidxs[midx]]
-                        mapped_row = rowmap[median_row]
-                        LOG.debug('median row for (%s,%s) with pol %s is %s (mapped to %s)',
-                                  ix, iy, ipol, median_row, mapped_row)
-                        this_data = tb.getcell(colname, mapped_row)
-                        this_mask = tb.getcell('FLAG', mapped_row)
-                        map_data[ix, iy, ipol] = this_data[ipol].real
-                        map_mask[ix, iy, ipol] = this_mask[ipol]
-                        midxperpol.append(midx)
-                    else:
-                        midxperpol.append(None)
-            else:
-                LOG.debug('no data is available for (%s,%s)', ix, iy)
-                midxperpol = [None for ipol in range(num_pol)]
-            d['MEDIAN_INDEX'] = midxperpol
-            LOG.debug('MEDIAN_INDEX for %s, %s is %s', ix, iy, midxperpol)
-    map_data_masked = numpy.ma.masked_array(map_data, map_mask)
-
-    return map_data_masked
-
->>>>>>> e4c379b4
-def get_averaged_data(
-    infile: str,
-    dtrows: numpy.ndarray,
-    num_ra: int,
-    num_dec: int,
-    num_chan: int,
-    num_pol: int,
-    rowlist: dict,
-    rowmap: Optional[dict] = None,
-    map_data_storage: Optional[numpy.ndarray] = None,
-    map_mask_storage: Optional[numpy.ndarray] = None
-) -> numpy.ma.masked_array:
-    """Create array data for sparse map.
-
-    Computes the spectra for sparse map averaged for each spatial
-    position of the sparse map panel. Spatial grouping information is
-    held by rowlist.
-
-    Args:
-        infile: Name of the MS
-        dtrows: List of datatable rows
-        num_ra: Number of panels along horizontal axis
-        num_dec: Number of panels along vertical axis
-        num_chan: Number of spectral channels
-        num_pol: Number of polarizaionts
-        rowlist: List of datatable row ids per sparse map panel with metadata
-        rowmap: Row mapping between original (calibrated) MS and the MS
-                specified by infile. Defaults to None.
-        map_data_storage: Storage for sparse map. If None is given, new array is created.
-        map_mask_storage: Storage for sparse map mask. If None is given, new array is created.
-
-    Returns:
-        Sparse map data as masked array. Shape of the array is four-dimensional,
-        (nx, ny, npol, nchan).
-    """
-    # default rowmap is EchoDictionary
-    if rowmap is None:
-        rowmap = utils.EchoDictionary()
-
-    map_shape = (num_ra, num_dec, num_pol, num_chan)
-
-    num_accumulated = numpy.zeros((num_ra, num_dec, num_pol, num_chan), dtype=int)
-
-    if map_data_storage is not None:
-        assert map_data_storage.shape == map_shape
-        assert map_data_storage.dtype == float
-        map_data = map_data_storage
-        map_data[:] = 0.0
-    else:
-        map_data = numpy.zeros((num_ra, num_dec, num_pol, num_chan), dtype=float)
-    if map_mask_storage is not None:
-        assert map_mask_storage.shape == map_shape
-        assert map_mask_storage.dtype == bool
-        map_mask = map_mask_storage
-        map_mask[:] = False
-    else:
-        map_mask = numpy.zeros((num_ra, num_dec, num_pol, num_chan), dtype=bool)
-
-    # column name for spectral data
-    with casa_tools.TableReader(infile) as tb:
-        colnames = ['CORRECTED_DATA', 'DATA', 'FLOAT_DATA']
-        colname = None
-        for name in colnames:
-            if name in tb.colnames():
-                colname = name
-                break
-        assert colname is not None
-
-        for d in rowlist:
-            ix = num_ra - 1 - d['RAID']
-            iy = d['DECID']
-            idxs = d['IDS']
-            if len(idxs) > 0:
-                # to access MS rows in sorted order (avoid jumping distant row, accessing back and forth)
-                rows = dtrows[idxs].copy()
-                sorted_index = numpy.argsort(rows)
-#                 idxperpol = [[], [], [], []]
-                for isort in sorted_index:
-                    row = rows[isort]
-                    mapped_row = rowmap[row]
-                    LOG.debug('row %s: mapped_row %s', row, mapped_row)
-                    this_data = tb.getcell(colname, mapped_row)
-                    this_mask = tb.getcell('FLAG', mapped_row)
-                    LOG.trace('this_mask.shape=%s', this_mask.shape)
-                    binary_mask = numpy.asarray(numpy.logical_not(this_mask), dtype=int)
-                    map_data[ix, iy] += this_data.real * binary_mask
-                    num_accumulated[ix, iy] += binary_mask
-            else:
-                LOG.debug('no data is available for (%s,%s)', ix, iy)
-    map_mask[:] = num_accumulated == 0
-    map_data[map_mask] = display.NoDataThreshold
-    map_data_masked = numpy.ma.masked_array(map_data, map_mask)
-    map_data_masked /= num_accumulated
-    LOG.trace('num_accumulated=%s', num_accumulated)
-    LOG.trace('map_data.shape=%s', map_data.shape)
-
-    return map_data_masked
-
 
 def get_lines(
     datatable: 'DataTable',
