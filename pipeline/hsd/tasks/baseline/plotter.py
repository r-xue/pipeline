"""Plotter for baseline subtraction result."""
import collections
import itertools
import os
from typing import TYPE_CHECKING, Generator, Iterable, List, Optional, Tuple, Union

import matplotlib.figure as figure
import matplotlib.pyplot as plt
import numpy
from numpy.ma.core import MaskedArray

import pipeline.infrastructure as infrastructure
import pipeline.infrastructure.basetask as basetask
import pipeline.infrastructure.renderer.logger as logger
from pipeline.h.tasks.common import atmutil
from pipeline.infrastructure import casa_tools
from pipeline.infrastructure.displays.plotstyle import casa5style_plot
from ..common import utils
from ..common import compress
from ..common import display
from ..common.display import DPIDetail, ch_to_freq, sd_polmap
from ..common import direction_utils as dirutil
from numpy import int

if TYPE_CHECKING:
    from numbers import Integral
    from pipeline.infrastructure.launcher import Context
    from pipeline.domain.datatable import DataTableImpl as DataTable
    from pipeline.domain.measurementset import MeasurementSet

LOG = infrastructure.get_logger(__name__)

# A named tuple to store statistics of baseline quality
BinnedStat = collections.namedtuple('BinnedStat', 'bin_min_ratio bin_max_ratio bin_diff_ratio')
QualityStat = collections.namedtuple('QualityStat', 'vis field spw ant pol stat')


class PlotterPool(object):
    """Pool class to hold resources for plotting.

    TODO: this class is not useful. Should be removed in future.
          create_plotter must be separated from the class.
    """

    def __init__(self) -> None:
        """Construct PlotterPool instance."""
        self.pool = {}

    def create_plotter(self,
                       num_ra: int,
                       num_dec: int,
                       num_plane: int,
                       ralist: List[float],
                       declist: List[float],
                       direction_reference: Optional[str] = None,
                       brightnessunit: str = 'Jy/beam') -> display.SDSparseMapPlotter:
        """Create plotter instance.

        Args:
            num_ra: Number of panels along horizontal axis
            num_dec: Number of panels along vertical axis
            num_plane: Not used
            ralist: List of RA values for labeling
            declist: List of Dec values for labeling
            direction_reference: Directon reference string. Defaults to None.
            brightnessunit: Brightness unit string. Defaults to 'Jy/beam'.

        Returns:
            Plotter instance
        """
        fig = figure.Figure()
        plotter = display.SDSparseMapPlotter(fig, nh=num_ra, nv=num_dec,
                                             step=1, brightnessunit=brightnessunit)
        plotter.direction_reference = direction_reference
        plotter.setup_labels_absolute(ralist, declist)
        return plotter

    def done(self) -> None:
        """Close plotters registered to the pool."""
        for plotter in self.pool.values():
            plotter.done()


class PlotDataStorage(object):
    """Storage class to hold array data for plotting."""

    def __init__(self) -> None:
        """Construct PlotDataStorage instance.

        This class holds three sets of data storage, one dimensional
        numpy array with a certain length, and the data array that refers
        whole or part of data storage. They are assigned to map data (float),
        associated mask (bool), and integrated data (float), respectively.

        Each data array is multi-dimensional array with (npol, nchan) for
        integrated data while (nh, nv, npol, nchan) for other arrays.
        Each data storage is one-dimensional array whose length should be
        larger than the total number of elements for associated data array.

        Intension is to minimize the number of memory allocation/de-allocation.
        To do that, data storage (memory for array) and data array (actual array
        accessed by the user) are separated so that allocated memory is reused
        if possible. Data storage is resized only when size of data storage is
        smaller than the size of data array which can vary upon request from
        the user.

        The constructor initializes data storage as zero-length array, which
        effectively means no memory allocation for the data array, and data
        array nominally refers to empty data storage. Actual memory allocation
        will be performed when the user first provides the array shape.
        """
        self.map_data_storage = numpy.zeros((0), dtype=float)
        self.integrated_data_storage = numpy.zeros((0), dtype=float)
        self.map_mask_storage = numpy.zeros((0), dtype=bool)
        self.integrated_mask_storage = numpy.zeros((0), dtype=bool)
        self.map_data = self.map_data_storage
        self.integrated_data = self.integrated_data_storage
        self.map_mask = self.map_mask_storage
        self.integrated_mask = self.integrated_mask_storage

    def resize_storage(self, num_ra: int, num_dec: int, num_pol: int, num_chan: int) -> None:
        """Resize storage.

        Resize storage array if necessary, i.e., only when current size is less than
        requested size calculated from input args. Data array refers storage but is
        reshaped to match the number of panels of sparse profile map.

        Args:
            num_ra: Number of panels along horizontal axis
            num_dec: Number of panels along vertical axis
            num_pol: Number of polarizations
            num_chan: Number of spectral channels
        """
        num_integrated = num_pol * num_chan
        num_map = num_ra * num_dec * num_integrated
        if len(self.map_data_storage) < num_map:
            self.map_data_storage = numpy.resize(self.map_data_storage, num_map)
        self.map_data = numpy.reshape(self.map_data_storage[:num_map], (num_ra, num_dec, num_pol, num_chan))

        if len(self.map_mask_storage) < num_map:
            self.map_mask_storage = numpy.resize(self.map_mask_storage, num_map)
        self.map_mask = numpy.reshape(self.map_mask_storage[:num_map], (num_ra, num_dec, num_pol, num_chan))

        if len(self.integrated_data_storage) < num_integrated:
            self.integrated_data_storage = numpy.resize(self.integrated_data_storage, num_integrated)
        self.integrated_data = numpy.reshape(self.integrated_data_storage[:num_integrated], (num_pol, num_chan))


class BaselineSubtractionDataManager(object):
    """Class to produce data of baseline subtraction plot and quality statistics."""

    def __init__(self, ms: 'MeasurementSet', blvis: str, context: 'Context', datatable: 'DataTable') -> None:
        """Construct BaselineSubtractionDataManager instance.

        Args:
            ms: Domain object for the MS before baseline subtraction
            blvis: Name of the MS after baseline subtraction
            context: Pipeline context
            datatable: DataTable instance
        """

        self.ms = ms
        self.context = context
        self.prefit_data = ms.name
        self.postfit_data = blvis
        self.datatable = datatable
        self.prefit_storage = PlotDataStorage()
        self.postfit_storage = PlotDataStorage()
        self.prefit_integrated_data = None
        self.prefit_map_data = None
        self.postfit_integrated_data = None
        self.postfit_map_data = None
        self.prefit_averaged_data = None

    def resize_storage(self, num_ra: int, num_dec: int, num_pol: int, num_chan: int) -> None:
        """Resize storage as necessary.

        Args:
            num_ra: Number of panels along horizontal axis
            num_dec: Number of panels along vertical axis
            num_pol: Number of polarizations
            num_chan: Number of spectral channels
        """
        self.prefit_storage.resize_storage(num_ra, num_dec, num_pol, num_chan)
        self.postfit_storage.resize_storage(num_ra, num_dec, num_pol, num_chan)

    def store_result_get_data(self,
                              field_id: int,
                              antenna_id: int,
                              spw_id: int,
                              grid_table: Optional[List[List[Union[int, float, numpy.ndarray]]]],
                              org_direction: dirutil.Direction,
                              num_ra: int,
                              num_dec: int,
                              num_plane: int,
                              rowlist: List,
                              npol: int,
                              nchan: int,
                              frequency: int,
                              out_rowmap: Optional[dict] = None,
                              in_rowmap: Optional[dict] = None
                              ) -> Tuple[numpy.ma.masked_array,
                                         numpy.ma.masked_array,
                                         Optional[numpy.ma.masked_array],
                                         Optional[numpy.ma.masked_array],
                                         Optional[numpy.ma.masked_array]]:
        """
        Args:
            field_id: Field id to process
            antenna_id: Antnena id to process
            spw_id: Spw id to process. Should be the real spw id.
            grid_table: grid_table created by simplegrid module
            org_direction: direction of the origin
            num_ra: Number of panels along horizontal axis
            num_dec: Number of panels along vertical axis
            num_pol: Number of polarizations
            num_chan: Number of spectral channels
            frequency: Frequency values of each element in spectrum
            out_rowmap: Row mapping between original (calibrated) MS and the MS
                        after baseline subtraction.
            in_rowmap: Row mapping between original (calibrated) MS and the MS
                       before baseline subtraction.

        Returns:
            Tuple containing five masked arrays; postfit integrated spectrum data,
            postfit sparse map data, prefit integrated spectrum data, prefit sparse map
            data, and prefit averaged sparse map data.
            Each element of postfit or prefit integrated spectrum data: (npol, nchan).
            Each element of postfit, prefit sparse map data or prefit averaged sparse map
            data: (nx, ny, npol, nchan).
        """

        dtrows = self.datatable.getcol('ROW')

        if not basetask.DISABLE_WEBLOG:
            self.get_averaged_data(dtrows, num_ra, num_dec, nchan, npol,
                                   rowlist, rowmap=in_rowmap)
            self.get_data(self.prefit_data, dtrows, num_ra, num_dec, nchan, npol,
                          rowlist, rowmap=in_rowmap,
                          integrated_data_storage=self.prefit_storage.integrated_data,
                          map_data_storage=self.prefit_storage.map_data,
                          map_mask_storage=self.prefit_storage.map_mask)

        self.get_data(self.postfit_data, dtrows, num_ra, num_dec, nchan, npol,
                      rowlist, rowmap=out_rowmap,
                      integrated_data_storage=self.postfit_storage.integrated_data,
                      map_data_storage=self.postfit_storage.map_data,
                      map_mask_storage=self.postfit_storage.map_mask)

        return self.postfit_integrated_data, self.postfit_map_data, self.prefit_integrated_data, self.prefit_map_data, self.prefit_averaged_data

    def analyze_plot_table(
        self,
        ms: 'MeasurementSet',
        origin_ms_id: int,
        antid: int,
        virtual_spwid: int,
        polids: List[int],
        grid_table: List[List[Union[int, float, numpy.ndarray]]],
        org_direction: dirutil.Direction
    ) -> Tuple[int, int, int, List[dict]]:
        """Create and analyze plot table.

        Extract datatable row ids that match the selection given by
        MS id, antenna id, (virtual) spw id, and polarization ids, and
        associate them with the sparse map panels.

        Args:
            ms: Domain object for the MS (not used)
            origin_ms_id: MS id for selection
            antid: Antenna id for selection
            virtual_spwid: Virtual spw id for selection
            polids: List of polarization ids for selection
            grid_table: grid_table created by simplegrid module
            org_direction: direction of the origin

        Returns:
            Position information and associated datatable row ids
            for each sparse map positions
        """
        # plot table is separated into two parts: meta data part and row list part
        # plot_table layout: [RA_ID, DEC_ID, RA_DIR, DEC_DIR]
        # [[0, 0, RA0, DEC0], <- plane 0
        #  [0, 0, RA0, DEC0], <- plane 1
        #  [0, 0, RA0, DEC0], <- plane 2
        #  [1, 0, RA1, DEC0], <- plane 0
        #   ...
        #  [M, 0, RAM, DEC0], <- plane 2
        #  [0, 1, RA0, DEC1], <- plane 0
        #  ...
        #  [M, N, RAM, DECN]] <- plane 2

        plot_table = BaselineSubtractionPlotManager.generate_plot_meta_table(virtual_spwid,
                                                                             polids,
                                                                             grid_table)
        num_grid_rows = len(plot_table)  # num_plane * num_grid_ra * num_grid_dec
        assert num_grid_rows > 0
        num_grid_dec = plot_table[-1][1] + 1
        num_grid_ra = plot_table[-1][0] + 1
        num_plane = num_grid_rows // (num_grid_dec * num_grid_ra)
        LOG.debug('num_grid_ra=%a, num_grid_dec=%s, num_plane=%s, num_grid_rows=%s',
                  num_grid_ra, num_grid_dec, num_plane, num_grid_rows)
        xpanel, ypanel = configure_1d_panel(num_grid_ra, num_grid_dec)
        num_ra = len(xpanel)
        num_dec = len(ypanel)
        each_grid = configure_2d_panel(xpanel, ypanel, num_grid_ra, num_grid_dec, num_plane)
        rowlist = [{} for i in range(num_dec * num_ra)]

        for row_index, each_plane in enumerate(each_grid):
            dataids = BaselineSubtractionPlotManager.generate_plot_rowlist(origin_ms_id,
                                                                           antid,
                                                                           virtual_spwid,
                                                                           polids,
                                                                           grid_table,
                                                                           plot_table,
                                                                           each_plane)

            raid = row_index % num_ra
            decid = row_index // num_ra
            ralist = [plot_table[i][2] for i in each_plane]
            declist = [plot_table[i][3] for i in each_plane]
            ra = numpy.mean(ralist)
            dec = numpy.mean(declist)
            if org_direction is not None:
                ra, dec = dirutil.direction_recover(ra, dec, org_direction)

            rowlist[row_index].update(
                    {"RAID": raid, "DECID": decid, "RA": ra, "DEC": dec,
                     "IDS": dataids})
            LOG.trace('RA %s DEC %s: dataids=%s',
                      raid, decid, dataids)

        return num_ra, num_dec, num_plane, rowlist

    def get_data(
        self,
        infile: str,
        dtrows: numpy.ndarray,
        num_ra: int,
        num_dec: int,
        num_chan: int,
        num_pol: int,
        rowlist: dict,
        rowmap: Optional[dict] = None,
        integrated_data_storage: Optional[numpy.ndarray] = None,
        integrated_mask_storage: Optional[numpy.ndarray] = None,
        map_data_storage: Optional[numpy.ndarray] = None,
        map_mask_storage: Optional[numpy.ndarray] = None
    ) -> None:
        """Create array data for sparse map.

        Computes two masked array data for sparse map. One is the integrated
        spectrum averaged over whole spectral data regardless of their spatial
        position, which is displayed in the top panel of the figure.
        Another array is the spectra for sparse map averaged for each spatial
        position of the sparse map panel. Spatial grouping information is
        held by rowlist.

        Args:
            infile: Name of the MS
            dtrows: List of datatable rows
            num_ra: Number of panels along horizontal axis
            num_dec: Number of panels along vertical axis
            num_chan: Number of spectral channels
            num_pol: Number of polarizaionts
            rowlist: List of datatable row ids per sparse map panel with metadata
            rowmap: Row mapping between original (calibrated) MS and the MS
                    specified by infile. It will be EchoDictionary if None is given.
            integrated_data_storage: Storage for integrated spectrum. If None is given,
                                     new array is created.
            integrated_mask_storage: Storage for integrated mask (not used).
            map_data_storage: Storage for sparse map. If None is given, new array is created.
            map_mask_storage: Storage for sparse map mask. If None is given, new array is created.
        """

        if infile == self.postfit_data and self.postfit_integrated_data is not None:
            pass
        elif infile == self.prefit_data and self.prefit_integrated_data is not None:
            pass
        else:
            # default rowmap is EchoDictionary
            if rowmap is None:
                rowmap = utils.EchoDictionary()

            integrated_shape = (num_pol, num_chan)
            map_shape = (num_ra, num_dec, num_pol, num_chan)
            if integrated_data_storage is not None:
                assert integrated_data_storage.shape == integrated_shape
                assert integrated_data_storage.dtype == float
                integrated_data = integrated_data_storage
                integrated_data[:] = 0.0
            else:
                integrated_data = numpy.zeros((num_pol, num_chan), dtype=float)

            num_accumulated = numpy.zeros((num_pol, num_chan), dtype=int)

            if map_data_storage is not None:
                assert map_data_storage.shape == map_shape
                assert map_data_storage.dtype == float
                map_data = map_data_storage
                map_data[:] = display.NoDataThreshold
            else:
                map_data = numpy.zeros((num_ra, num_dec, num_pol, num_chan), dtype=float) + display.NoDataThreshold
            if map_mask_storage is not None:
                assert map_mask_storage.shape == map_shape
                assert map_mask_storage.dtype == bool
                map_mask = map_mask_storage
                map_mask[:] = False
            else:
                map_mask = numpy.zeros((num_ra, num_dec, num_pol, num_chan), dtype=bool)

            # column name for spectral data
            with casa_tools.TableReader(infile) as tb:
                colnames = ['CORRECTED_DATA', 'DATA', 'FLOAT_DATA']
                colname = None
                for name in colnames:
                    if name in tb.colnames():
                        colname = name
                        break
                assert colname is not None

                for d in rowlist:
                    ix = num_ra - 1 - d['RAID']
                    iy = d['DECID']
                    idxs = d['IDS']
                    if len(idxs) > 0:
                        # to access MS rows in sorted order (avoid jumping distant row, accessing back and forth)
                        rows = dtrows[idxs].copy()
                        sorted_index = numpy.argsort(rows)
                        idxperpol = [[], [], [], []]
                        for isort in sorted_index:
                            row = rows[isort]
                            mapped_row = rowmap[row]
                            LOG.debug('row %s: mapped_row %s', row, mapped_row)
                            this_data = tb.getcell(colname, mapped_row)
                            this_mask = tb.getcell('FLAG', mapped_row)
                            LOG.trace('this_mask.shape=%s', this_mask.shape)
                            for ipol in range(num_pol):
                                pmask = this_mask[ipol]
                                allflagged = numpy.all(pmask == True)
                                LOG.trace('all(this_mask==True) = %s', allflagged)
                                if allflagged == False:
                                    idxperpol[ipol].append(idxs[isort])
                                else:
                                    LOG.debug('spectrum for pol %s is completely flagged at %s, %s (row %s)',
                                              ipol, ix, iy, mapped_row)
                            binary_mask = numpy.asarray(numpy.logical_not(this_mask), dtype=int)
                            integrated_data += this_data.real * binary_mask
                            num_accumulated += binary_mask
                        midxperpol = []
                        for ipol in range(num_pol):
                            pidxs = idxperpol[ipol]
                            if len(pidxs) > 0:
                                midx = median_index(pidxs)
                                median_row = dtrows[pidxs[midx]]
                                mapped_row = rowmap[median_row]
                                LOG.debug('median row for (%s,%s) with pol %s is %s (mapped to %s)',
                                          ix, iy, ipol, median_row, mapped_row)
                                this_data = tb.getcell(colname, mapped_row)
                                this_mask = tb.getcell('FLAG', mapped_row)
                                map_data[ix, iy, ipol] = this_data[ipol].real
                                map_mask[ix, iy, ipol] = this_mask[ipol]
                                midxperpol.append(midx)
                            else:
                                midxperpol.append(None)
                    else:
                        LOG.debug('no data is available for (%s,%s)', ix, iy)
                        midxperpol = [None for ipol in range(num_pol)]
                    d['MEDIAN_INDEX'] = midxperpol
                    LOG.debug('MEDIAN_INDEX for %s, %s is %s', ix, iy, midxperpol)
            integrated_data_masked = numpy.ma.masked_array(integrated_data, num_accumulated == 0)
            integrated_data_masked /= num_accumulated
            map_data_masked = numpy.ma.masked_array(map_data, map_mask)
            LOG.trace('integrated_data=%s', integrated_data)
            LOG.trace('num_accumulated=%s', num_accumulated)
            LOG.trace('map_data.shape=%s', map_data.shape)

            if infile == self.postfit_data:
                self.postfit_integrated_data = integrated_data_masked
                self.postfit_map_data = map_data_masked
            else:
                self.prefit_integrated_data = integrated_data_masked
                self.prefit_map_data = map_data_masked

    def get_averaged_data(
        self,
        dtrows: numpy.ndarray,
        num_ra: int,
        num_dec: int,
        num_chan: int,
        num_pol: int,
        rowlist: dict,
        rowmap: Optional[dict] = None
    ) -> None:
        """Create array data for sparse map.

        Computes the spectra for sparse map averaged for each spatial
        position of the sparse map panel. Spatial grouping information is
        held by rowlist.

        Args:
            dtrows: List of datatable rows
            num_ra: Number of panels along horizontal axis
            num_dec: Number of panels along vertical axis
            num_chan: Number of spectral channels
            num_pol: Number of polarizaionts
            rowlist: List of datatable row ids per sparse map panel with metadata
            rowmap: Row mapping between original (calibrated) MS and the MS
                    specified by infile. Defaults to None.
        """

        infile = self.prefit_data
        map_data_storage = self.prefit_storage.map_data
        map_mask_storage = self.prefit_storage.map_mask

        if self.prefit_averaged_data is not None:
            pass
        else:
            # default rowmap is EchoDictionary
            if rowmap is None:
                rowmap = utils.EchoDictionary()

            map_shape = (num_ra, num_dec, num_pol, num_chan)

            num_accumulated = numpy.zeros((num_ra, num_dec, num_pol, num_chan), dtype=int)

            if map_data_storage is not None:
                assert map_data_storage.shape == map_shape
                assert map_data_storage.dtype == float
                map_data = map_data_storage
                map_data[:] = 0.0
            else:
                map_data = numpy.zeros((num_ra, num_dec, num_pol, num_chan), dtype=float)
            if map_mask_storage is not None:
                assert map_mask_storage.shape == map_shape
                assert map_mask_storage.dtype == bool
                map_mask = map_mask_storage
                map_mask[:] = False
            else:
                map_mask = numpy.zeros((num_ra, num_dec, num_pol, num_chan), dtype=bool)

            # column name for spectral data
            with casa_tools.TableReader(infile) as tb:
                colnames = ['CORRECTED_DATA', 'DATA', 'FLOAT_DATA']
                colname = None
                for name in colnames:
                    if name in tb.colnames():
                        colname = name
                        break
                assert colname is not None

                for d in rowlist:
                    ix = num_ra - 1 - d['RAID']
                    iy = d['DECID']
                    idxs = d['IDS']
                    if len(idxs) > 0:
                        # to access MS rows in sorted order (avoid jumping distant row, accessing back and forth)
                        rows = dtrows[idxs].copy()
                        sorted_index = numpy.argsort(rows)
        #                 idxperpol = [[], [], [], []]
                        for isort in sorted_index:
                            row = rows[isort]
                            mapped_row = rowmap[row]
                            LOG.debug('row %s: mapped_row %s', row, mapped_row)
                            this_data = tb.getcell(colname, mapped_row)
                            this_mask = tb.getcell('FLAG', mapped_row)
                            LOG.trace('this_mask.shape=%s', this_mask.shape)
                            binary_mask = numpy.asarray(numpy.logical_not(this_mask), dtype=int)
                            map_data[ix, iy] += this_data.real * binary_mask
                            num_accumulated[ix, iy] += binary_mask
                    else:
                        LOG.debug('no data is available for (%s,%s)', ix, iy)
            map_mask[:] = num_accumulated == 0
            map_data[map_mask] = display.NoDataThreshold
            map_data_masked = numpy.ma.masked_array(map_data, map_mask)
            map_data_masked /= num_accumulated
            LOG.trace('num_accumulated=%s', num_accumulated)
            LOG.trace('map_data.shape=%s', map_data.shape)

            self.prefit_averaged_data = map_data_masked


class BaselineSubtractionPlotManager(BaselineSubtractionDataManager):
    """Manages any operation necessary to produce baseline subtraction plot."""

    def __init__(self, ms: 'MeasurementSet', blvis: str, context: 'Context', datatable: 'DataTable') -> None:
        """Construct BaselineSubtractionPlotManager instance.

        Args:
            ms: Domain object for the MS before baseline subtraction
            blvis: Name of the MS after baseline subtraction
            context: Pipeline context
            datatable: DataTable instance
        """
        super().__init__(ms, blvis, context, datatable)

        stage_number = self.context.task_counter
        self.stage_dir = os.path.join(self.context.report_dir, "stage%d" % stage_number)

        if basetask.DISABLE_WEBLOG:
            self.pool = None
        else:
            if not os.path.exists(self.stage_dir):
                os.makedirs(self.stage_dir, exist_ok=True)   # handle race condition in Tier-0 operation gracefully
            self.pool = PlotterPool()

    def initialize(self) -> bool:
        """Initialize plot manager.

        Returns:
            Initialization status
        """
        if basetask.DISABLE_WEBLOG:
            return True

        return True

    def finalize(self) -> None:
        """Finalize plot manager.

        Release resources allocated for plotting.
        """
        if self.pool is not None:
            self.pool.done()

    @staticmethod
    def _generate_plot_meta_table(
        spw_id: int,
        polarization_ids: List[int],
        grid_table: List[List[Union[int, float, numpy.ndarray]]]
    ) -> Generator[List[Union[int, float]], None, None]:
        """Extract necessary data from grid_table.

        Rows of grid_table are filtered by spw and polarization ids,
        and only spatial location of the grid are extracted.

        Args:
            spw_id: spw id for filtering
            polarization_ids: polarization ids for filtering
            grid_table: grid_table generated by simplegrid module

        Yields:
            List of spatial position information (pixel and world)
        """
        for row in grid_table:
            if row[0] == spw_id and row[1] in polarization_ids:
                new_row_entry = row[2:6]
                yield new_row_entry

    @staticmethod
    def generate_plot_meta_table(
        spw_id: int,
        polarization_ids: List[int],
        grid_table: List[List[Union[int, float, numpy.ndarray]]]
    ) -> List[List[Union[int, float]]]:
        """Return metadata table for plotting.

        Metadata table for given spw and polarization ids contains
        spatial position information in both pixel and world coordinates.

        Args:
            spw_id: spw id for filtering
            polarization_ids: polarization ids for filtering
            grid_table: grid_table generated by simplegrid module

        Returns:
            Metadata table (plot_table). The table is intended to be used jointly
            with the return value of generate_plot_rowlist.
            plot_table layout: [RA_ID, DEC_ID, RA_DIR, DEC_DIR]

                [[0, 0, RA0, DEC0], <- plane 0
                 [0, 0, RA0, DEC0], <- plane 1
                 [0, 0, RA0, DEC0], <- plane 2
                 [1, 0, RA1, DEC0], <- plane 0
                  ...
                 [M, 0, RAM, DEC0], <- plane 2
                 [0, 1, RA0, DEC1], <- plane 0
                 ...
                 [M, N, RAM, DECN]] <- plane 2
        """
        new_table = list(BaselineSubtractionPlotManager._generate_plot_meta_table(spw_id,
                                                                                  polarization_ids,
                                                                                  grid_table))
        return new_table

    @staticmethod
    def _generate_plot_rowlist(
        origin_ms_id: int,
        antenna_id: int,
        spw_id: int,
        polarization_ids: List[int],
        grid_table: List[List[Union[int, float, numpy.ndarray]]],
        grid_list: List[Tuple[int, int]]
    ) -> Generator[numpy.ndarray, None, None]:
        """Yield list of datatable row ids that match selection.

        Extract list of datatable row ids that match the selection for
        MS, spw, polarization, and spatial grid location. Yield row
        ids as numpy array.

        Args:
            origin_ms_id: MS id for selection
            antenna_id: Antenna id for selection
            spw_id: Spw id for selection
            polarization_ids: List of polarization ids
            grid_table: grid_table generated by simplegrid module
            grid_list: Spatial grid indices (ix, iy) for selection

        Yields:
            List of datatable row ids that matches selection
        """
        for row in grid_table:
            if row[0] == spw_id and row[1] in polarization_ids and (row[2], row[3]) in grid_list:
                new_row_entry = numpy.fromiter((r[3] for r in row[6] if r[-1] == origin_ms_id and r[-2] == antenna_id),
                                               dtype=int)
                yield new_row_entry

    @staticmethod
    def generate_plot_rowlist(
        origin_ms_id: int,
        antenna_id: int,
        spw_id: int,
        polarization_ids: List[int],
        grid_table: List[List[Union[int, float, numpy.ndarray]]],
        plot_table: List[List[Union[int, float]]],
        each_plane: List[int]
    ) -> List[int]:
        """Generate list of datatable row ids for plotting.

        Extract list of datatable row ids that matches selection for
        MS, spw, polarization, and spatial grid location. Return
        one-dimensional list of row ids to process.

        Args:
            origin_ms_id: MS id for selection
            antenna_id: Antenna id for selection
            spw_id: Spw id for selection
            polarization_ids: List of polarization ids for selection
            grid_table: grid_table generated by simplegrid module
            plot_table: Metadata table generated by generate_plot_meta_table
            each_plane: List of indices for grid_table/plot_table

        Returns:
            List of datatable row ids for plotting. Return value is intended
            to be used jointly with the table returned by generate_plot_meta_table.
        """
        xlist = [plot_table[idx][0] for idx in each_plane]
        ylist = [plot_table[idx][1] for idx in each_plane]
        grid_list = list(zip(xlist, ylist))
        new_table = list(BaselineSubtractionPlotManager._generate_plot_rowlist(origin_ms_id,
                                                                               antenna_id,
                                                                               spw_id,
                                                                               polarization_ids,
                                                                               grid_table,
                                                                               grid_list))
        return list(itertools.chain.from_iterable(new_table))

    @casa5style_plot
    def plot_spectra_with_fit(
        self,
        field_id: int,
        antenna_id: int,
        spw_id: int,
        org_direction: dirutil.Direction,
        postfit_integrated_data: numpy.ma.masked_array,
        postfit_map_data: numpy.ma.masked_array,
        prefit_integrated_data: numpy.ma.masked_array,
        prefit_map_data: numpy.ma.masked_array,
        prefit_averaged_data: numpy.ma.masked_array,
        num_ra: int,
        num_dec: int,
        num_plane: int,
        rowlist: List,
        npol: int,
        nchan: int,
        frequency: int,
        grid_table: Optional[List[List[Union[int, float, numpy.ndarray]]]] = None,
        deviation_mask: Optional[List[Tuple[int, int]]] = None,
        channelmap_range: Optional[List[Tuple[int, int, bool]]] = None,
        edge: Optional[List[int]] = None,
        showatm: bool = True,
        in_rowmap: Optional[dict] = None
    ) -> List[compress.CompressedObj]:
        """Create various types of plots.

        For given set of field, antenna, and spw ids, this method generates
        plots of the following types:

            - sparse profile map for raw spectra before baseline subtraction
            - sparse profile map for spatially averaged spectra before baseline subtraction
            - sparse profile map for raw spectra after baseline subtraction
            - sparse profile map for spatially averaged spectra after baseline subtraction
            - visual illustration of baseline flatness after baseline subtraction

        Args:
            field_id: Field id to process
            antenna_id: Antenna id to process
            spw_id: Spw id to process. Should be the real spw id.
            org_direction: direction of the origin
            postfit_integrated_data: integrated spectral data after baseline subtraction.
            postfit_map_data: spectral sparse map spectral data after baseline subtraction.
            prefit_integrated_data: integrated spectral data before baseline subtraction.
            prefit_map_data: spectral sparse map spectral data after baseline subtraction.
            prefit_averaged_data: averaged spectral data with each grid before baseline subtraction.
            num_ra: Number of panels along horizontal axis
            num_dec: Number of panels along vertical axis
            num_pol: Number of polarizations
            num_chan: Number of spectral channels
            frequency: Frequency values of each element in spectrum.
            grid_table: grid_table generated by simplegrid module
            deviation_mask: List of channel ranges identified as "deviation mask". Each range
                            is represented as a tuple of start and end channels. Those ranges
                            are shown as red rectangle to indicate they are excluded from the fit.
                            None means no deviation mask is provided.
            channelmap_range: List of channel ranges identified as astronomical lines by
                              line detection and validation process. Channel range is represented
                              as a tuple of line center channel, line width in channel, and
                              validation result (boolean). Those ranges are shown as cyan rectangle
                              to indicate they are excluded from the fit. None means no line ranges
                              are provided.
            edge: Edge channels to exclude. Plot whole channels if None is given.
            showatm: Whether or not overlay ATM transmission curve. Defaults to True.
            in_rowmap: Row mapping between original (calibrated) MS and the MS
                       before baseline subtraction.

        Raises:
            Exception: Invalid plot type (maybe internal error)

        Returns:
            List of compressed Plot objects
        """
        if basetask.DISABLE_WEBLOG:
            return []

        if grid_table is None:
            return []

        # convert channelmap_range to plotter-aware format
        if channelmap_range is None:
            line_range = None
        else:
            line_range = [[r[0] - 0.5 * r[1], r[0] + 0.5 * r[1]] for r in channelmap_range if r[2] is True]
            if len(line_range) == 0:
                line_range = None

        self.field_id = field_id
        self.antenna_id = antenna_id
        self.spw_id = spw_id
        self.virtual_spw_id = self.context.observing_run.real2virtual_spw_id(self.spw_id, self.ms)
        data_desc = self.ms.get_data_description(spw=spw_id)
        num_pol = data_desc.num_polarizations
        self.pol_list = numpy.arange(num_pol, dtype=int)
        source_name = self.ms.fields[self.field_id].source.name.replace(' ', '_').replace('/', '_')
        LOG.debug('Generating plots for source %s ant %s spw %s',
                  source_name, self.antenna_id, self.spw_id)

        outprefix_template = lambda x: 'spectral_plot_%s_subtraction_%s_%s_ant%s_spw%s' % (x,
                                                                                           '.'.join(self.ms.basename.split('.')[:-1]),
                                                                                           source_name,
                                                                                           self.antenna_id,
                                                                                           self.virtual_spw_id)
        prefit_prefix = os.path.join(self.stage_dir, outprefix_template('before'))
        postfit_prefix = os.path.join(self.stage_dir, outprefix_template('after'))
        LOG.debug('prefit_prefix=\'%s\'', os.path.basename(prefit_prefix))
        LOG.debug('postfit_prefix=\'%s\'', os.path.basename(postfit_prefix))

        if showatm is True:
            atm_freq, atm_transmission = atmutil.get_transmission(vis=self.ms.name, antenna_id=self.antenna_id,
                                                                  spw_id=self.spw_id, doplot=False)
        else:
            atm_transmission = None
            atm_freq = None
        plot_list = self.plot_profile_map_with_fit(prefit_prefix, postfit_prefix,
                                                   postfit_integrated_data, postfit_map_data,
                                                   prefit_integrated_data, prefit_map_data,
                                                   prefit_averaged_data,
                                                   num_ra, num_dec, num_plane, rowlist,
                                                   npol, nchan, frequency,
                                                   grid_table, deviation_mask, line_range,
                                                   org_direction, atm_transmission, atm_freq,
                                                   edge, in_rowmap=in_rowmap)
        plot_flatness = self.plot_flatness_profile(postfit_prefix,
                                                   postfit_integrated_data,
                                                   num_ra, num_dec, num_plane, rowlist,
                                                   npol, nchan, frequency,
                                                   grid_table, deviation_mask, line_range,
                                                   org_direction, atm_transmission, atm_freq,
                                                   edge)
        plot_list.update(plot_flatness)

        ret = []
        for plot_type, plots in plot_list.items():
            if plot_type == 'pre_fit':
                ptype = 'sd_sparse_map_before_subtraction_raw'
                data = self.prefit_data
            elif plot_type == 'post_fit':
                ptype = 'sd_sparse_map_after_subtraction_raw'
                data = self.postfit_data
            elif plot_type == 'pre_fit_avg':
                ptype = 'sd_sparse_map_before_subtraction_avg'
                data = self.prefit_data
            elif plot_type == 'post_fit_flatness':
                ptype = 'sd_spectrum_after_subtraction_flatness'
                data = self.postfit_data
            else:
                raise Exception('Unrecognized plot type.')
            for pol, figfile in plots.items():
                if os.path.exists(figfile):
                    parameters = {'intent': 'TARGET',
                                  'spw': self.virtual_spw_id,  # parameter for plots are virtual spw id
                                  'pol': sd_polmap[pol],
                                  'ant': self.ms.antennas[self.antenna_id].name,
                                  'vis': os.path.basename(self.ms.origin_ms),
                                  'type': ptype,
                                  'file': data}
                    plot = logger.Plot(figfile,
                                       x_axis='Frequency',
                                       y_axis='Intensity',
                                       field=source_name,
                                       parameters=parameters)
                    ret.append(compress.CompressedObj(plot))
                    del plot
        return ret

    def plot_profile_map_with_fit(
        self,
        prefit_figfile_prefix: str,
        postfit_figfile_prefix: str,
        postfit_integrated_data: numpy.ma.masked_array,
        postfit_map_data: numpy.ma.masked_array,
        prefit_integrated_data: numpy.ma.masked_array,
        prefit_map_data: numpy.ma.masked_array,
        prefit_averaged_data: numpy.ma.masked_array,
        num_ra: int,
        num_dec: int,
        num_plane: int,
        rowlist: List,
        npol: int,
        nchan: int,
        frequency: int,
        grid_table: List[List[Union[int, float, numpy.ndarray]]],
        deviation_mask: Optional[List[Tuple[int, int]]],
        line_range: Optional[List[Tuple[int, int]]],
        org_direction: dirutil.Direction,
        atm_transmission: Optional[numpy.ndarray],
        atm_frequency: Optional[numpy.ndarray],
        edge: Optional[List[int]],
        in_rowmap: Optional[dict] = None
    ) -> dict:
        """Create various type of plots.

        This method produces the following plots.

            - sparse profile map for raw spectra before baseline subtraction
            - sparse profile map for spatially averaged spectra before baseline subtraction
            - sparse profile map for raw spectra after baseline subtraction
            - sparse profile map for spatially averaged spectra after baseline subtraction

        Args:
            prefit_figfile_prefix: Prefix string for the filename (before baseline subtraction)
            postfit_figfile_prefix: Prefix for the filename (after baseline subtraction)
            postfit_integrated_data: integrated spectral data after baseline subtraction.
            postfit_map_data: spectral sparse map spectral data after baseline subtraction.
            prefit_integrated_data: integrated spectral data before baseline subtraction.
            prefit_map_data: spectral sparse map spectral data after baseline subtraction.
            prefit_averaged_data: averaged spectral data with each grid before baseline subtraction.
            num_ra: Number of panels along horizontal axis
            num_dec: Number of panels along vertical axis
            num_pol: Number of polarizations
            num_chan: Number of spectral channels
            frequency: Frequency values of each element in spectrum
            grid_table: grid_table generated by simplegrid module
            deviation_mask: List of channel ranges identified as the "deviation mask"
            line_range: List of channel ranges identified as astronomical line
            org_direction: direction of the origin
            atm_transmission: ATM transmission data
            atm_frequency: frequency label associated with ATM transmission
            edge: Edge channels excluded from the baseline fitting
            in_rowmap: Row mapping between original (calibrated) MS and the MS
                       before baseline subtraction.

        Returns:
            Dictionary containing names of the figure with plot type and
            polarization id as keys

                plot_list[plot_type][polarization_id] = figfile
        """

        polids = self.pol_list
        prefit_data = self.prefit_data

        # get brightnessunit from MS
        # default is Jy/beam
        bunit = utils.get_brightness_unit(self.ms.name, defaultunit='Jy/beam')

        # ralist/declist holds coordinates for axis labels (center of each panel)
        ralist = [r.get('RA') for r in rowlist if r['DECID'] == 0]
        declist = [r.get('DEC') for r in rowlist if r['RAID'] == 0]

        plotter = self.pool.create_plotter(num_ra, num_dec, num_plane, ralist, declist,
                                           direction_reference=self.datatable.direction_ref,
                                           brightnessunit=bunit)

        if line_range is not None:
            lines_map = get_lines(self.datatable, num_ra, npol, rowlist)
        else:
            lines_map = None

        plot_list = {}

        # plot post-fit spectra
        plot_list['post_fit'] = {}
        plotter.setup_reference_level(0.0)
        plotter.set_deviation_mask(deviation_mask)
        plotter.set_edge(edge)
        plotter.set_atm_transmission(atm_transmission, atm_frequency)
        plotter.set_global_scaling()
        if utils.is_nro(self.context):
            plotter.set_channel_axis()
        for ipol in range(npol):
            postfit_figfile = postfit_figfile_prefix + '_pol%s.png' % ipol
            # LOG.info('#TIMING# Begin SDSparseMapPlotter.plot(postfit,pol%s)'%(ipol))
            if lines_map is not None:
                plotter.setup_lines(line_range, lines_map[ipol])
            else:
                plotter.setup_lines(line_range)
            plotter.plot(postfit_map_data[:, :, ipol, :],
                         postfit_integrated_data[ipol],
                         frequency, figfile=postfit_figfile)
            # LOG.info('#TIMING# End SDSparseMapPlotter.plot(postfit,pol%s)'%(ipol))
            if os.path.exists(postfit_figfile):
                plot_list['post_fit'][ipol] = postfit_figfile

        # fit_result shares its storage with postfit_map_data to reduce memory usage
        fit_result = postfit_map_data
        for x in range(num_ra):
            for y in range(num_dec):
                prefit = prefit_map_data[x][y]
                if not numpy.all(prefit == display.NoDataThreshold):
                    postfit = postfit_map_data[x][y]
                    fit_result[x, y] = prefit - postfit
                else:
                    fit_result[x, y, ::] = display.NoDataThreshold

        # plot pre-fit spectra
        plot_list['pre_fit'] = {}
        plotter.setup_reference_level(None)
        plotter.unset_global_scaling()
        for ipol in range(npol):
            prefit_figfile = prefit_figfile_prefix + '_pol%s.png' % (ipol)
            # LOG.info('#TIMING# Begin SDSparseMapPlotter.plot(prefit,pol%s)'%(ipol))
            if lines_map is not None:
                plotter.setup_lines(line_range, lines_map[ipol])
            else:
                plotter.setup_lines(line_range)
            plotter.plot(prefit_map_data[:, :, ipol, :],
                         prefit_integrated_data[ipol],
                         frequency, fit_result=fit_result[:, :, ipol, :], figfile=prefit_figfile)
            # LOG.info('#TIMING# End SDSparseMapPlotter.plot(prefit,pol%s)'%(ipol))
            if os.path.exists(prefit_figfile):
                plot_list['pre_fit'][ipol] = prefit_figfile

        del prefit_map_data, postfit_map_data, fit_result

        if line_range is not None:
            lines_map_avg = get_lines2(prefit_data, self.datatable, num_ra,
                                       rowlist, polids, rowmap=in_rowmap)
        else:
            lines_map_avg = None
        # plot pre-fit averaged spectra
        plot_list['pre_fit_avg'] = {}
        plotter.setup_reference_level(None)
        plotter.unset_global_scaling()
        for ipol in range(npol):
            prefit_avg_figfile = prefit_figfile_prefix + '_avg_pol{}.png'.format(ipol)
            if lines_map_avg is not None:
                plotter.setup_lines(line_range, lines_map_avg[ipol])
            else:
                plotter.setup_lines(line_range)
            plotter.plot(prefit_averaged_data[:, :, ipol, :],
                         prefit_integrated_data[ipol],
                         frequency, fit_result=None, figfile=prefit_avg_figfile)

            if os.path.exists(prefit_avg_figfile):
                plot_list['pre_fit_avg'][ipol] = prefit_avg_figfile

        del prefit_integrated_data, prefit_averaged_data

        plotter.done()

        return plot_list

    def plot_flatness_profile(
        self,
        postfit_figfile_prefix: str,
        postfit_integrated_data: numpy.ma.masked_array,
        num_ra: int,
        num_dec: int,
        num_plane: int,
        rowlist: List,
        npol: int,
        nchan: int,
        frequency: int,
        grid_table: List[List[Union[int, float, numpy.ndarray]]],
        deviation_mask: Optional[List[Tuple[int, int]]],
        line_range: Optional[List[Tuple[int, int]]],
        org_direction: dirutil.Direction,
        atm_transmission: Optional[numpy.ndarray],
        atm_frequency: Optional[numpy.ndarray],
        edge: Optional[List[int]]
    ) -> dict:
        """Create plots of baseline flatness profile of a spectrum (after baseline subtraction).

        Args:
            postfit_figfile_prefix: Prefix for the filename (after baseline subtraction)
            postfit_integrated_data: integrated spectral data after baseline subtraction.
            num_ra: Number of panels along horizontal axis
            num_dec: Number of panels along vertical axis
            num_pol: Number of polarizations
            num_chan: Number of spectral channels
            frequency: Frequency values of each element in spectrum
            grid_table: grid_table generated by simplegrid module
            deviation_mask: List of channel ranges identified as the "deviation mask"
            line_range: List of channel ranges identified as astronomical line
            org_direction: direction of the origin
            atm_transmission: ATM transmission data
            atm_frequency: frequency label associated with ATM transmission
            edge: Edge channels excluded from the baseline fitting

        Returns:
            Dictionary containing names of the figure with plot type and
            polarization id as keys

                plot_list[plot_type][polarization_id] = figfile
        """

        # get brightnessunit from MS
        # default is Jy/beam
        bunit = utils.get_brightness_unit(self.ms.name, defaultunit='Jy/beam')

        # ralist/declist holds coordinates for axis labels (center of each panel)
        ralist = [r.get('RA') for r in rowlist if r['DECID'] == 0]
        declist = [r.get('DEC') for r in rowlist if r['RAID'] == 0]

        plotter = self.pool.create_plotter(num_ra, num_dec, num_plane, ralist, declist,
                                           direction_reference=self.datatable.direction_ref,
                                           brightnessunit=bunit)

        plot_list = {}

        # baseline flatness plots
        plot_list['post_fit_flatness'] = {}
        for ipol in range(npol):
            postfit_qa_figfile = postfit_figfile_prefix + '_flatness_pol%s.png' % ipol
            self.plot_flatness(postfit_integrated_data[ipol], frequency, line_range,
                               deviation_mask, edge, bunit, postfit_qa_figfile)
            if os.path.exists(postfit_qa_figfile):
                plot_list['post_fit_flatness'][ipol] = postfit_qa_figfile
<<<<<<< HEAD
=======
                if stat:
                    self.baseline_quality_stat[postfit_qa_figfile] = [stat]
>>>>>>> 5ce4c4c7

        del postfit_integrated_data

        plotter.done()

        return plot_list

<<<<<<< HEAD
    def plot_flatness(self, spectrum: List[float], frequency: List[float],
                      line_range: Optional[List[Tuple[float, float]]],
                      deviation_mask: Optional[List[Tuple[int, int]]],
                      edge: Tuple[int, int], brightnessunit: str,
                      figfile: str):
=======
    def analyze_and_plot_flatness(self, spectrum: List[float], frequency: List[float],
                         line_range: Optional[List[Tuple[float, float]]],
                         deviation_mask: Optional[List[Tuple[int, int]]],
                         edge: Tuple[int, int], brightnessunit: str,
                         figfile: str) -> Optional[BinnedStat]:
>>>>>>> 5ce4c4c7
        """
        Create a plot of baseline flatness of a spectrum.

        Args:
            spectrum: A spectrum to analyze baseline flatness and plot.
            frequency: Frequency values of each element in spectrum.
            line_range: ID ranges in spectrum array that should be considered
                as spectral lines and eliminated from inspection of baseline
                flatness.
            deviation_mask: ID ranges of deviation mask. These ranges are also
                eliminated from inspection of baseline flatness.
            edge: Number of elements in left and right edges that should be
                eliminated from inspection of baseline flatness.
            brightnessunit: Brightness unit of spectrum.
            figfile: A file name to save figure.
        """
<<<<<<< HEAD
        masked_data, binned_freq, binned_data = data_flatness(spectrum, frequency, line_range,
                                                              deviation_mask, edge)
        stddev = masked_data.std()
=======
        masked_data = numpy.ma.masked_array(spectrum, mask=False)
        if edge is not None:
            (ch1, ch2) = edge
            masked_data.mask[0:ch1] = True
            masked_data.mask[len(masked_data)-ch2:] = True
        if line_range is not None:
            for chmin, chmax in line_range:
                masked_data.mask[int(chmin):int(numpy.ceil(chmax))+1] = True
        if deviation_mask is not None:
            for chmin, chmax in deviation_mask:
                masked_data.mask[chmin:chmax+1] = True
        nbin = 20 if len(frequency) >= 512 else 10
        binned_freq, binned_data = binned_mean_ma(frequency, masked_data, nbin)
        stddev = masked_data.std()
        if binned_data.count() < 2 \
           or stddev is numpy.ma.masked \
           or not numpy.isfinite(stddev):
            # not enough valid data or stddev is invalid
            return None
        bin_min = numpy.nanmin(binned_data)
        bin_max = numpy.nanmax(binned_data)
        stat = BinnedStat(bin_min_ratio=bin_min/stddev,
                          bin_max_ratio=bin_max/stddev,
                          bin_diff_ratio=(bin_max-bin_min)/stddev)
>>>>>>> 5ce4c4c7
        # create a plot
        xmin = min(frequency[0], frequency[-1])
        xmax = max(frequency[0], frequency[-1])
        ymin = -3*stddev
        ymax = 3*stddev
        plt.clf()
        plt.plot(frequency, spectrum, color='b', linestyle='-', linewidth=0.4)
        plt.axis((xmin, xmax, ymin, ymax))
        plt.gca().get_xaxis().get_major_formatter().set_useOffset(False)
        plt.gca().get_yaxis().get_major_formatter().set_useOffset(False)
        plt.title('Spatially Averaged Spectrum')
        plt.ylabel(f'Intensity ({brightnessunit})')
        plt.xlabel('Frequency (GHz)')
        if edge is not None:
            (ch1, ch2) = edge
            fedge0 = ch_to_freq(0, frequency)
            fedge1 = ch_to_freq(ch1-1, frequency)
            fedge2 = ch_to_freq(len(frequency)-ch2, frequency)
            fedge3 = ch_to_freq(len(frequency)-1, frequency)
            plt.axvspan(fedge0, fedge1, color='lightgray')
            plt.axvspan(fedge2, fedge3, color='lightgray')
        if line_range is not None:
            for chmin, chmax in line_range:
                fmin = ch_to_freq(chmin, frequency)
                fmax = ch_to_freq(chmax, frequency)
                plt.axvspan(fmin, fmax, color='cyan')
        if deviation_mask is not None:
            for chmin, chmax in deviation_mask:
                fmin = ch_to_freq(chmin, frequency)
                fmax = ch_to_freq(chmax, frequency)
                plt.axvspan(fmin, fmax, ymin=0.97, ymax=1.0, color='red')
        plt.hlines([-stddev, 0.0, stddev], xmin, xmax, colors='k', linestyles='dashed')
        plt.plot(binned_freq, binned_data, 'ro')
        plt.savefig(figfile, dpi=DPIDetail)
<<<<<<< HEAD


class BaselineSubtractionQualityManager(BaselineSubtractionDataManager):
    """Class to calculate quality statistics."""

    def __init__(self, ms: 'MeasurementSet', blvis: str, context: 'Context', datatable: 'DataTable') -> None:
        """Construct BaselineSubtractionQualityManager instance.

        Args:
            ms: Domain object for the MS before baseline subtraction
            blvis: Name of the MS after baseline subtraction
            context: Pipeline context
            datatable: DataTable instance
        """
        super().__init__(ms, blvis, context, datatable)

    def calculate_baseline_quality_stat(self, field_id: int, ant_id: int, spw_id: int,
                                        org_direction: dirutil.Direction,
                                        postfit_integrated_data: numpy.ma.masked_array,
                                        num_ra: int, num_dec: int, num_plane: int,
                                        npol: int, nchan: int, frequency: int,
                                        grid_table: List[List[Union[int, float, numpy.ndarray]]],
                                        deviation_mask: Optional[List[Tuple[int, int]]],
                                        channelmap_range: Optional[List[Tuple[int, int, bool]]],
                                        edge: Optional[List[int]]) -> List:
        """Calculate quality statistics after baseline subtraction.

        Args:
            field_id: Field id to process
            ant_id: Antnena id to process
            spw_id: Spw id to process. Should be the real spw id.
            postfit_figfile_prefix: Prefix for the filename (after baseline subtraction)
            org_direction: direction of the origin
            postfit_integrated_data: integrated spectral data after baseline subtraction.
            num_ra: Number of panels along horizontal axis
            num_dec: Number of panels along vertical axis
            num_pol: Number of polarizations
            num_chan: Number of spectral channels
            frequency: Frequency values of each element in spectrum
            grid_table: grid_table generated by simplegrid module
            deviation_mask: List of channel ranges identified as the "deviation mask"
            channelmap_range: List of channel ranges identified as astronomical lines by
                              line detection and validation process. Channel range is represented
                              as a tuple of line center channel, line width in channel, and
                              validation result (boolean). Those ranges are shown as cyan rectangle
                              to indicate they are excluded from the fit. None means no line ranges
                              are provided.
            edge: Edge channels excluded from the baseline fitting

        Returns:
            List of namedtuple 'QualityStat' containing 'vis field spw ant pol stat'.
            The 'stat' is also namedtuple 'BinnedStat'. (see method analyze_flatness.)
        """

        virtual_spw_id = self.context.observing_run.real2virtual_spw_id(spw_id, self.ms)
        source_name = self.ms.fields[field_id].source.name.replace(' ', '_').replace('/', '_')
        baseline_quality_stat = []

        # convert channelmap_range to plotter-aware format
        if channelmap_range is None:
            line_range = None
        else:
            line_range = [[r[0] - 0.5 * r[1], r[0] + 0.5 * r[1]] for r in channelmap_range if r[2] is True]
            if len(line_range) == 0:
                line_range = None

        # get brightnessunit from MS
        # default is Jy/beam
        bunit = utils.get_brightness_unit(self.ms.name, defaultunit='Jy/beam')

        for ipol in range(npol):
            stat = self.analyze_flatness(postfit_integrated_data[ipol],
                                         frequency, line_range,
                                         deviation_mask, edge, bunit)
            if len(stat) > 0:
                quality_stat = QualityStat(vis=os.path.basename(self.ms.origin_ms), field=source_name, spw=virtual_spw_id, ant=self.ms.antennas[ant_id].name, pol=sd_polmap[ipol], stat=stat)
                baseline_quality_stat.append(quality_stat)
        del postfit_integrated_data
        return baseline_quality_stat

    def analyze_flatness(self, spectrum: List[float], frequency: List[float],
                         line_range: Optional[List[Tuple[float, float]]],
                         deviation_mask: Optional[List[Tuple[int, int]]],
                         edge: Tuple[int, int], brightnessunit: str) -> List[BinnedStat]:
        """
        Calculate baseline flatness statistics of a spectrum.

        Args:
            spectrum: A spectrum to analyze baseline flatness.
            frequency: Frequency values of each element in spectrum.
            line_range: ID ranges in spectrum array that should be considered
                        as spectral lines and eliminated from inspection of baseline
                        flatness.
            deviation_mask: ID ranges of deviation mask. These ranges are also
                            eliminated from inspection of baseline flatness.
            edge: Number of elements in left and right edges that should be
                  eliminates from inspection of baseline flatness.
                  brightnessunit: Brightness unit of spectrum.

        Returns:
            List of namedtuple 'BinnedStat' containing 'bin_min_ratio bin_max_ratio bin_diff_ratio'.
        """
        binned_stat = []
        masked_data, binned_freq, binned_data = data_flatness(spectrum, frequency, line_range,
                                                              deviation_mask, edge)
        if binned_data.count() < 2:  # not enough valid data
            return binned_stat
        stddev = masked_data.std()
        bin_min = numpy.nanmin(binned_data)
        bin_max = numpy.nanmax(binned_data)
        stat = BinnedStat(bin_min_ratio=bin_min/stddev,
                          bin_max_ratio=bin_max/stddev,
                          bin_diff_ratio=(bin_max-bin_min)/stddev)
        binned_stat.append(stat)
        return binned_stat
=======
        return stat
>>>>>>> 5ce4c4c7


def data_flatness(spectrum: List[float], frequency: List[float],
                  line_range: Optional[List[Tuple[float, float]]],
                  deviation_mask: Optional[List[Tuple[int, int]]],
                  edge: Tuple[int, int]) -> Tuple[MaskedArray, numpy.ndarray, MaskedArray]:
    """
    Create a data of baseline flatness of a spectrum.

    Args:
        spectrum: A spectrum to analyze baseline flatness and plot.
        frequency: Frequency values of each element in spectrum.
        line_range: ID ranges in spectrum array that should be considered
            as spectral lines and eliminated from inspection of baseline
            flatness.
        deviation_mask: ID ranges of deviation mask. These ranges are also
            eliminated from inspection of baseline flatness.
        edge: Number of elements in left and right edges that should be
            eliminates from inspection of baseline flatness.

    Return:
        Arrays of binned abcissa, binned data and masked data
    """
    masked_data = numpy.ma.masked_array(spectrum, mask=False)
    if edge is not None:
        (ch1, ch2) = edge
        masked_data.mask[0:ch1] = True
        masked_data.mask[len(masked_data)-ch2-1:] = True
    if line_range is not None:
        for chmin, chmax in line_range:
            masked_data.mask[int(chmin):int(numpy.ceil(chmax))+1] = True
    if deviation_mask is not None:
        for chmin, chmax in deviation_mask:
            masked_data.mask[chmin:chmax+1] = True
    nbin = 20 if len(frequency) >= 512 else 10
    binned_freq, binned_data = binned_mean_ma(frequency, masked_data, nbin)
    return masked_data, binned_freq, binned_data


def generate_grid_panel_map(ngrid: int, npanel: int, num_plane: int = 1) -> Generator[List[int], None, None]:
    """Yield list of grid table indices that belong to the sparse map panel.

    Args:
        ngrid: Number of grid positions
        npanel: Number of panels
        num_plane: Number of planes per grid position. Defaults to 1.

    Yields:
        List of indices for the grid table
    """
    ng = ngrid // npanel
    mg = ngrid % npanel
    ng_per_panel = [ng * num_plane for i in range(npanel)]
    for i in range(mg):
        ng_per_panel[i] += num_plane

    s = 0
    e = 0
    for i in range(npanel):
        s = e
        e = s + ng_per_panel[i]
        yield list(range(s, e))


def configure_1d_panel(
    nx: int,
    ny: int,
    num_plane: int = 1
) -> Tuple[List[List[int]], List[List[int]]]:
    """Configure linear mapping between grid table index and sparse map panel.

    When number of grid positions, nx * ny, exceeds 50, neighboring positions
    are combined so that number of sparse map panels does not exceed 50.

    Args:
        nx: Number of grid positions along horizontal axis
        ny: Number of grid positions along vertical axis
        num_plane: Number of planes per grid position. Defaults to 1.

    Returns:
        Linear mapping between grid table index and sparse map panel
    """
    max_panels = 50
    num_panels = nx * ny

    nnx = nx
    nny = ny
    if num_panels > max_panels:
        div = lambda x: x // 2 + x % 2
        LOG.debug('original: {} x {} = {}'.format(nx, ny, num_panels))
        ndiv = 0
        nnp = num_panels
        while nnp > max_panels:
            nnx = div(nnx)
            nny = div(nny)
            nnp = nnx * nny
            ndiv += 1
            LOG.trace('div {}: {} x {} = {}'.format(ndiv, nnx, nny, nnp))
        LOG.debug('processed: {} x {} = {}'.format(nnx, nny, nnp))

    xpanel = list(generate_grid_panel_map(nx, nnx, num_plane))
    ypanel = list(generate_grid_panel_map(ny, nny, num_plane))

    return xpanel, ypanel


def configure_2d_panel(
    xpanel: List[List[int]],
    ypanel: List[List[int]],
    ngridx: int,
    ngridy: int,
    num_plane: int = 3
) -> List[List[int]]:
    """Confure two-dimensional mapping between grid table and sparse map panel.

    Args:
        xpanel: Linear mapping result returned by configure_1d_panel
        ypanel: Linear mapping result returned by configure_1d_panel
        ngridx: Number of grid positions along horizontal axis
        ngridy: Number of grid positions along vertical axis
        num_plane: Number of planes per grid position. Defaults to 3.

    Returns:
        Two-dimensional mapping between grid table and sparse map panel
    """
    xypanel = []
    for ygrid in ypanel:
        for xgrid in xpanel:
            p = []
            for y in ygrid:
                for x in xgrid:
                    a = ngridx * num_plane * y + num_plane * x
                    p.extend(list(range(a, a + num_plane)))
            xypanel.append(p)
    return xypanel


def get_lines(
    datatable: 'DataTable',
    num_ra: int,
    num_pol: int,
    rowlist: List[dict]
) -> List[collections.defaultdict]:
    """Get detected line ranges per sparse map panel.

    Line information is taken from the datatable row specified
    by 'MEDIAN_INDEX' value of each item in rowlist.

    Args:
        datatable  Datatable instance
        num_ra: Number of panels along horizontal axis
        num_pol: Number of polarizations
        rowlist: List of datatable row indices per sparse map panel with metadata

    Returns:
        List of detected line ranges per panel
    """
    lines_map = [collections.defaultdict(dict)] * num_pol
    # with casa_tools.TableReader(rwtablename) as tb:
    for d in rowlist:
        ix = num_ra - 1 - d['RAID']
        iy = d['DECID']
        ids = d['IDS']
        midx = d['MEDIAN_INDEX']
        for ipol in range(len(midx)):
            if midx is not None:
                if midx[ipol] is not None:
                    masklist = datatable.getcell('MASKLIST', ids[midx[ipol]])
                    lines_map[ipol][ix][iy] = None if (len(masklist) == 0 or numpy.all(masklist == -1)) else masklist
                else:
                    lines_map[ipol][ix][iy] = None
            else:
                lines_map[ipol][ix][iy] = None
    return lines_map


def get_lines2(
    infile: str,
    datatable: 'DataTable',
    num_ra: int,
    rowlist: dict,
    polids: List[int],
    rowmap: Optional[dict] = None
) -> List[collections.defaultdict]:
    """Get detected line ranges per sparse map panel.

    get_lines2 performs the same operation with get_lines from
    the different input arguments.

    Args:
        infile: Name of MS before baseline subtraction
        datatable: Datatable instance
        num_ra: Number of panels along horizontal axis
        rowlist: List of datatable row ids per sparse map panel with metadata
        polids: List of polarization ids
        rowmap: Row mapping between original (calibrated) MS and the MS
                before baseline subtraction. It will be EchoDictionary if
                None is given.

    Returns:
        List of detected line ranges per panel
    """
    if rowmap is None:
        rowmap = utils.EchoDictionary()

    num_pol = len(polids)
    lines_map = [collections.defaultdict(dict)] * num_pol
    with casa_tools.TableReader(infile) as tb:
        for d in rowlist:
            ix = num_ra - 1 - d['RAID']
            iy = d['DECID']
            ids = d['IDS']
            ref_ra = d['RA']
            ref_dec = d['DEC']
            rep_ids = [-1 for i in range(num_pol)]
            min_distance = [1e30 for i in range(num_pol)]
            for dt_id in ids:
                row = rowmap[datatable.getcell('ROW', dt_id)]
                flag = tb.getcell('FLAG', row)
                ra = datatable.getcell('OFS_RA', dt_id)
                dec = datatable.getcell('OFS_DEC', dt_id)
                sqdist = (ra - ref_ra) * (ra - ref_ra) + (dec - ref_dec) * (dec - ref_dec)
                for ipol in range(num_pol):
                    if numpy.all(flag[ipol] == True):
                        # LOG.info('TN: ({}, {}) row {} pol {} is all flagged'.format(ix, iy, row, ipol))
                        continue

                    if sqdist <= min_distance[ipol]:
                        rep_ids[ipol] = dt_id

            # LOG.info('TN: rep_ids for ({}, {}) is {}'.format(ix, iy, rep_ids))
            for ipol in range(num_pol):
                if rep_ids[ipol] >= 0:
                    masklist = datatable.getcell('MASKLIST', rep_ids[ipol])
                    lines_map[ipol][ix][iy] = None if (len(masklist) == 0 or numpy.all(masklist == -1)) else masklist
                else:
                    lines_map[ipol][ix][iy] = None

    return lines_map


def median_index(arr: Iterable) -> 'Integral':
    """Return array index that corresponds to median value.

    Args:
        arr (): Array with type that implements comparison operator

    Returns:
        Index of median value. If arr is empty or not iterable,
        NaN is returned.
    """
    if not numpy.iterable(arr) or len(arr) == 0:
        return numpy.nan
    else:
        sorted_index = numpy.argsort(arr)
        if len(arr) < 3:
            return sorted_index[0]
        else:
            return sorted_index[len(arr) // 2]


def binned_mean_ma(x: List[float], masked_data: MaskedArray,
                   nbin: int) -> Tuple[numpy.ndarray, MaskedArray]:
    """
    Bin an array.

    Return an array of averaged values of masked_data in each bin.
    An element of binned_data is masked if any of elements in masked_data that
    contribute to the bin is masked.

    Args:
        x: Abcissa value of each element in masked_data.
        masked_data: Data to be binned. The length of array must be equal to that of x.
        nbin: Number of bins.
    Returns:
        Arrays of binned abcissa and binned data
    """
    ndata = len(masked_data)
    assert nbin < ndata
    assert len(x) == ndata
    bin_width = ndata/nbin  # float
    # Prepare return values
    binned_data = numpy.ma.masked_array(numpy.zeros(nbin), mask=False)
    binned_x = numpy.zeros(nbin)
    min_i = 0
    for i in range(nbin):
        max_i = min(int(numpy.floor((i+1)*bin_width)), ndata-1)
        binned_x[i] = numpy.mean(x[min_i:max_i+1])
        if any(masked_data.mask[min_i:max_i+1]):
            binned_data.mask[i] = True
        else:
            binned_data[i] = numpy.nanmean(masked_data[min_i:max_i+1])
        min_i = max_i+1

    # mask NaN or Inf value
    binned_data.mask |= numpy.logical_not(numpy.isfinite(binned_data.data))

    return binned_x, binned_data<|MERGE_RESOLUTION|>--- conflicted
+++ resolved
@@ -2,7 +2,7 @@
 import collections
 import itertools
 import os
-from typing import TYPE_CHECKING, Generator, Iterable, List, Optional, Tuple, Union
+from typing import TYPE_CHECKING, Dict, Generator, Iterable, List, Optional, Tuple, Union
 
 import matplotlib.figure as figure
 import matplotlib.pyplot as plt
@@ -258,7 +258,7 @@
         polids: List[int],
         grid_table: List[List[Union[int, float, numpy.ndarray]]],
         org_direction: dirutil.Direction
-    ) -> Tuple[int, int, int, List[dict]]:
+    ) -> Tuple[int, int, int, List[Dict[str, Union[int, float, List[int]]]]]:
         """Create and analyze plot table.
 
         Extract datatable row ids that match the selection given by
@@ -604,17 +604,6 @@
                 os.makedirs(self.stage_dir, exist_ok=True)   # handle race condition in Tier-0 operation gracefully
             self.pool = PlotterPool()
 
-    def initialize(self) -> bool:
-        """Initialize plot manager.
-
-        Returns:
-            Initialization status
-        """
-        if basetask.DISABLE_WEBLOG:
-            return True
-
-        return True
-
     def finalize(self) -> None:
         """Finalize plot manager.
 
@@ -798,9 +787,9 @@
             spw_id: Spw id to process. Should be the real spw id.
             org_direction: direction of the origin
             postfit_integrated_data: integrated spectral data after baseline subtraction.
-            postfit_map_data: spectral sparse map spectral data after baseline subtraction.
+            postfit_map_data: sparse map spectral data after baseline subtraction.
             prefit_integrated_data: integrated spectral data before baseline subtraction.
-            prefit_map_data: spectral sparse map spectral data after baseline subtraction.
+            prefit_map_data: sparse map spectral data after baseline subtraction.
             prefit_averaged_data: averaged spectral data with each grid before baseline subtraction.
             num_ra: Number of panels along horizontal axis
             num_dec: Number of panels along vertical axis
@@ -946,7 +935,7 @@
         atm_frequency: Optional[numpy.ndarray],
         edge: Optional[List[int]],
         in_rowmap: Optional[dict] = None
-    ) -> dict:
+    ) -> Dict[str, Dict[int, str]]:
         """Create various type of plots.
 
         This method produces the following plots.
@@ -960,9 +949,9 @@
             prefit_figfile_prefix: Prefix string for the filename (before baseline subtraction)
             postfit_figfile_prefix: Prefix for the filename (after baseline subtraction)
             postfit_integrated_data: integrated spectral data after baseline subtraction.
-            postfit_map_data: spectral sparse map spectral data after baseline subtraction.
+            postfit_map_data: sparse map spectral data after baseline subtraction.
             prefit_integrated_data: integrated spectral data before baseline subtraction.
-            prefit_map_data: spectral sparse map spectral data after baseline subtraction.
+            prefit_map_data: sparse map spectral data after baseline subtraction.
             prefit_averaged_data: averaged spectral data with each grid before baseline subtraction.
             num_ra: Number of panels along horizontal axis
             num_dec: Number of panels along vertical axis
@@ -1108,7 +1097,7 @@
         atm_transmission: Optional[numpy.ndarray],
         atm_frequency: Optional[numpy.ndarray],
         edge: Optional[List[int]]
-    ) -> dict:
+    ) -> Dict[str, Dict[int, str]]:
         """Create plots of baseline flatness profile of a spectrum (after baseline subtraction).
 
         Args:
@@ -1156,11 +1145,6 @@
                                deviation_mask, edge, bunit, postfit_qa_figfile)
             if os.path.exists(postfit_qa_figfile):
                 plot_list['post_fit_flatness'][ipol] = postfit_qa_figfile
-<<<<<<< HEAD
-=======
-                if stat:
-                    self.baseline_quality_stat[postfit_qa_figfile] = [stat]
->>>>>>> 5ce4c4c7
 
         del postfit_integrated_data
 
@@ -1168,19 +1152,11 @@
 
         return plot_list
 
-<<<<<<< HEAD
     def plot_flatness(self, spectrum: List[float], frequency: List[float],
                       line_range: Optional[List[Tuple[float, float]]],
                       deviation_mask: Optional[List[Tuple[int, int]]],
                       edge: Tuple[int, int], brightnessunit: str,
-                      figfile: str):
-=======
-    def analyze_and_plot_flatness(self, spectrum: List[float], frequency: List[float],
-                         line_range: Optional[List[Tuple[float, float]]],
-                         deviation_mask: Optional[List[Tuple[int, int]]],
-                         edge: Tuple[int, int], brightnessunit: str,
-                         figfile: str) -> Optional[BinnedStat]:
->>>>>>> 5ce4c4c7
+                      figfile: str) -> None:
         """
         Create a plot of baseline flatness of a spectrum.
 
@@ -1197,36 +1173,14 @@
             brightnessunit: Brightness unit of spectrum.
             figfile: A file name to save figure.
         """
-<<<<<<< HEAD
         masked_data, binned_freq, binned_data = data_flatness(spectrum, frequency, line_range,
                                                               deviation_mask, edge)
-        stddev = masked_data.std()
-=======
-        masked_data = numpy.ma.masked_array(spectrum, mask=False)
-        if edge is not None:
-            (ch1, ch2) = edge
-            masked_data.mask[0:ch1] = True
-            masked_data.mask[len(masked_data)-ch2:] = True
-        if line_range is not None:
-            for chmin, chmax in line_range:
-                masked_data.mask[int(chmin):int(numpy.ceil(chmax))+1] = True
-        if deviation_mask is not None:
-            for chmin, chmax in deviation_mask:
-                masked_data.mask[chmin:chmax+1] = True
-        nbin = 20 if len(frequency) >= 512 else 10
-        binned_freq, binned_data = binned_mean_ma(frequency, masked_data, nbin)
         stddev = masked_data.std()
         if binned_data.count() < 2 \
            or stddev is numpy.ma.masked \
            or not numpy.isfinite(stddev):
             # not enough valid data or stddev is invalid
             return None
-        bin_min = numpy.nanmin(binned_data)
-        bin_max = numpy.nanmax(binned_data)
-        stat = BinnedStat(bin_min_ratio=bin_min/stddev,
-                          bin_max_ratio=bin_max/stddev,
-                          bin_diff_ratio=(bin_max-bin_min)/stddev)
->>>>>>> 5ce4c4c7
         # create a plot
         xmin = min(frequency[0], frequency[-1])
         xmax = max(frequency[0], frequency[-1])
@@ -1261,7 +1215,6 @@
         plt.hlines([-stddev, 0.0, stddev], xmin, xmax, colors='k', linestyles='dashed')
         plt.plot(binned_freq, binned_data, 'ro')
         plt.savefig(figfile, dpi=DPIDetail)
-<<<<<<< HEAD
 
 
 class BaselineSubtractionQualityManager(BaselineSubtractionDataManager):
@@ -1286,7 +1239,7 @@
                                         grid_table: List[List[Union[int, float, numpy.ndarray]]],
                                         deviation_mask: Optional[List[Tuple[int, int]]],
                                         channelmap_range: Optional[List[Tuple[int, int, bool]]],
-                                        edge: Optional[List[int]]) -> List:
+                                        edge: Optional[List[int]]) -> List[QualityStat]:
         """Calculate quality statistics after baseline subtraction.
 
         Args:
@@ -1336,16 +1289,18 @@
             stat = self.analyze_flatness(postfit_integrated_data[ipol],
                                          frequency, line_range,
                                          deviation_mask, edge, bunit)
-            if len(stat) > 0:
+            if stat:
                 quality_stat = QualityStat(vis=os.path.basename(self.ms.origin_ms), field=source_name, spw=virtual_spw_id, ant=self.ms.antennas[ant_id].name, pol=sd_polmap[ipol], stat=stat)
                 baseline_quality_stat.append(quality_stat)
+
         del postfit_integrated_data
+
         return baseline_quality_stat
 
     def analyze_flatness(self, spectrum: List[float], frequency: List[float],
                          line_range: Optional[List[Tuple[float, float]]],
                          deviation_mask: Optional[List[Tuple[int, int]]],
-                         edge: Tuple[int, int], brightnessunit: str) -> List[BinnedStat]:
+                         edge: Tuple[int, int], brightnessunit: str) -> Optional[BinnedStat]:
         """
         Calculate baseline flatness statistics of a spectrum.
 
@@ -1358,7 +1313,7 @@
             deviation_mask: ID ranges of deviation mask. These ranges are also
                             eliminated from inspection of baseline flatness.
             edge: Number of elements in left and right edges that should be
-                  eliminates from inspection of baseline flatness.
+                  eliminated from inspection of baseline flatness.
                   brightnessunit: Brightness unit of spectrum.
 
         Returns:
@@ -1367,9 +1322,12 @@
         binned_stat = []
         masked_data, binned_freq, binned_data = data_flatness(spectrum, frequency, line_range,
                                                               deviation_mask, edge)
-        if binned_data.count() < 2:  # not enough valid data
-            return binned_stat
         stddev = masked_data.std()
+        if binned_data.count() < 2 \
+           or stddev is numpy.ma.masked \
+           or not numpy.isfinite(stddev):
+            # not enough valid data or stddev is invalid
+            return None
         bin_min = numpy.nanmin(binned_data)
         bin_max = numpy.nanmax(binned_data)
         stat = BinnedStat(bin_min_ratio=bin_min/stddev,
@@ -1377,9 +1335,6 @@
                           bin_diff_ratio=(bin_max-bin_min)/stddev)
         binned_stat.append(stat)
         return binned_stat
-=======
-        return stat
->>>>>>> 5ce4c4c7
 
 
 def data_flatness(spectrum: List[float], frequency: List[float],
@@ -1407,7 +1362,7 @@
     if edge is not None:
         (ch1, ch2) = edge
         masked_data.mask[0:ch1] = True
-        masked_data.mask[len(masked_data)-ch2-1:] = True
+        masked_data.mask[len(masked_data)-ch2:] = True
     if line_range is not None:
         for chmin, chmax in line_range:
             masked_data.mask[int(chmin):int(numpy.ceil(chmax))+1] = True
