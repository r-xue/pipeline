--- conflicted
+++ resolved
@@ -38,12 +38,8 @@
 #                                                    figure_id=self.figure_id)
 #             self.pool[key] = plotter
 #         plotter.setup_labels(refpix, refval, increment)
-<<<<<<< HEAD
-        plotter = display.SDSparseMapPlotter(nh=num_ra, nv=num_dec, step=1, brightnessunit='Jy/beam',
-=======
         plotter = display.SDSparseMapPlotter(nh=num_ra, nv=num_dec,
                                              step=1, brightnessunit=brightnessunit,
->>>>>>> 46a8c444
                                              figure_id=self.figure_id)
         plotter.direction_reference = direction_reference
         plotter.setup_labels(refpix, refval, increment)
@@ -306,13 +302,9 @@
         plotter.set_deviation_mask(deviation_mask)
         plotter.set_atm_transmission(atm_transmission, atm_frequency)
         plotter.set_global_scaling()
-<<<<<<< HEAD
-        for ipol in range(npol):
-=======
         if utils.is_nro(self.context):
             plotter.set_channel_axis()
-        for ipol in xrange(npol):
->>>>>>> 46a8c444
+        for ipol in range(npol):
             postfit_figfile = postfit_figfile_prefix + '_pol%s.png' % ipol
             #LOG.info('#TIMING# Begin SDSparseMapPlotter.plot(postfit,pol%s)'%(ipol))
             if lines_map is not None:
@@ -366,10 +358,6 @@
 
         del prefit_map_data, postfit_map_data, fit_result
 
-<<<<<<< HEAD
-=======
-
->>>>>>> 46a8c444
         prefit_averaged_data = get_averaged_data(prefit_data, dtrows,
                                                  num_ra, num_dec,
                                                  nchan, npol, rowlist,
@@ -491,11 +479,7 @@
     num_ra = len(xpanel)
     num_dec = len(ypanel)
     each_grid = configure_2d_panel(xpanel, ypanel, num_grid_ra, num_grid_dec, num_plane)
-<<<<<<< HEAD
     rowlist = [{} for i in range(num_dec * num_ra)]
-=======
-    rowlist = [{} for i in xrange(num_dec * num_ra)]
->>>>>>> 46a8c444
 
     # qa = casatools.quanta
     # if org_direction is None:
@@ -557,7 +541,7 @@
         if num_ra > 1:
             ra1, dummy  = direction_recover( plot_table[num_plane][2],
                                              plot_table[0][3],
-                                             org_direction ) 
+                                             org_direction )
 
     if org_direction is None:
         dec0 = plot_table[0][3]
@@ -598,10 +582,7 @@
     LOG.debug('increment_list={}', increment_list)
 
     return num_ra, num_dec, num_plane, refpix_list, refval_list, increment_list, rowlist
-<<<<<<< HEAD
-
-=======
->>>>>>> 46a8c444
+
 
 def direction_recover( ra, dec, org_direction ):
     me = casatools.measures
