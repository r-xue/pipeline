--- conflicted
+++ resolved
@@ -482,8 +482,6 @@
                                                                     prefit_averaged_data, num_ra, num_dec, num_plane,
                                                                     rowlist, npol, nchan, frequency, grid_table,
                                                                     deviationmask, channelmap_range, formatted_edge))
-<<<<<<< HEAD
-
                 stats.extend(quality_manager.calculate_baseline_quality_stat(field_id, antenna_id, spw_id, 
                                                                              org_direction,
                                                                              postfit_integrated_data,
@@ -491,12 +489,6 @@
                                                                              frequency, grid_table, deviationmask, 
                                                                              channelmap_range, formatted_edge))
 
-=======
-                stats.extend(quality_manager.calculate_baseline_quality_stat(field_id, antenna_id, spw_id,
-                                                                             org_direction,
-                                                                             grid_table,
-                                                                             deviationmask, channelmap_range, formatted_edge)) ###
->>>>>>> e4c379b4
         plot_manager_base.finalize()
 
         results.outcome['plot_list'] = plot_list
