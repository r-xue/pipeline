--- conflicted
+++ resolved
@@ -833,11 +833,9 @@
         plot_helper.plot(frequency, averaged_data, color='b', linestyle='-', linewidth=0.4)
         if self.channel_axis is True:
             self.add_channel_axis(frequency)
-<<<<<<< HEAD
-        (_xmin, _xmax, _ymin, _ymax) = pl.axis()
+        (_xmin, _xmax, _ymin, _ymax) = plt.axis()
         #pl.axis((_xmin,_xmax,spmin,spmax))
-        pl.axis((global_xmin, global_xmax, spmin, spmax))
-
+        plt.axis((global_xmin, global_xmax, spmin, spmax))
         fedge_span = None
         if self.edge is not None:
             (ch1, ch2) = self.edge
@@ -849,11 +847,6 @@
             plot_helper.axvspan(fedge0, fedge1, color='lightgray')
             plot_helper.axvspan(fedge2, fedge3, color='lightgray')
             fedge_span = (fedge0, fedge1, fedge2, fedge3)
-=======
-        (_xmin, _xmax, _ymin, _ymax) = plt.axis()
-        #plt.axis((_xmin,_xmax,spmin,spmax))
-        plt.axis((global_xmin, global_xmax, spmin, spmax))
->>>>>>> 043ee2ea
         if self.lines_averaged is not None:
             for chmin, chmax in self.lines_averaged:
                 fmin = ch_to_freq(chmin, frequency)
