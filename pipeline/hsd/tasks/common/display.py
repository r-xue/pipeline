"""Set of base classes and utility functions for display modules."""
import abc
import datetime
import math
import os

import matplotlib.gridspec as gridspec
import numpy as np
import matplotlib.pyplot as plt
from matplotlib.dates import date2num, DateFormatter, MinuteLocator
from matplotlib.axes import Axes
from typing import Generator, List, NewType, Optional, Tuple, Union

import pipeline.infrastructure as infrastructure
import pipeline.infrastructure.displays.pointing as pointing
from pipeline.infrastructure import casa_tools
from pipeline.domain.singledish import MSReductionGroupDesc
from pipeline.infrastructure.renderer.logger import Plot

CoordinateSystem = NewType('CoordinateSystem', Union[casa_tools._logging_coordsys_cls, casa_tools.casatools.coordsys])

LOG = infrastructure.get_logger(__name__)

# ShowPlot = True
ShowPlot = False

DPISummary = 90
# DPIDetail = 120
# DPIDetail = 130
DPIDetail = 260
LightSpeedQuantity = casa_tools.quanta.constants('c')
LightSpeed = casa_tools.quanta.convert(LightSpeedQuantity, 'km/s')['value']  # speed of light in km/s

sd_polmap = {0: 'XX', 1: 'YY', 2: 'XY', 3: 'YX'}

NoData = -32767.0
NoDataThreshold = NoData + 10000.0


def mjd_to_datetime(val: float) -> datetime.datetime:
    """Convert MJD to datetime instance.

    Args:
        val: MJD value in day.

    Returns:
        datetime.datetime: datetime instance
    """
    qa = casa_tools.quanta
    mjd = qa.splitdate(qa.quantity(val, 'd'))
    date_time = datetime.datetime(mjd['year'], mjd['month'],
                                  mjd['monthday'], mjd['hour'],
                                  mjd['min'], mjd['sec'])
    return date_time


def mjd_to_plotval(mjd_list: Union[List[float], np.ndarray]) -> np.ndarray:
    """Convert list of MJD values to Matplotlib dates.

    Args:
        mjd_list: Sequence of MJD values in day.

    Returns:
        np.ndarray: Sequence of Matplotlib dates.
    """
    datetime_list = [mjd_to_datetime(x) for x in mjd_list]
    return date2num(datetime_list)


class CustomDateFormatter(DateFormatter):
    """Customized date formatter.

    Default format of the label is same as DateFormtter.
    For the leftmost label as well as when date is changed,
    this formatter puts extra label '%Y/%m/%d' beneath the
    deafult one.
    """

    def __call__(self, x: float, pos: float = 0) -> str:
        """Return the label for tick value x at position pos.

        Args:
            x: tick value
            pos: position. Defaults to 0.

        Returns:
            str: tick label.
        """
        fmt_saved = self.fmt
        if pos == 0 or x % 1.0 == 0.0:
            self.fmt = '%H:%M\n%Y/%m/%d'
        tick = DateFormatter.__call__(self, x, pos)
        self.fmt = fmt_saved
        return tick


def utc_formatter(fmt: str = '%H:%M') -> CustomDateFormatter:
    """Generate CustomDateFormatter instance.

    Generate CustomDateFormatter instance with the format
    given by fmt.

    Args:
        fmt: Tick format. Defaults to '%H:%M'.

    Returns:
        CustomDateFormatter: formatter instance.
    """
    return CustomDateFormatter(fmt)


def utc_locator(start_time: Optional[float] = None,
                end_time: Optional[float] = None) -> MinuteLocator:
    """Generate MinuteLocator instance.

    Generate MinuteLocator instance. If either start_time or end_time is None,
    default MinuteLocator instance is returned. Otherwise, tick interval is
    adjusted according to start_time and end_time.

    Args:
        start_time: Leftmost value of time sequence.
                    Can be minimum or maximum. Defaults to None.
        end_time: Rightmost value of time sequence.
                  Can be minimum or maximum. Defaults to None.

    Returns:
        MinuteLocator: locator instance.
    """
    if start_time is None or end_time is None:
        return MinuteLocator()
    else:
        dt = abs(end_time - start_time) * 1440.0  # day -> minutes
        if dt < 2:
            tick_interval = 1
        else:
            tick_interval = max(int(dt / 10), 2)
            tick_candidates = np.asarray([i for i in range(1, 61) if 60 % i == 0])
            tick_interval = tick_candidates[np.argmin(abs(tick_candidates - tick_interval))]

        # print tick_interval
        return MinuteLocator(byminute=list(range(0, 60, tick_interval)))


class PlotObjectHandler(object):
    """Manage lifecycle of matplotlib plot objects (lines, texts).

    PlotObjectHandler is introduced to reuse existing matplotlib
    Axes instance when generating a lot of similar plots. Since
    construction of Axes instance is expensive operation,
    PlotObjectHandler enables to reuse existing Axes instance
    by destructing only plot objects drawn in the Axes.
    """

    def __init__(self):
        """Construct PlotObjectHandler instance."""
        self.storage = []

    def __del__(self):
        """Destruct PlotObjectHandler instance."""
        self.clear()

    def plot(self, *args, **kwargs):
        """Wrap the method for matplotlib plot function.

        See documentation for matplotlib.pyplot.plot for detail.
        """
        object_list = plt.plot(*args, **kwargs)
        self.storage.extend(object_list)
        return object_list

    def text(self, *args, **kwargs):
        """Wrap the method for matplotlib text function.

        See documentation for matplotlib.pyplot.text for detail.
        """
        object_list = plt.text(*args, **kwargs)
        self.storage.append(object_list)
        return object_list

    def axvspan(self, *args, **kwargs):
        """Wrap the method for matplotlib axvspan function.

        See documentation for matplotlib.pyplot.axvspan for detail.
        """
        object_list = plt.axvspan(*args, **kwargs)
        self.storage.append(object_list)
        return object_list

    def axhline(self, *args, **kwargs):
        """Wrap the method for matplotlib axhline function.

        See documentation for matplotlib.pyplot.axhline for detail.
        """
        object_list = plt.axhline(*args, **kwargs)
        self.storage.append(object_list)
        return object_list

    def clear(self):
        """Remove all registered plot instances."""
        for obj in self.storage:
            obj.remove()
        self.storage = []


class SingleDishDisplayInputs(object):
    """Represents inputs to Display classes."""

    def __init__(self,
                 context: infrastructure.launcher.Context,
                 result: infrastructure.api.Results):
        """Construct SingleDishDisplayInputs instance.

        Args:
            context: Pipeline context.
            result: Pipeline task execution result.
        """
        self.context = context
        self.result = result

    @property
    def isnro(self) -> bool:
        """Check if given datasets are taken by NRO45m telescope.

        Raises:
            RuntimeError: Data from two or more observatories are mixed.

        Returns:
            bool: True if data is from NRO45m, otherwise False
        """
        arrays = {ms.antenna_array.name for ms in self.context.observing_run.measurement_sets}
        if len(arrays) != 1:
            raise RuntimeError('array name is not unique: {}'.format(list(arrays)))

        return 'NRO' in arrays


class SpectralImage(object):
    """Representation of four-dimensional spectral image."""

    def __init__(self, imagename: str):
        """Construct SpectralImage instance.

        Args:
            imagename: Name of the image.
        """
        qa = casa_tools.quanta
        # read data to storage
        with casa_tools.ImageReader(imagename) as ia:
            self.image_shape = ia.shape()
            coordsys = ia.coordsys()
            self._load_coordsys(coordsys)
            coordsys.done()
            self.data = ia.getchunk()
            self.mask = ia.getchunk(getmask=True)
            bottom = ia.toworld(np.zeros(len(self.image_shape), dtype=int), 'q')['quantity']
            top = ia.toworld(self.image_shape - 1, 'q')['quantity']
            direction_keys = ['*{}'.format(x + 1) for x in self.id_direction]
            ra_min = bottom[direction_keys[0]]
            ra_max = top[direction_keys[0]]
            if qa.gt(ra_min, ra_max):
                ra_min, ra_max = ra_max, ra_min
            self.ra_min = ra_min
            self.ra_max = ra_max
            self.dec_min = bottom[direction_keys[1]]
            self.dec_max = top[direction_keys[1]]
            self._brightnessunit = ia.brightnessunit()
            beam = ia.restoringbeam()
        self._beamsize_in_deg = qa.convert(qa.sqrt(qa.mul(beam['major'], beam['minor'])), 'deg')['value']

    def _load_coordsys(self, coordsys: CoordinateSystem):
        """Load axes information of coordinate system.

        Args:
            coordsys: coordsys instance of the image.
        """
        coord_types = coordsys.axiscoordinatetypes()
        self._load_id_coord_types(coord_types)
        self.units = coordsys.units()
        self.direction_reference = coordsys.referencecode('dir')[0]
        self.frequency_frame = coordsys.getconversiontype('spectral')
        self.stokes_string = ''.join(coordsys.stokes())
        self.stokes = coordsys.stokes()
        self.rest_frequency = coordsys.restfrequency()
        self.refpixs = coordsys.referencepixel()['numeric']
        self.refvals = coordsys.referencevalue()['numeric']
        self.increments = coordsys.increment()['numeric']

    def _load_id_coord_types(self, coord_types: CoordinateSystem):
        """Load indices for coordinate axes.

        Args:
            coord_types: coordsys instance of the image.
        """
        id_direction = coord_types.index('Direction')
        self.id_direction = [id_direction, id_direction + 1]
        self.id_spectral = coord_types.index('Spectral')
        self.id_stokes = coord_types.index('Stokes')
        LOG.debug('id_direction=%s', self.id_direction)
        LOG.debug('id_spectral=%s', self.id_spectral)
        LOG.debug('id_stokes=%s', self.id_stokes)

    @property
    def nx(self) -> int:
        """Return number of pixels for horizontal (longitude) axis."""
        return self.image_shape[self.id_direction[0]]

    @property
    def ny(self) -> int:
        """Return number of pixels for vertical (latitude) axis."""
        return self.image_shape[self.id_direction[1]]

    @property
    def nchan(self) -> int:
        """Return number of pixels (channels) for spectral axis."""
        return self.image_shape[self.id_spectral]

    @property
    def npol(self) -> int:
        """Return number of pixels (polarizations or correlations) for Stokes axis."""
        return self.image_shape[self.id_stokes]

    @property
    def brightnessunit(self) -> str:
        """Return brightness unit of the image."""
        return self._brightnessunit

    @property
    def beam_size(self) -> float:
        """Return beam diameter in degree."""
        return self._beamsize_in_deg

    def to_velocity(self,
                    frequency: Union[float, np.ndarray],
                    freq_unit: str = 'GHz') -> Union[float, np.ndarray]:
        """Convert frequency or array of frequency to velocity.

        Args:
            frequency: Frequency value(s).
            freq_unit: Frequency Unit. Defaults to 'GHz'.

        Returns:
            Union[float, np.ndarray]: Velocity value(s).
        """
        qa = casa_tools.quanta
        if self.rest_frequency['unit'] != freq_unit:
            vrf = qa.convert(self.rest_frequency, freq_unit)['value']
        else:
            vrf = self.rest_frequency['value']
        return (1.0 - (frequency / vrf)) * LightSpeed

    def spectral_axis(self, unit: str = 'GHz') -> Tuple[float, float, float]:
        """Return conversion information for spectral axis.

        Three-tuple required for conversion between pixel and world spectral
        axis is returned. The tuple consists of reference pixel, reverence value,
        and increment for spectral axis.

        Args:
            unit: Frequency unit. Defaults to 'GHz'.

        Returns:
            Tuple[float, float, float]: (refpix, refval, increment) for spectral axis.
        """
        return self.__axis(self.id_spectral, unit=unit)

    def direction_axis(self, idx: int, unit: str = 'deg') -> Tuple[float, float, float]:
        """Return conversion information for direction axes.

        Three-tuple required for conversion between pixel and world direction
        axes is returned. The tuple consists of reference pixel, refrence value,
        and increment for direction axis. Direction index must be given to specify
        either longitude (0) or latitude (1) axis.

        Args:
            idx: Index for direction axes.
            unit: Direction unit. Defaults to 'deg'.

        Returns:
            Tuple[float, float, float]: (refpix, refval, increment) for direction axis
                                        specified by idx.
        """
        return self.__axis(self.id_direction[idx], unit=unit)

    def __axis(self, idx: int, unit: str) -> Tuple[float, float, float]:
        """Return conversion information for specified image axis.

        Three-tuple required for conversion between pixel and world direction
        axes is returned. The tuple consists of reference pixel, refrence value,
        and increment for the axis specified by idx.

        Args:
            idx: Axis index.
            unit: Unit string.

        Returns:
            Tuple[float, float, float]: (refpix, refval, increment) for
                                        the axis specified by idx.
        """
        qa = casa_tools.quanta
        refpix = self.refpixs[idx]
        refval = self.refvals[idx]
        increment = self.increments[idx]

        _unit = self.units[idx]
        if _unit != unit:
            refval = qa.convert(qa.quantity(refval, _unit), unit)['value']
            increment = qa.convert(qa.quantity(increment, _unit), unit)['value']
        return (refpix, refval, increment)


class SDImageDisplayInputs(SingleDishDisplayInputs):
    """Manages input data for plotter classes for single dish images."""

    def __init__(self,
                 context: infrastructure.launcher.Context,
                 result: infrastructure.api.Results):
        """Construct SDImageDisplayInputs instance.

        Args:
            context: Pipeline context.
            result: Pipeline task execution result.
        """
        super(SDImageDisplayInputs, self).__init__(context, result)

    @property
    def imagename(self) -> str:
        """Return name of the single dish image."""
        return self.result.outcome['image'].imagename

    @property
    def spw(self) -> int:
        """Return spectral window (spw) id for the image."""
        spwlist = self.result.outcome['image'].spwlist
        if isinstance(spwlist, list):
            return spwlist[0]
        else:
            return spwlist

    @property
    def vis(self) -> Optional[str]:
        """Return name of the MeasurementSet if available.

        If no MeasurementSet is associated with the result,
        None is returned.
        """
        if 'vis' in self.result.outcome:
            return self.result.outcome['vis']
        else:
            return None

    @property
    def antenna(self) -> str:
        """Return name of the antenna registered to the image.

        In single dish pipeline, per-antenna images are created
        first, and then combined them into one image. For the
        former case, antenna name is returned while the special
        string "COMBINED" is returned.

        Returns:
            str: Name of the antenna.
        """
        return self.result.outcome['image'].antenna

    @property
    def reduction_group(self) -> MSReductionGroupDesc:
        """Return ReductionGroupDesc instance.

        Return ReductionGroupDesc instance corresponding to the reduction group
        associated to the image.
        """
        group_id = self.result.outcome['reduction_group_id']
        return self.context.observing_run.ms_reduction_group[group_id]

    @property
    def msid_list(self) -> List[int]:
        """Return list of indices for MeasurementSets.

        The list specifies the MeasurementSets that are used to
        generate the image.

        Returns:
            List[int]: index list for MeasurementSets.
        """
        return self.result.outcome['file_index']

    @property
    def antennaid_list(self) -> List[int]:
        """Return list of antenna ids.

        Return list of antenna ids corresponding to antenna
        name returned by self.antenna. Order of the index is
        consistent with self.msid_list, i.e. antnenaid_list[0]
        corresponds to the antenna id for the MeasurementSet
        specified by msid_list[0]. For 'COMBINED' antenna,
        indices for all the antennas are returned.

        Returns:
            List[int]: List of antenna ids.
        """
        return self.result.outcome['assoc_antennas']

    @property
    def fieldid_list(self) -> List[int]:
        """Return list of field ids.

        Return list of field ids. Order of the index is
        consistent with self.msid_list, i.e. fieldid_list[0]
        corresponds to the field id for the MeasurementSet
        specified by msid_list[0].

        Returns:
            List[int]: List of field ids.
        """
        return self.result.outcome['assoc_fields']

    @property
    def spwid_list(self) -> List[int]:
        """Return list of spectral windo (spw) ids.

        Return list of spw ids. Order of the index is
        consistent with self.msid_list, i.e. spwid_list[0]
        corresponds to the spw id for the MeasurementSet
        specified by msid_list[0].

        Returns:
            List[int]: List of spw ids.
        """
        return self.result.outcome['assoc_spws']

    @property
    def stage_number(self) -> int:
        """Return Processing stage id."""
        return self.result.stage_number

    @property
    def stage_dir(self) -> str:
        """Return weblog subdirectory name for the stage."""
        return os.path.join(self.context.report_dir,
                            'stage{}'.format(self.stage_number))

    @property
    def source(self) -> str:
        """Return name of the target source."""
        return self.result.outcome['image'].sourcename

    @property
    def contamination_plot(self) -> str:
        """Return file name of the contamination plot."""
        return self.imagename.rstrip('/') + '.contamination.png'


class SDCalibrationDisplay(object, metaclass=abc.ABCMeta):
    """Base plotter class for single-dish calibration tasks."""

    Inputs = SingleDishDisplayInputs

    def __init__(self, inputs: SingleDishDisplayInputs):
        """Construct SDCalibrationDisplay instance.

        Args:
            inputs: Inputs instance.
        """
        self.inputs = inputs

    def plot(self) -> List[Plot]:
        """Generate plots according to the provided results.

        Returns:
            List[Plot]: List of Plot instances.
        """
        results = self.inputs.result
        report_dir = self.inputs.context.report_dir
        stage_dir = os.path.join(report_dir, 'stage{}'.format(results.stage_number))
        plots = []
        for result in results:
            if result is None or result.outcome is None:
                plot = None
            else:
                plot = self.doplot(result, stage_dir)

            if plot is not None:
                plots.append(plot)
        return plots

    @abc.abstractmethod
    def doplot(self, result: infrastructure.api.Results, stage_dir: str) -> Plot:
        """Generate plot from the result instance.

        This method must be implemented in the subclasses.
        The result should be single Results instance rather than ResultsList.

        Args:
            result: Pipeline task execution result.
            stage_dir: Name of pipeline weblog subdirectory.

        Raises:
            NotImplementedError: This method is not implemented in the base class.

        Returns:
            Plot: Plot instance
        """
        raise NotImplementedError()


class SDImageDisplay(object, metaclass=abc.ABCMeta):
    """Base plotter class for imaging tasks."""

    Inputs = SDImageDisplayInputs

    def __init__(self, inputs: SDImageDisplayInputs):
        """Construct SDImageDisplay instance.

        Args:
            inputs: Inputs instance.
        """
        self.inputs = inputs
        self.context = self.inputs.context
        self.stage_dir = self.inputs.stage_dir
        self.image = None
        self.imagename = self.inputs.imagename
        self.spw = self.inputs.spw
        self.antenna = self.inputs.antenna
        self.vis = self.inputs.vis

    def init(self):
        """Initialize plotter using specifiec image."""
        self.image = SpectralImage(self.imagename)
        qa = casa_tools.quanta
        self.nchan = self.image.nchan
        self.nx = self.image.nx
        self.ny = self.image.ny
        self.npol = self.image.npol
        self.brightnessunit = self.image.brightnessunit
        self.direction_reference = self.image.direction_reference
        (refpix, refval, increment) = self.image.spectral_axis(unit='GHz')
        self.frequency = np.array([refval + increment * (i - refpix) for i in range(self.nchan)])
        self.velocity = self.image.to_velocity(self.frequency, freq_unit='GHz')
        self.frequency_frame = self.image.frequency_frame
        self.x_max = self.nx - 1
        self.x_min = 0
        self.y_max = self.ny - 1
        self.y_min = 0
        self.ra_min = qa.convert(self.image.ra_min, 'deg')['value']
        self.ra_max = qa.convert(self.image.ra_max, 'deg')['value']
        self.dec_min = qa.convert(self.image.dec_min, 'deg')['value']
        self.dec_max = qa.convert(self.image.dec_max, 'deg')['value']
        self.stokes_string = self.image.stokes_string

        LOG.debug('(ra_min,ra_max)=(%s,%s)', self.ra_min, self.ra_max)
        LOG.debug('(dec_min,dec_max)=(%s,%s)', self.dec_min, self.dec_max)

        self.beam_size = self.image.beam_size
        self.beam_radius = self.beam_size / 2.0
        self.grid_size = self.beam_size / 3.0
        LOG.debug('beam_radius=%s', self.beam_radius)
        LOG.debug('grid_size=%s', self.grid_size)

        # 2008/9/20 Dec Effect has been taken into account
        self.aspect = 1.0 / math.cos(0.5 * (self.dec_min + self.dec_max) / 180.0 * 3.141592653)

    @property
    def data(self) -> Optional[np.ndarray]:
        """Return image data as numpy float array."""
        return self.image.data if self.image is not None else None

    @property
    def mask(self) -> Optional[np.ndarray]:
        """Return image mask as numpy bool array.

        Mask is True for valid pixels while False for invalid pixels.

        Returns:
            Optional[np.ndarray]: Image mask.
        """
        return self.image.mask if self.image is not None else None

    @property
    def id_spectral(self) -> int:
        """Return axis index for spectral axis."""
        return self.image.id_spectral if self.image is not None else None

    @property
    def id_stokes(self) -> int:
        """Return axis index for Stokes or polarization axis."""
        return self.image.id_stokes if self.image is not None else None

    @property
    def num_valid_spectrum(self) -> np.ndarray:
        """Return Number of valid spectral data accumulated to each position."""
        return self.__reshape2d(self.inputs.result.outcome['validsp'])

    @property
    def rms(self) -> np.ndarray:
        """Return rms for each position."""
        return self.__reshape2d(self.inputs.result.outcome['rms'])

    @property
    def edge(self) -> Tuple[int, int]:
        """Return edge channels to exclude."""
        return self.inputs.result.outcome['edge']

    def __reshape2d(self, array2d: np.ndarray) -> np.ndarray:
        """Reshape input two-dimensional array into three-dimensional array.

        Returned array should have the shape (nx, ny, npol) where nx is
        number of pixels along horizontal direction (longitude) axis,
        ny is number of pixels along vertical direction (latitude) axis,
        and npol is number of polarizations or correlations.

        Args:
            array2d: Two-dimensional array.

        Returns:
            np.ndarray: Resheped array.
        """
        array3d = np.zeros((self.npol, self.ny, self.nx), dtype=array2d.dtype)
        if len(array2d) == self.npol:
            each_len = np.array(list(map(len, array2d)))
            if np.all(each_len == 0):
                # no valid data in the pixel
                array3d = np.zeros((self.npol, self.ny, self.nx), dtype=array2d.dtype)
            elif np.all(each_len == self.ny * self.nx):
                # all polarizations has valid data in each pixel
                array3d = np.array(array2d).reshape((self.npol, self.ny, self.nx))
            elif np.any(each_len == self.ny * self.nx):
                # probably one of the polarization components has no valid data
                invalid_pols = np.where(each_len == 0)[0]
                _array2d = []
                for i in range(self.npol):
                    if i in invalid_pols:
                        _array2d.append(np.zeros((self.ny * self.nx), dtype=array2d.dtype))
                    else:
                        _array2d.append(array2d[i])
                array3d = np.array(_array2d).reshape((self.npol, self.ny, self.nx))
        return np.flipud(array3d.transpose())


#
# sparse profile map
def form3(n: int) -> int:
    """Return a factor for calculation of panel position.

    For given integer, form4 provide a factor for the
    calculation of vertical panel position for sparse
    profile map.

    Args:
        n: Number of panels along vertical axis.

    Returns:
        float: Factor for panel position.
    """
    if n <= 4:
        return 4
    elif n == 5:
        return 5
    elif n < 8:
        return 7
    else:
        return 8


def form4(n: int) -> float:
    """Return a factor for calculation of panel position.

    For given integer, form4 provide a factor for the
    calculation of vertical panel position for sparse
    profile map.

    Args:
        n: Number of panels along vertical axis.

    Returns:
        float: Factor for panel position.
    """
    if n <= 4:
        return 4
    elif n < 8:
        return 5
    else:
        return 5.5


class SparseMapAxesManager(pointing.MapAxesManagerBase):
    """Creates and manages Axes instances for sparse profile map.

    Sparse profile map consists of the following Axes:

        - Integrated spectrum
        - Atmospheric transmission (overlays integrated spectrum)
        - Channel axis (optional, overlays integrated spectrum)
        - Sparse profile map
    """

    def __init__(self, nh: int, nv: int, brightnessunit: str,
                 ticksize: int, clearpanel: bool = True, figure_id: int = None):
        """Construct SparseMapAxesManager instance.

        Args:
            nh: Number of panels along vertical axis.
            nv: Number of panels along horizontal axis.
            brightnessunit: Brightness unit.
            ticksize: Size of tick label.
            clearpanel: Clear existing Axes. Defaults to True.
            figure_id: Figure id. Defaults to None.
        """
        super(SparseMapAxesManager, self).__init__()
        self.nh = nh
        self.nv = nv
        self.ticksize = ticksize
        self.brightnessunit = brightnessunit

        self._axes_integsp = None
        self._axes_spmap = None
        self._axes_atm = None
        self._axes_chan = None

        if figure_id is None:
            self.figure_id = self.MATPLOTLIB_FIGURE_ID()
        else:
            self.figure_id = figure_id
        self.figure = plt.figure(self.figure_id, dpi=DPIDetail)
        if clearpanel:
            plt.clf()

        _f = form4(self.nv)
        self.gs_top = gridspec.GridSpec(1, 1,
                                        left=0.08,
                                        bottom=1.0 - 1.0 / _f, top=0.96)
        self.gs_bottom = gridspec.GridSpec(self.nv + 1, self.nh + 1,
                                           hspace=0, wspace=0,
                                           left=0, right=0.95,
                                           bottom=0.01, top=1.0 - 1.0 / _f - 0.07)
#         self.gs_top = gridspec.GridSpec(1, 1,
#                                         bottom=1.0 - 1.0/form3(self.nv), top=0.96)
#         self.gs_bottom = gridspec.GridSpec(self.nv+1, self.nh+1,
#                                            hspace=0, wspace=0,
#                                            left=0, right=0.95,
#                                            bottom=0.01, top=1.0 - 1.0/form3(self.nv)-0.07)

    @staticmethod
    def MATPLOTLIB_FIGURE_ID() -> int:
        """Return default figure id."""
        return 8910

    @property
    def axes_integsp(self) -> Axes:
        """Create Axes instance for integrated spectrum.

        Creates and returns Axes instance for integrated or averaged
        spectrum, which is located at the top of the figure.

        Returns:
            Axes: Axes instance for integrated spectrum.
        """
        if self._axes_integsp is None:
            plt.figure(self.figure_id)
            axes = plt.subplot(self.gs_top[:, :])
            axes.cla()
            axes.xaxis.get_major_formatter().set_useOffset(False)
            axes.yaxis.get_major_formatter().set_useOffset(False)
            plt.xlabel('Frequency(GHz)', size=(self.ticksize + 1))
            plt.ylabel('Intensity({})'.format(self.brightnessunit), size=(self.ticksize + 1))
            plt.xticks(size=self.ticksize)
            plt.yticks(size=self.ticksize)
            plt.title('Spatially Averaged Spectrum', size=(self.ticksize + 1))

            self._axes_integsp = axes
        return self._axes_integsp

    @property
    def axes_spmap(self) -> List[Axes]:
        """Create Axes instances for profile map.

        Creates and returns list of Axes instances that constitutes
        sparse profile map.

        Returns:
            List[Axes]: List of Axes instances for profile map.
        """
        if self._axes_spmap is None:
            plt.figure(self.figure_id)
            self._axes_spmap = list(self.__axes_spmap())

        return self._axes_spmap

    @property
    def axes_atm(self) -> Axes:
        """Create Axes instance for Atmospheric transmission profile.

        Creates and returns Axes instance for Atmospheric transmission
        profile that is calculated by Atmopheric Transmission at
        Microwaves (ATM) model. The Axes overlays integrated spectrum.

        Returns:
            Axes: Axes instance for ATM transmission.
        """
        if self._axes_atm is None:
            plt.figure(self.figure_id)
            self._axes_atm = self.axes_integsp.twinx()
            self._axes_atm.set_position(self.axes_integsp.get_position())
            ylabel = self._axes_atm.set_ylabel('ATM Transmission', size=self.ticksize)
            ylabel.set_color('m')
            self._axes_atm.yaxis.set_tick_params(colors='m', labelsize=self.ticksize - 1)
            self._axes_atm.yaxis.set_major_locator(
                plt.MaxNLocator(nbins=4, integer=True, min_n_ticks=2)
            )
            self._axes_atm.yaxis.set_major_formatter(
                plt.FuncFormatter(lambda x, pos: '{}%'.format(int(x)))
            )
        return self._axes_atm

    @property
    def axes_chan(self) -> Axes:
        """Create Axes instance for channel axis.

        Creates and returns Axes instance for channel axis on
        integrated spectrum.

        Returns:
            Axes: Axes for channel axis.
        """
        if self._axes_chan is None:
            active = plt.gca()
            try:
                plt.figure(self.figure_id)
                self.__adjust_integsp_for_chan()
                self._axes_chan = self.axes_integsp.twiny()
                self._axes_chan.set_position(self.axes_integsp.get_position())
                if self._axes_atm is not None:
                    self._axes_atm.set_position(self.axes_integsp.get_position())
                self._axes_chan.set_xlabel('Channel', size=self.ticksize - 1)
                self._axes_chan.xaxis.set_label_coords(0.5, 1.11)
                self._axes_chan.tick_params(axis='x', pad=0)
                plt.xticks(size=self.ticksize - 1)
            finally:
                plt.sca(active)
        return self._axes_chan

    def __adjust_integsp_for_chan(self):
        """Adjust size of Axes for integrated spectrum for channel axis.

        Adjust size of Axes for integrated spectrum to locate channel axis
        at the top of the panel.
        """
        active = plt.gca()
        try:
            plt.sca(self._axes_integsp)
            a = self._axes_integsp
            bbox = a.get_position().get_points()
            blc = bbox[0]
            trc = bbox[1]
            # gives [left, bottom, width, height]
            left = blc[0]
            bottom = blc[1]
            width = trc[0] - blc[0]
            height = trc[1] - blc[1] - 0.03
            a.set_position((left, bottom, width, height))
            a.title.set_position((0.5, 1.2))
        finally:
            plt.sca(active)

    def __axes_spmap(self) -> Generator[Axes, None, None]:
        """Create Axes instances for sparse profile map.

        Yields:
            Generator[Axes, None, None]:
                Axes instances corresponding to individual profile.
        """
        for x in range(self.nh):
            for y in range(self.nv):
                axes = plt.subplot(self.gs_bottom[self.nv - y - 1, self.nh - x])
                axes.cla()
                axes.yaxis.set_major_locator(plt.NullLocator())
                axes.xaxis.set_major_locator(plt.NullLocator())

                yield axes

    def setup_labels(self,
                     label_ra: Union[List[float], np.ndarray],
                     label_dec: Union[List[float], np.ndarray]):
        """Set up position labels for sparse profile map.

        Set up position (longitude and latitude) labels for sparse
        profile map according to label_ra and label_dec, which are
        the arrays with shape of (nh, 2) and (nv, 2) that hold
        minimum and maximum positions for each panel, where nh and nv
        are number of panels along horizontal and vertical axes.
        Label value is the mean of minimum and maximum values of
        positions and is converted to position string (HMS or DMS
        format).

        Args:
            label_ra: min/max horizontal positions for each panel.
            label_dec: min/max vertical positions for each panel.
        """
        if self.direction_reference.upper() == 'GALACTIC':
            xaxislabel = pointing.DDMMSSs
        else:
            xaxislabel = pointing.HHMMSSss
        for x in range(self.nh):
            a1 = plt.subplot(self.gs_bottom[-1, self.nh - x])
            a1.set_axis_off()
            if len(a1.texts) == 0:
                plt.text(0.5, 0.5, xaxislabel((label_ra[x][0] + label_ra[x][1]) / 2.0),
                         horizontalalignment='center', verticalalignment='center', size=self.ticksize)
            else:
                a1.texts[0].set_text(xaxislabel((label_ra[x][0] + label_ra[x][1]) / 2.0))
        for y in range(self.nv):
            a1 = plt.subplot(self.gs_bottom[self.nv - y - 1, 0])
            a1.set_axis_off()
            if len(a1.texts) == 0:
                plt.text(0.5, 0.5, pointing.DDMMSSs((label_dec[y][0] + label_dec[y][1]) / 2.0),
                         horizontalalignment='center', verticalalignment='center', size=self.ticksize)
            else:
                a1.texts[0].set_text(pointing.DDMMSSs((label_dec[y][0] + label_dec[y][1]) / 2.0))
        a1 = plt.subplot(self.gs_bottom[-1, 0])
        a1.set_axis_off()
        ralabel, declabel = self.get_axes_labels()
        plt.text(0.5, 1, declabel, horizontalalignment='center', verticalalignment='bottom', size=(self.ticksize + 1))
        plt.text(1, 0.5, ralabel, horizontalalignment='right', verticalalignment='center', size=(self.ticksize + 1))


class SDSparseMapPlotter(object):
    """Plotter for sparse spectral map."""

    def __init__(self, nh: int, nv: int, step: int, brightnessunit: str,
                 clearpanel: bool = True, figure_id: Optional[int] = None):
        """Construct SDSparseMapPlotter instance.

        Args:
            nh: Number of panels along vertical axis.
            nv: Number of panels along horizontal axis.
            brightnessunit: Brightness unit.
            clearpanel: Clear existing Axes. Defaults to True.
            figure_id: Figure id. Defaults to None.
        """
        self.step = step
        if step > 1:
            ticksize = 10 - int(max(nh, nv) * step // (step - 1)) // 2
        elif step == 1:
            ticksize = 10 - int(max(nh, nv)) // 2
        ticksize = max(ticksize, 3)
        self.axes = SparseMapAxesManager(nh, nv, brightnessunit, ticksize, clearpanel, figure_id)
        self.lines_averaged = None
        self.lines_map = None
        self.reference_level = None
        self.global_scaling = True
        self.deviation_mask = None
        self.edge = None
        self.atm_transmission = None
        self.atm_frequency = None
        self.channel_axis = False

    @property
    def nh(self) -> int:
        """Return number of panels along horizontal axis."""
        return self.axes.nh

    @property
    def nv(self) -> int:
        """Return number of panels along vertical axis."""
        return self.axes.nv

    @property
    def ticksize(self) -> int:
        """Return tick label size."""
        return self.axes.ticksize

    @property
    def direction_reference(self) -> str:
        """Return direction reference string."""
        return self.axes.direction_reference

    @direction_reference.setter
    def direction_reference(self, value):
        """Set direction reference string."""
        self.axes.direction_reference = value

    def setup_labels_relative(self,
                              refpix_list: Tuple[float, float],
                              refval_list: Tuple[float, float],
                              increment_list: Tuple[float, float]):
        """Set up position labels.

        Set up position labels for both horizontal and vertical axes
        according to reference pixels (refpix_list), reference values
        (refval_list), and increments (increment_list), which should
        be given as two-tuples or lists with at least two elements.

        Args:
            refpix_list: reference pixels.
            refval_list: reference values.
            increment_list: increments.
        """
        LabelRA = np.zeros((self.nh, 2), np.float32) + NoData
        LabelDEC = np.zeros((self.nv, 2), np.float32) + NoData
        refpix = refpix_list[0]
        refval = refval_list[0]
        increment = increment_list[0]
        LOG.debug('axis 0: refpix,refval,increment=%s,%s,%s', refpix, refval, increment)
        for x in range(self.nh):
            x0 = (self.nh - x - 1) * self.step
            x1 = (self.nh - x - 2) * self.step + 1
            LabelRA[x][0] = refval + (x0 - refpix) * increment
            LabelRA[x][1] = refval + (x1 - refpix) * increment
        refpix = refpix_list[1]
        refval = refval_list[1]
        increment = increment_list[1]
        LOG.debug('axis 1: refpix,refval,increment=%s,%s,%s', refpix, refval, increment)
        for y in range(self.nv):
            y0 = y * self.step
            y1 = (y + 1) * self.step - 1
            LabelDEC[y][0] = refval + (y0 - refpix) * increment
            LabelDEC[y][1] = refval + (y1 - refpix) * increment
        self.axes.setup_labels(LabelRA, LabelDEC)

    def setup_labels_absolute(self, ralist: List[float], declist: List[float]):
        """Set up position labels.

        Set up position labels for both horizontal and vertical axes
        according to the list of positions along horizontal (ralist)
        and vertical (declist) axes.

        Args:
            ralist: List of horizontal position.
            declist: List of vertical positions.
        """
        assert self.step == 1  # this function is used only for step=1
        LabelRA = [[x, x] for x in ralist]
        LabelDEC = [[y, y] for y in declist]
        self.axes.setup_labels(LabelRA, LabelDEC)

    def setup_lines(self,
                    lines_averaged: List[float],
                    lines_map: Optional[List[float]] = None):
        """Set detected lines.

        Provided lines are displayed as shaded area. Lines given to
        lines_averaged are displayed in the Axes for integrated
        spectrum. Lines given to lines_map are interpreted as lines
        for each panel of sparse profile map.

        Args:
            lines_averaged: Lines for integrated spectrum.
            lines_map: Lines for sparse profile map. Defaults to None.
        """
        self.lines_averaged = lines_averaged
        self.lines_map = lines_map

    def setup_reference_level(self, level: Optional[float] = 0.0):
        """Set reference level of the sparse profile map.

        If float value is given, red horizontal line at the value is
        displayed to each panel. If None is given, no line is diaplayed.

        Args:
            level: Reference level. Defaults to 0.0.
        """
        self.reference_level = level

    def set_global_scaling(self):
        """Enable global scaling.

        Enable global scanling. Applies the same y-axis
        range to all panels in sparse profile map.
        """
        self.global_scaling = True

    def unset_global_scaling(self):
        """Disable global scaling.

        Disable global scaling. Y-axis ranges of panels
        in sparse profile map are adjusted individually.
        """
        self.global_scaling = False

    def set_deviation_mask(self, mask):
        """Set deviation mask.

        Deviation mask ranges are displayed as red bar at
        the top of integrated spectrum.
        """
        self.deviation_mask = mask

<<<<<<< HEAD
    def set_atm_transmission(self, transmission: List[float], frequency: List[float]):
        """Set atmospheric transmission data.

        If trasnmission and frequency are given properly, atmospheric
        transmission is overlaid to integrated spectrum as magenta line.
        Number of elements for transmission and frequency must be the same.

        Args:
            transmission: Atmospheric transmission.
            frequency: Frequency label.
        """
=======
    def set_edge(self, edge):
        self.edge = edge

    def set_atm_transmission(self, transmission, frequency):
>>>>>>> 7e6c5ce4
        if self.atm_transmission is None:
            self.atm_transmission = [transmission]
            self.atm_frequency = [frequency]
        else:
            self.atm_transmission.append(transmission)
            self.atm_frequency.append(frequency)

    def unset_atm_transmission(self):
        """Disable displaying atmospheric transmission."""
        self.atm_transmission = None
        self.atm_frequency = None

    def set_channel_axis(self):
        """Enable channel axis for integrated spectrum.

        Channel axis is displayed in the upper side of the Axes
        for integrated spectrum.
        """
        self.channel_axis = True

    def unset_channel_axis(self):
        """Disable channel axis for integrated spectrum."""
        self.channel_axis = False

    def add_channel_axis(self, frequency: List[float]):
        """Add channel axis to integrated spectrum.

        Args:
            frequency: Frequency label.
        """
        axes = self.axes.axes_chan
        f = np.asarray(frequency)
        active = plt.gca()
        plt.sca(axes)
        plt.xlim((np.argmin(f), np.argmax(f)))
        plt.sca(active)

    def plot(self,
             map_data: np.ndarray, averaged_data: np.ndarray,
             frequency: np.ndarray, fit_result: Optional[np.ndarray] = None,
             figfile: Optional[str] = None) -> bool:
        """Generate sparse profile map.

        Generates sparse profile map. If fit_result is given, it is
        indicated as red lines in sparse profile map. If figfile is
        provided, the plot is exported to the file.

        Args:
            map_data: Data for sparse profile map.
            averaged_data: Data for integrated spectrum.
            frequency: Frequency label.
            fit_result: Data for fit result. Defaults to None.
            figfile: Name of the plot file. Defaults to None.

        Returns:
            bool: Whether or not if plot is successful.
        """
        plot_helper = PlotObjectHandler()

        overlay_atm_transmission = self.atm_transmission is not None

        spmin = averaged_data.min()
        spmax = averaged_data.max()
        dsp = spmax - spmin
        spmin -= dsp * 0.1
        if overlay_atm_transmission:
            spmax += dsp * 0.4
        else:
            spmax += dsp * 0.1
        LOG.debug('spmin=%s, spmax=%s', spmin, spmax)

        global_xmin = min(frequency[0], frequency[-1])
        global_xmax = max(frequency[0], frequency[-1])
        LOG.debug('global_xmin=%s, global_xmax=%s', global_xmin, global_xmax)

        # Auto scaling
        # to eliminate max/min value due to bad pixel or bad fitting,
        #  1/10-th value from max and min are used instead
        valid_index = np.where(map_data.min(axis=2) > NoDataThreshold)
        valid_data = map_data[valid_index[0], valid_index[1], :]
        LOG.debug('valid_data.shape={shape}'.format(shape=valid_data.shape))
        del valid_index
        if isinstance(map_data, np.ma.masked_array):
            def stat_per_spectra(spectra, oper):
                for v in spectra:
                    unmasked = v.data[v.mask == False]
                    if len(unmasked) > 0:
                        yield oper(unmasked)
            ListMax = np.fromiter(stat_per_spectra(valid_data, np.max), dtype=np.float64)
            ListMin = np.fromiter(stat_per_spectra(valid_data, np.min), dtype=np.float64)
#             ListMax = np.fromiter((np.max(v.data[v.mask == False]) for v in valid_data),
#                                      dtype=np.float64)
#             ListMin = np.fromiter((np.min(v.data[v.mask == False]) for v in valid_data),
#                                      dtype=np.float64)
            LOG.debug('ListMax from masked_array=%s', ListMax)
            LOG.debug('ListMin from masked_array=%s', ListMin)
        else:
            ListMax = valid_data.max(axis=1)
            ListMin = valid_data.min(axis=1)
        del valid_data
        if len(ListMax) == 0 or len(ListMin) == 0:
            return False
        # if isinstance(ListMin, np.ma.masked_array):
        #     ListMin = ListMin.data[ListMin.mask == False]
        # if isinstance(ListMax, np.ma.masked_array):
        #     ListMax = ListMax.data[ListMax.mask == False]
        LOG.debug('ListMax=%s', list(ListMax))
        LOG.debug('ListMin=%s', list(ListMin))
        global_ymax = np.sort(ListMax)[len(ListMax) - len(ListMax) // 10 - 1]
        global_ymin = np.sort(ListMin)[len(ListMin) // 10]
        global_ymax = global_ymax + (global_ymax - global_ymin) * 0.2
        global_ymin = global_ymin - (global_ymax - global_ymin) * 0.1
        del ListMax, ListMin

        LOG.info('global_ymin=%s, global_ymax=%s', global_ymin, global_ymax)

        plt.gcf().sca(self.axes.axes_integsp)
        plot_helper.plot(frequency, averaged_data, color='b', linestyle='-', linewidth=0.4)
        if self.channel_axis is True:
            self.add_channel_axis(frequency)
        (_xmin, _xmax, _ymin, _ymax) = plt.axis()
<<<<<<< HEAD
=======
        #pl.axis((_xmin,_xmax,spmin,spmax))
>>>>>>> 7e6c5ce4
        plt.axis((global_xmin, global_xmax, spmin, spmax))
        fedge_span = None
        if self.edge is not None:
            (ch1, ch2) = self.edge
            LOG.info('ch1, ch2: [%s, %s]' % (ch1,ch2))
            fedge0 = ch_to_freq(0, frequency)
            fedge1 = ch_to_freq(ch1-1, frequency)
            fedge2 = ch_to_freq(len(frequency)-ch2-1, frequency)
            fedge3 = ch_to_freq(len(frequency)-1, frequency)
            plot_helper.axvspan(fedge0, fedge1, color='lightgray')
            plot_helper.axvspan(fedge2, fedge3, color='lightgray')
            fedge_span = (fedge0, fedge1, fedge2, fedge3)
        if self.lines_averaged is not None:
            for chmin, chmax in self.lines_averaged:
                fmin = ch_to_freq(chmin, frequency)
                fmax = ch_to_freq(chmax, frequency)
                LOG.debug('plotting line range for mean spectrum: [%s, %s]', chmin, chmax)
                plot_helper.axvspan(fmin, fmax, color='cyan')
        if self.deviation_mask is not None:
            LOG.debug('plotting deviation mask %s', self.deviation_mask)
            for chmin, chmax in self.deviation_mask:
                fmin = ch_to_freq(chmin, frequency)
                fmax = ch_to_freq(chmax, frequency)
                plot_helper.axvspan(fmin, fmax, ymin=0.95, ymax=1, color='red')
        if overlay_atm_transmission:
            plt.gcf().sca(self.axes.axes_atm)
            amin = 100
            amax = 0
            for (_t, f) in zip(self.atm_transmission, self.atm_frequency):
                # fraction -> percentage
                t = _t * 100
                plot_helper.plot(f, t, color='m', linestyle='-', linewidth=0.4)
                amin = min(amin, t.min())
                amax = max(amax, t.max())

            # trick to make transmission curve is shown in the upper part
            Y = 60
            ymin = max(0, (amin - Y) / (100 - Y) * 100)
            ymax = amax + (100 - amax) * 0.1

            # to make sure y-range is more than 2 (for MaxNLocator)
            if ymax - ymin < 2:
                if ymin > 2:
                    ymin -= 2
                elif ymax < 98:
                    ymax += 2

            plt.axis((global_xmin, global_xmax, ymin, ymax))

        is_valid_fit_result = (fit_result is not None and fit_result.shape == map_data.shape)

        for x in range(self.nh):
            for y in range(self.nv):
                if self.global_scaling is True:
                    xmin = global_xmin
                    xmax = global_xmax
                    ymin = global_ymin
                    ymax = global_ymax
                else:
                    xmin = global_xmin
                    xmax = global_xmax
                    if map_data[x][y].min() > NoDataThreshold:
                        median = np.median(map_data[x][y])
                        # mad = np.median(map_data[x][y] - median)
                        sigma = map_data[x][y].std()
                        ymin = median - 2.0 * sigma
                        ymax = median + 5.0 * sigma
                    else:
                        ymin = global_ymin
                        ymax = global_ymax
                    LOG.debug('Per panel scaling turned on: ymin=%s, ymax=%s (global ymin=%s, ymax=%s)',
                              ymin, ymax, global_ymin, global_ymax)
                plt.gcf().sca(self.axes.axes_spmap[y + (self.nh - x - 1) * self.nv])
                if map_data[x][y].min() > NoDataThreshold:
                    plot_helper.plot(frequency, map_data[x][y], color='b', linestyle='-', linewidth=0.2)
                    if self.lines_map is not None and self.lines_map[x][y] is not None:
                        for chmin, chmax in self.lines_map[x][y]:
                            fmin = ch_to_freq(chmin, frequency)
                            fmax = ch_to_freq(chmax, frequency)
                            LOG.debug('plotting line range for %s, %s: [%s, %s]', x, y, chmin, chmax)
                            plot_helper.axvspan(fmin, fmax, color='cyan')
                    if fedge_span is not None:
                        plot_helper.axvspan(fedge_span[0], fedge_span[1], color='lightgray')
                        plot_helper.axvspan(fedge_span[2], fedge_span[3], color='lightgray')

                    # elif self.lines_averaged is not None:
                    #     for chmin, chmax in self.lines_averaged:
                    #         fmin = ch_to_freq(chmin, frequency)
                    #         fmax = ch_to_freq(chmax, frequency)
                    #         LOG.debug('plotting line range for %s, %s (reuse lines_averaged): [%s, %s]',
                    #                   x, y, chmin, chmax)
                    #        plot_helper.axvspan(fmin, fmax, color='cyan')
                    if is_valid_fit_result:
                        plot_helper.plot(frequency, fit_result[x][y], color='r', linewidth=0.4)
                    elif self.reference_level is not None and ymin < self.reference_level and self.reference_level < ymax:
                        plot_helper.axhline(self.reference_level, color='r', linewidth=0.4)
                else:
                    plot_helper.text((xmin + xmax) / 2.0, (ymin + ymax) / 2.0, 'NO DATA', ha='center', va='center',
                                     size=(self.ticksize + 1))
                plt.axis((xmin, xmax, ymin, ymax))

        if ShowPlot:
            plt.draw()

        if figfile is not None:
            plt.savefig(figfile, format='png', dpi=DPIDetail)
        LOG.debug('figfile=\'%s\'', figfile)

        plot_helper.clear()

        return True

    def done(self):
        """Clean up plot."""
        plt.close()
        del self.axes


def ch_to_freq(ch: float, frequency: List[float]) -> float:
    """Convert channel into frequency.

    Args:
        ch (float): Channel value.
        frequency (List[float]): Frequency labels.

    Returns:
        float: Frequency value corresponding to ch.
    """
    ich = int(ch)
    offset_min = ch - float(ich)
    if ich < 0:
        freq = frequency[0]
    elif ich >= len(frequency):
        freq = frequency[-1]
    elif offset_min == 0 or ich == len(frequency) - 1:
        freq = frequency[ich]
    else:
        jch = ich + 1
        df = frequency[jch] - frequency[ich]
        freq = frequency[ich] + offset_min * df
    return freq<|MERGE_RESOLUTION|>--- conflicted
+++ resolved
@@ -1184,7 +1184,16 @@
         """
         self.deviation_mask = mask
 
-<<<<<<< HEAD
+    def set_edge(self, edge: Tuple[int, int]):
+        """Set edge parameter.
+
+        Edge region specified by edge parameter is shaded with grey.
+
+        Args:
+            edge: Edge area to be shaded.
+        """
+        self.edge = edge
+
     def set_atm_transmission(self, transmission: List[float], frequency: List[float]):
         """Set atmospheric transmission data.
 
@@ -1196,12 +1205,6 @@
             transmission: Atmospheric transmission.
             frequency: Frequency label.
         """
-=======
-    def set_edge(self, edge):
-        self.edge = edge
-
-    def set_atm_transmission(self, transmission, frequency):
->>>>>>> 7e6c5ce4
         if self.atm_transmission is None:
             self.atm_transmission = [transmission]
             self.atm_frequency = [frequency]
@@ -1323,10 +1326,6 @@
         if self.channel_axis is True:
             self.add_channel_axis(frequency)
         (_xmin, _xmax, _ymin, _ymax) = plt.axis()
-<<<<<<< HEAD
-=======
-        #pl.axis((_xmin,_xmax,spmin,spmax))
->>>>>>> 7e6c5ce4
         plt.axis((global_xmin, global_xmax, spmin, spmax))
         fedge_span = None
         if self.edge is not None:
