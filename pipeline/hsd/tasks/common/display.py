--- conflicted
+++ resolved
@@ -1,10 +1,7 @@
 """Set of base classes and utility functions for display modules."""
 import abc
-<<<<<<< HEAD
 import collections
-=======
 import copy
->>>>>>> e3bd6671
 import datetime
 import enum
 import itertools
@@ -583,133 +580,6 @@
         """Return file name of the contamination plot."""
         return self.imagename.rstrip('/') + '.contamination.png'
 
-    def valid_lines(self) -> List[List[int]]:
-        """Return list of chnnel ranges of valid spectral lines."""
-        group_desc = self.reduction_group
-        ant_index = self.antennaid_list
-        spwid_list = self.spwid_list
-        msid_list = self.msid_list
-        fieldid_list = self.fieldid_list
-
-        line_list = []
-
-        msobj_list = self.context.observing_run.measurement_sets
-        msname_list = [absolute_path(msobj.name) for msobj in msobj_list]
-        for g in group_desc:
-            found = False
-            for (msid, ant, fid, spw) in zip(msid_list, ant_index, fieldid_list, spwid_list):
-                group_msid = msname_list.index(absolute_path(g.ms.name))
-                if group_msid == msid and g.antenna_id == ant and \
-                   g.field_id == fid and g.spw_id == spw:
-                    found = True
-                    break
-            if found:
-                for ll in g.channelmap_range:
-                    if ll not in line_list and ll[2] is True:
-                        line_list.append(ll)
-        return line_list
-
-    def create_channel_mask(self, channel_selection: ChannelSelection) -> str:
-        """Generate channel mask for immoments according to channel selection enum.
-
-        Args:
-            channel_selection: Channel selection enum.
-
-        Returns:
-            Channel selection string.
-        """
-        if channel_selection == ChannelSelection.ALL:
-            # use all channels
-            return ''
-
-        # convert line list into (start, end) list
-        range_list = []
-        for line in self.valid_lines():
-            line_center, line_width = line[:2]
-            line_start = int(round(line_center - line_width / 2))
-            line_end = int(round(line_start + line_width))
-            range_list.append((line_start, line_end))
-
-        # invert range if line-free channels are requested
-        if channel_selection == ChannelSelection.LINE_FREE:
-            range_list = invert_range_list(range_list, self.image.nchan)
-
-        # convert line list into channel selection string
-        # range_list is inclusive at the start while exclusive
-        # at the end, i.e., [start, end)
-        # On the other hand, CASA's channel selection is inclusive
-        # at both ends, i.e., [start, end]
-        return ';'.join([f'{s}~{e - 1}' for s, e in range_list])
-
-    def get_line_free_channels(self) -> List[int]:
-        """Get list of line-free channels.
-
-        Returns:
-            Indices of line-free channels
-        """
-        # per-channel mask to diffentiate line/line-free regions
-        # line regions: False
-        # line-free regions: True
-        is_line_free = np.ones(self.image.nchan, dtype=bool)
-
-        # invalidate line regions
-        for line in self.valid_lines():
-            line_center, line_width = line[:2]
-            line_start = int(round(line_center - line_width / 2))
-            line_end = int(round(line_start + line_width))
-            is_line_free[line_start:line_end] = False
-
-        return np.where(is_line_free)[0]
-
-    def compute_per_channel_stats(self) -> dict:
-        """Compute per-channel statistics of cube image.
-
-        Returns:
-            Statistics dictionary
-        """
-        spectral_axis = self.image.id_spectral
-        axes = list(range(len(self.image.image_shape)))
-        axes.pop(spectral_axis)
-        with casa_tools.ImageReader(self.imagename) as ia:
-            # cf. hif/tasks/tclean/tclean.py cube_stats_masked
-            stats = ia.statistics(
-                robust=True, stretch=True,
-                axes=axes, algorithm='chauvenet', maxiter=5
-            )
-        return stats
-
-
-def invert_range_list(range_list: List[List[int]], nchan: int) -> List[List[int]]:
-    """Invert channel range list.
-
-<<<<<<< HEAD
-    Overlap among ranges is handled properly.
-
-    Args:
-        range_list: List of (start, end) ranges.
-        nchan: Length of target array.
-
-    Returns:
-        Inverted list of ranges.
-    """
-    # merge range
-    arr = np.zeros(nchan, dtype=bool)
-    for start, end in range_list:
-        # range_list is inclusive at the beginning while exclusive
-        # at the end, i.e., [start, end)
-        arr[start:end] = True
-
-    # detect change of value
-    idx = np.where(arr[1:] != arr[:-1])[0] + 1
-    if not arr[0]:
-        idx = np.insert(idx, 0, 0)
-    if not arr[-1]:
-        idx = np.append(idx, nchan)
-
-    inverted = [list(x) for x in idx.reshape(len(idx) // 2, 2)]
-
-    return inverted
-=======
     def valid_lines(self, is_freq_chan_reversed_image: bool=False) -> List[List[int]]:
         """Return list of chnnel ranges of valid spectral lines."""
         group_desc = self.reduction_group
@@ -740,7 +610,106 @@
                 ll[0] = _right_edge - ll[0]
         return line_list
 
->>>>>>> e3bd6671
+    def create_channel_mask(self, channel_selection: ChannelSelection) -> str:
+        """Generate channel mask for immoments according to channel selection enum.
+
+        Args:
+            channel_selection: Channel selection enum.
+
+        Returns:
+            Channel selection string.
+        """
+        if channel_selection == ChannelSelection.ALL:
+            # use all channels
+            return ''
+
+        # convert line list into (start, end) list
+        range_list = []
+        for line in self.valid_lines():
+            line_center, line_width = line[:2]
+            line_start = int(round(line_center - line_width / 2))
+            line_end = int(round(line_start + line_width))
+            range_list.append((line_start, line_end))
+
+        # invert range if line-free channels are requested
+        if channel_selection == ChannelSelection.LINE_FREE:
+            range_list = invert_range_list(range_list, self.image.nchan)
+
+        # convert line list into channel selection string
+        # range_list is inclusive at the start while exclusive
+        # at the end, i.e., [start, end)
+        # On the other hand, CASA's channel selection is inclusive
+        # at both ends, i.e., [start, end]
+        return ';'.join([f'{s}~{e - 1}' for s, e in range_list])
+
+    def get_line_free_channels(self) -> List[int]:
+        """Get list of line-free channels.
+
+        Returns:
+            Indices of line-free channels
+        """
+        # per-channel mask to diffentiate line/line-free regions
+        # line regions: False
+        # line-free regions: True
+        is_line_free = np.ones(self.image.nchan, dtype=bool)
+
+        # invalidate line regions
+        for line in self.valid_lines():
+            line_center, line_width = line[:2]
+            line_start = int(round(line_center - line_width / 2))
+            line_end = int(round(line_start + line_width))
+            is_line_free[line_start:line_end] = False
+
+        return np.where(is_line_free)[0]
+
+    def compute_per_channel_stats(self) -> dict:
+        """Compute per-channel statistics of cube image.
+
+        Returns:
+            Statistics dictionary
+        """
+        spectral_axis = self.image.id_spectral
+        axes = list(range(len(self.image.image_shape)))
+        axes.pop(spectral_axis)
+        with casa_tools.ImageReader(self.imagename) as ia:
+            # cf. hif/tasks/tclean/tclean.py cube_stats_masked
+            stats = ia.statistics(
+                robust=True, stretch=True,
+                axes=axes, algorithm='chauvenet', maxiter=5
+            )
+        return stats
+
+
+def invert_range_list(range_list: List[List[int]], nchan: int) -> List[List[int]]:
+    """Invert channel range list.
+
+    Overlap among ranges is handled properly.
+
+    Args:
+        range_list: List of (start, end) ranges.
+        nchan: Length of target array.
+
+    Returns:
+        Inverted list of ranges.
+    """
+    # merge range
+    arr = np.zeros(nchan, dtype=bool)
+    for start, end in range_list:
+        # range_list is inclusive at the beginning while exclusive
+        # at the end, i.e., [start, end)
+        arr[start:end] = True
+
+    # detect change of value
+    idx = np.where(arr[1:] != arr[:-1])[0] + 1
+    if not arr[0]:
+        idx = np.insert(idx, 0, 0)
+    if not arr[-1]:
+        idx = np.append(idx, nchan)
+
+    inverted = [list(x) for x in idx.reshape(len(idx) // 2, 2)]
+
+    return inverted
+
 
 class SDCalibrationDisplay(object, metaclass=abc.ABCMeta):
     """Base plotter class for single-dish calibration tasks."""
