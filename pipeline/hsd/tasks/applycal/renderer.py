"""
T2_4MDetailsSDApplycalRenderer class.

Created on 24 Oct 2014

@author: sjw
"""
from __future__ import annotations

import collections
import os
import re
from typing import TYPE_CHECKING, Dict, List, Tuple, Union

import pipeline.domain.measures as measures
import pipeline.h.tasks.applycal.renderer as super_renderer
import pipeline.infrastructure
import pipeline.infrastructure.logging as logging
import pipeline.infrastructure.filenamer as filenamer
import pipeline.infrastructure.renderer.basetemplates as basetemplates
import pipeline.infrastructure.utils as utils
from pipeline.h.tasks.common import flagging_renderer_utils as flagutils
from pipeline.h.tasks.common.displays import applycal as applycal
from pipeline.infrastructure import casa_tools
from pipeline.infrastructure.launcher import Context
from pipeline.infrastructure.basetask import ResultsList
from pipeline.infrastructure.renderer.logger import Plot

if TYPE_CHECKING:
    from pipeline.domain.source import Source
    from pipeline.domain.measurementset import MeasurementSet
    from pipeline.h.tasks.applycal.applycal import ApplycalResults

LOG = logging.get_logger(__name__)


class T2_4MDetailsSDApplycalRenderer(super_renderer.T2_4MDetailsApplycalRenderer):
    """SDApplyCal Renderer class for t2_4m."""

    def __init__(self, uri: str='hsd_applycal.mako',
                 description: str='Apply calibrations from context',
                 always_rerender: bool=False):
        """Initialise the class.

        Args:
            uri: template file name. default:'hsd_applycal.mako'
            description : description of the class, default:'Apply calibrations from context'
            always_rerender : rerendering execution flag, default: False
        """
        super(T2_4MDetailsSDApplycalRenderer, self).__init__(
            uri=uri, description=description, always_rerender=always_rerender)

    def update_mako_context(self, ctx: Dict, context: Context, result: ResultsList):
        """Update mako context dict to render.

        Args:
            ctx: mako context dict
            context: pipeline context
            result: list of ApplycalResults
        """
        weblog_dir = os.path.join(context.report_dir,
                                  'stage%s' % result.stage_number)

        # calculate which intents to display in the flagging statistics table
        intents_to_summarise = ['TARGET']  # flagutils.intents_to_summarise(context)
        flag_table_intents = ['TOTAL', 'SCIENCE SPWS']
        flag_table_intents.extend(intents_to_summarise)

        flag_totals = {}
        for r in result:
            if r.inputs['flagsum'] is True:
                flag_totals = utils.dict_merge(flag_totals,
                                               flagutils.flags_for_result(r, context, intents_to_summarise=intents_to_summarise))

        calapps = {}
        for r in result:
            calapps = utils.dict_merge(calapps,
                                       self.calapps_for_result(r))

        caltypes = {}
        for r in result:
            caltypes = utils.dict_merge(caltypes,
                                        self.caltypes_for_result(r))

        filesizes = {}
        for r in result:
            vis = r.inputs['vis']
            ms = context.observing_run.get_ms(vis)
            filesizes[ms.basename] = ms._calc_filesize()

        # return all agents so we get ticks and crosses against each one
        agents = ['before', 'applycal']

        # PIPE-615: Add links to the hif_applycal weblog for viewing each
        # callibrary table (and store all callibrary tables in the weblog
        # directory)
        callib_map = super_renderer.copy_callibrary(result, context.report_dir)

        ctx.update({
            'flags': flag_totals,
            'calapps': calapps,
            'caltypes': caltypes,
            'agents': agents,
            'dirname': weblog_dir,
            'filesizes': filesizes,
            'callib_map': callib_map,
            'flag_table_intents': flag_table_intents
        })

        # CAS-5970: add science target plots to the applycal page
        (science_amp_vs_freq_summary_plots, science_amp_vs_freq_subpages, uv_max) = self.create_single_dish_science_plots(context, result)

        ctx.update({
            'science_amp_vs_freq_plots': science_amp_vs_freq_summary_plots,
            'science_amp_vs_freq_subpages': science_amp_vs_freq_subpages,
            'uv_max': uv_max,
        })

        # PIPE-2450: XY-deviation plots
        xy_deviation_plots, xy_deviation_subpages = self.create_xy_deviation_plots(context, result)
        if len(xy_deviation_plots) > 0:
            # set to determine that this dict is for hsd_applycal.
            # it should be removed in template before rendering
            xy_deviation_plots['__hsd_applycal__'] = []

        ctx.update({
            'xy_deviation_plots': xy_deviation_plots,
            'xy_deviation_plot_subpages': xy_deviation_subpages
        })

        # members for parent template applycal.mako
        ctx.update({
            'amp_vs_freq_plots': [],
            'phase_vs_freq_plots': [],
            'amp_vs_time_plots': [],
            'amp_vs_uv_plots': [],
            'phase_vs_time_plots': [],
            'corrected_to_antenna1_plots': [],
            'corrected_to_model_vs_uvdist_plots': [],
            'science_amp_vs_uv_plots': [],
            'uv_plots': [],
            'amp_vs_freq_subpages': [],
            'phase_vs_freq_subpages': [],
            'amp_vs_time_subpages': [],
            'amp_vs_uv_subpages': [],
            'phase_vs_time_subpages': [],
            'outliers_path_link': ''
        })

    def create_single_dish_science_plots(self, context: Context, results: ResultsList) \
            -> Tuple[Dict[str, List[List[Union[str, List['Plot']]]]], Dict[str, str], Dict[str, measures.Distance]]:
        """
        Create plots for the science targets.

        MODIFIED for single dish

        Args:
            context: pipeline context
            results: ResultsList instance containing Applycal Results

        Returns:
            Three dictionaries of plot objects, subpage paths, and
            max UV distances for each vis.
        """
        amp_vs_freq_summary_plots = collections.defaultdict(dict)
        max_uvs = collections.defaultdict(dict)

        amp_vs_freq_detail_plots = {}

        # set to determine that this dict is for hsd_applycal.
        # it should be removed in template before rendering
        amp_vs_freq_summary_plots['__hsd_applycal__'] = []

        for result in results:
            vis = os.path.basename(result.inputs['vis'])
            ms = context.observing_run.get_ms(vis)
            max_uvs[vis] = measures.Distance(value=0.0, units=measures.DistanceUnits.METRE)

            amp_vs_freq_summary_plots[vis] = []

            for source in filter(lambda source: 'TARGET' in source.intents, ms.sources):
                if len(source.fields) > 0:
                    source_name = source.fields[0].name
                    plots = self._plot_source(context, result, ms, source)
                    amp_vs_freq_summary_plots[vis].append([source_name, plots])

            if pipeline.infrastructure.generate_detail_plots(result):
                fields = set()
                # scans = ms.get_scans(scan_intent='TARGET')
                # for scan in scans:
                #     fields.update([field.id for field in scan.fields])
                with casa_tools.MSMDReader(result.inputs['vis']) as msmd:
                    fields.update(list(msmd.fieldsforintent("OBSERVE_TARGET#ON_SOURCE")))

                # Science target detail plots. Note that summary plots go onto the
                # detail pages
                plots = self.science_plots_for_result(context,
                                                      result,
                                                      applycal.RealVsFrequencyDetailChart,
                                                      fields, None,
                                                      preserve_coloraxis=True)
                amp_vs_freq_detail_plots[vis] = plots

        # create detail pages
        amp_vs_freq_subpage = None
        for d, plotter_cls in (
                (amp_vs_freq_detail_plots, super_renderer.ApplycalAmpVsFreqPerAntSciencePlotRenderer),):
            if d:
                all_plots = list(utils.flatten([v for v in d.values()]))
                renderer = plotter_cls(context, results, all_plots)
                with renderer.get_file() as fileobj:
                    fileobj.write(renderer.render())
                amp_vs_freq_subpage = renderer.path
        amp_vs_freq_subpages = dict((vis, amp_vs_freq_subpage) for vis in amp_vs_freq_detail_plots.keys())

        return amp_vs_freq_summary_plots, amp_vs_freq_subpages, max_uvs

    def _plot_source(self, context: Context, result: 'ApplycalResults', ms: 'MeasurementSet', source: 'Source') \
            -> List['Plot']:
        """Plot science plots for result.

        Args:
            context : pipeline context
            result : applycal result object
            ms : Measurement Set
            source : target source

        Returns:
            List of Plot object
        """
        brightest_field = super_renderer.get_brightest_field(ms, source)
        plots = self.science_plots_for_result(context,
                                              result,
                                              applycal.RealVsFrequencySummaryChart,
                                              [brightest_field.id], None,
                                              preserve_coloraxis=True)
        for plot in plots:
            plot.parameters['source'] = source
        return plots

    def create_xy_deviation_plots(self, ctx: Context, results: ResultsList):
        xy_deviation_summary_plots = {}
        xy_deviation_subpages = {}
        xy_deviation_plots_all = []

        for r in results:
            vis = os.path.basename(r.inputs['vis'])

<<<<<<< HEAD
=======
            xy_deviation_qa = [
                x for x in r.qa.pool
                if x.origin.metric_name == 'XX-YY.deviation'
            ]

>>>>>>> b4f22d1f
            # get the xy-deviation plots
            xy_deviation_plots = [
                generate_plot_object_from_name(ctx, plot_name)
                for plot_name in r.xy_deviation_plots
            ]

            if len(xy_deviation_plots) == 0:
                continue

            # create detail pages
            if xy_deviation_plots:
                xy_deviation_plots_all.extend(xy_deviation_plots)
                summaries = xy_deviation_summary_plots.setdefault(vis, [])
<<<<<<< HEAD
                plots_per_field = collections.defaultdict(list)
                for plot in xy_deviation_plots:
                    field = plot.field
                    _plots = plots_per_field.setdefault(field, [])
                    spw_list = [p.parameters['spw'] for p in _plots]
                    if plot.parameters['spw'] not in spw_list:
                        _plots.append(plot)
                for field, plots in plots_per_field.items():
                    summaries.append([field, plots])
=======
                ms = ctx.observing_run.get_ms(vis)
                target_fields = ms.get_fields(intent="TARGET")
                science_spws = ms.get_spectral_windows(science_windows_only=True)
                for field in target_fields:
                    field_name = field.name.strip('"')
                    plots_per_spw = []
                    for spw in science_spws:
                        # take the plot corresponding to worst QA score
                        # as a summary plot
                        spw_id = spw.id
                        qa_for_field_spw = sorted(
                            filter(
                                lambda x: spw_id in x.applies_to.spw and field_name in x.applies_to.field,
                                xy_deviation_qa
                            ),
                            key=lambda x: x.score
                        )
                        assert len(qa_for_field_spw) > 0
                        worst_score = qa_for_field_spw[0]
                        antenna = worst_score.applies_to.ant.pop()
                        LOG.debug(
                            "vis %s, field %s, spw %s, antenna %s, worst score %s",
                            vis, field_name, spw, antenna, worst_score.score
                        )
                        plot_name = filenamer.sanitize(
                            f"{vis}_{field_name}_{antenna}_Spw{spw_id}_XX-YY_excess.png"
                        )
                        plot = next(filter(
                            lambda x: x.basename == plot_name,
                            xy_deviation_plots
                        ))
                        plots_per_spw.append(plot)
                    summaries.append([field_name, plots_per_spw])
>>>>>>> b4f22d1f

        if xy_deviation_plots_all:
            detail_page_title = f'Amplitude difference vs frequency'
            detail_renderer = basetemplates.JsonPlotRenderer(
                'generic_x_vs_y_field_spw_ant_detail_plots.mako',
                ctx,
                results,
                xy_deviation_plots_all,
                detail_page_title,
                filenamer.sanitize(f'{detail_page_title.lower()}.html')
            )
            with detail_renderer.get_file() as fileobj:
                fileobj.write(detail_renderer.render())
            xy_deviation_subpage = detail_renderer.path
            for r in results:
                vis = os.path.basename(r.inputs['vis'])
                xy_deviation_subpages[vis] = xy_deviation_subpage

        return xy_deviation_summary_plots, xy_deviation_subpages


def generate_plot_object_from_name(ctx: Context, plot_name: str) -> Plot:
    pattern = re.compile(r"(.*\.ms)_(.*)_XX-YY_excess.png")
    m = pattern.match(os.path.basename(plot_name))
    if m:
        groups = m.groups(default=())
        assert len(groups) == 2
        vis = groups[0]
        # attributes should be like "FIELD_NAME_PM01_Spw17"
        # where FIELD_NAME can contain arbitrary numbers of "_"
        attributes = groups[1]
        elements = attributes.split("_")
        assert len(elements) >= 3
        spw = int(elements[-1][3:])
        ms = ctx.observing_run.get_ms(vis)
        spw_object = ms.get_spectral_window(spw)
        receiver = spw_object.band
        antenna = elements[-2]
        field = "_".join(elements[:-2])
        field_objects = (f for f in ms.fields if f.name.strip('"') == field or f.clean_name == field)
        field_object = next(field_objects, None)
        assert field_object is not None
        field_name = field_object.name
        source = field_object.source
        plot = Plot(
            plot_name,
            x_axis="freq",
            y_axis="amp_diff",
            field=field_name,
            parameters={
                'vis': vis,
                'spw': spw,
                'ant': antenna,
                'source': source,
                'receiver': [receiver]
            }
        )
    else:
        plot = Plot(plot_name)

    return plot<|MERGE_RESOLUTION|>--- conflicted
+++ resolved
@@ -246,14 +246,11 @@
         for r in results:
             vis = os.path.basename(r.inputs['vis'])
 
-<<<<<<< HEAD
-=======
             xy_deviation_qa = [
                 x for x in r.qa.pool
                 if x.origin.metric_name == 'XX-YY.deviation'
             ]
 
->>>>>>> b4f22d1f
             # get the xy-deviation plots
             xy_deviation_plots = [
                 generate_plot_object_from_name(ctx, plot_name)
@@ -267,17 +264,6 @@
             if xy_deviation_plots:
                 xy_deviation_plots_all.extend(xy_deviation_plots)
                 summaries = xy_deviation_summary_plots.setdefault(vis, [])
-<<<<<<< HEAD
-                plots_per_field = collections.defaultdict(list)
-                for plot in xy_deviation_plots:
-                    field = plot.field
-                    _plots = plots_per_field.setdefault(field, [])
-                    spw_list = [p.parameters['spw'] for p in _plots]
-                    if plot.parameters['spw'] not in spw_list:
-                        _plots.append(plot)
-                for field, plots in plots_per_field.items():
-                    summaries.append([field, plots])
-=======
                 ms = ctx.observing_run.get_ms(vis)
                 target_fields = ms.get_fields(intent="TARGET")
                 science_spws = ms.get_spectral_windows(science_windows_only=True)
@@ -311,7 +297,6 @@
                         ))
                         plots_per_spw.append(plot)
                     summaries.append([field_name, plots_per_spw])
->>>>>>> b4f22d1f
 
         if xy_deviation_plots_all:
             detail_page_title = f'Amplitude difference vs frequency'
