"""
T2_4MDetailsSDApplycalRenderer class.

Created on 24 Oct 2014

@author: sjw
"""
from __future__ import annotations

import collections
import os
import re
from typing import TYPE_CHECKING

import pipeline.domain.measures as measures
import pipeline.h.tasks.applycal.renderer as super_renderer
import pipeline.infrastructure
import pipeline.infrastructure.logging as logging
import pipeline.infrastructure.filenamer as filenamer
import pipeline.infrastructure.renderer.basetemplates as basetemplates
import pipeline.infrastructure.utils as utils
from pipeline.h.tasks.common import flagging_renderer_utils as flagutils
from pipeline.h.tasks.common.displays import applycal as applycal
from pipeline.infrastructure import casa_tools
<<<<<<< HEAD
=======
from pipeline.infrastructure.renderer.logger import Plot
>>>>>>> a2c0aaaa

if TYPE_CHECKING:
    from pipeline.domain.source import Source
    from pipeline.domain import MeasurementSet
    from pipeline.h.tasks.applycal.applycal import ApplycalResults
    from pipeline.infrastructure.basetask import ResultsList
    from pipeline.infrastructure.launcher import Context
<<<<<<< HEAD
    from pipeline.infrastructure.renderer.logger import Plot
=======
>>>>>>> a2c0aaaa

LOG = logging.get_logger(__name__)


class T2_4MDetailsSDApplycalRenderer(super_renderer.T2_4MDetailsApplycalRenderer):
    """SDApplyCal Renderer class for t2_4m."""

    def __init__(self, uri: str = 'hsd_applycal.mako',
                 description: str = 'Apply calibrations from context',
                 always_rerender: bool = False):
        """Initialise the class.

        Args:
            uri: template file name. default:'hsd_applycal.mako'
            description : description of the class, default:'Apply calibrations from context'
            always_rerender : rerendering execution flag, default: False
        """
        super(T2_4MDetailsSDApplycalRenderer, self).__init__(
            uri=uri, description=description, always_rerender=always_rerender)

    def update_mako_context(self, ctx: dict, context: Context, result: ResultsList):
        """Update mako context dict to render.

        Args:
            ctx: mako context dict
            context: pipeline context
            result: list of ApplycalResults
        """
        weblog_dir = os.path.join(context.report_dir,
                                  'stage%s' % result.stage_number)

        # calculate which intents to display in the flagging statistics table
        intents_to_summarise = ['TARGET']  # flagutils.intents_to_summarise(context)
        flag_table_intents = ['TOTAL', 'SCIENCE SPWS']
        flag_table_intents.extend(intents_to_summarise)

        flag_totals = {}
        for r in result:
            if r.inputs['flagsum'] is True:
                flag_totals = utils.dict_merge(flag_totals,
                                               flagutils.flags_for_result(r, context, intents_to_summarise=intents_to_summarise))

        calapps = {}
        for r in result:
            calapps = utils.dict_merge(calapps,
                                       self.calapps_for_result(r))

        caltypes = {}
        for r in result:
            caltypes = utils.dict_merge(caltypes,
                                        self.caltypes_for_result(r))

        filesizes = {}
        for r in result:
            vis = r.inputs['vis']
            ms = context.observing_run.get_ms(vis)
            filesizes[ms.basename] = ms._calc_filesize()

        # return all agents so we get ticks and crosses against each one
        agents = ['before', 'applycal']

        # PIPE-615: Add links to the hif_applycal weblog for viewing each
        # callibrary table (and store all callibrary tables in the weblog
        # directory)
        callib_map = super_renderer.copy_callibrary(result, context.report_dir)

        ctx.update({
            'flags': flag_totals,
            'calapps': calapps,
            'caltypes': caltypes,
            'agents': agents,
            'dirname': weblog_dir,
            'filesizes': filesizes,
            'callib_map': callib_map,
            'flag_table_intents': flag_table_intents
        })

        # CAS-5970: add science target plots to the applycal page
        (science_amp_vs_freq_summary_plots, science_amp_vs_freq_subpages, uv_max) = self.create_single_dish_science_plots(context, result)

        ctx.update({
            'science_amp_vs_freq_plots': science_amp_vs_freq_summary_plots,
            'science_amp_vs_freq_subpages': science_amp_vs_freq_subpages,
            'uv_max': uv_max,
        })

<<<<<<< HEAD
        amp_vs_time_summary_plots = collections.defaultdict(dict)
        amp_vs_time_summary_plots['__hsd_applycal__'] = []
        amp_vs_time_detail_plots = {}
        amp_vs_time_subpages = {}
        for r in result:
            vis = r.inputs['vis']
            amp_vs_time_summary_plots[vis] = []
            amp_vs_time_detail_plots[vis] = []

            if r.amp_vs_time_summary_plots:
                summary_plots = r.amp_vs_time_summary_plots
                amp_vs_time_summary_plots[vis].append(["", summary_plots])

            if r.amp_vs_time_detail_plots:
                detail_plots = r.amp_vs_time_detail_plots
                amp_vs_time_detail_plots[vis].extend(detail_plots)

        if len(amp_vs_time_detail_plots) > 0:
            amp_vs_time_subpages = self.create_amp_vs_time_href(context, result, amp_vs_time_detail_plots)
=======
        # PIPE-2450: XY-deviation plots
        xy_deviation_plots, xy_deviation_subpages = self.create_xy_deviation_plots(context, result)
        if len(xy_deviation_plots) > 0:
            # set to determine that this dict is for hsd_applycal.
            # it should be removed in template before rendering
            xy_deviation_plots['__hsd_applycal__'] = []

        ctx.update({
            'xy_deviation_plots': xy_deviation_plots,
            'xy_deviation_plot_subpages': xy_deviation_subpages
        })
>>>>>>> a2c0aaaa

        # members for parent template applycal.mako
        ctx.update({
            'amp_vs_freq_plots': [],
            'phase_vs_freq_plots': [],
            'sd_amp_vs_time_plots': amp_vs_time_summary_plots,
            'amp_vs_uv_plots': [],
            'phase_vs_time_plots': [],
            'corrected_to_antenna1_plots': [],
            'corrected_to_model_vs_uvdist_plots': [],
            'science_amp_vs_uv_plots': [],
            'uv_plots': [],
            'amp_vs_freq_subpages': [],
            'phase_vs_freq_subpages': [],
            'amp_vs_time_subpages': amp_vs_time_subpages,
            'amp_vs_uv_subpages': [],
            'phase_vs_time_subpages': [],
            'outliers_path_link': ''
        })

    def create_single_dish_science_plots(self, context: Context, results: ResultsList) \
            -> tuple[dict[str, list[list[str | list[Plot]]]], dict[str, str], dict[str, measures.Distance]]:
        """
        Create plots for the science targets.

        MODIFIED for single dish

        Args:
            context: pipeline context
            results: ResultsList instance containing Applycal Results

        Returns:
            Three dictionaries of plot objects, subpage paths, and
            max UV distances for each vis.
        """
        amp_vs_freq_summary_plots = collections.defaultdict(dict)
        max_uvs = collections.defaultdict(dict)

        amp_vs_freq_detail_plots = {}

        # set to determine that this dict is for hsd_applycal.
        # it should be removed in template before rendering
        amp_vs_freq_summary_plots['__hsd_applycal__'] = []

        for result in results:
            vis = os.path.basename(result.inputs['vis'])
            ms = context.observing_run.get_ms(vis)
            max_uvs[vis] = measures.Distance(value=0.0, units=measures.DistanceUnits.METRE)

            amp_vs_freq_summary_plots[vis] = []

            for source in filter(lambda source: 'TARGET' in source.intents, ms.sources):
                if len(source.fields) > 0:
                    source_name = source.fields[0].name
                    plots = self._plot_source(context, result, ms, source)
                    amp_vs_freq_summary_plots[vis].append([source_name, plots])

            if pipeline.infrastructure.generate_detail_plots(result):
                fields = set()
                with casa_tools.MSMDReader(result.inputs['vis']) as msmd:
                    fields.update(list(msmd.fieldsforintent("OBSERVE_TARGET#ON_SOURCE")))

                # Science target detail plots. Note that summary plots go onto the
                # detail pages
                plots = self.science_plots_for_result(context,
                                                      result,
                                                      applycal.RealVsFrequencyDetailChart,
                                                      fields, None,
                                                      preserve_coloraxis=True)
                amp_vs_freq_detail_plots[vis] = plots

        # create detail pages
        amp_vs_freq_subpage = None
        for d, plotter_cls in (
                (amp_vs_freq_detail_plots, super_renderer.ApplycalAmpVsFreqPerAntSciencePlotRenderer),):
            if d:
                all_plots = list(utils.flatten([v for v in d.values()]))
                renderer = plotter_cls(context, results, all_plots)
                with renderer.get_file() as fileobj:
                    fileobj.write(renderer.render())
                amp_vs_freq_subpage = renderer.path
        amp_vs_freq_subpages = dict((vis, amp_vs_freq_subpage) for vis in amp_vs_freq_detail_plots.keys())

        return amp_vs_freq_summary_plots, amp_vs_freq_subpages, max_uvs

    def _plot_source(self, context: Context, result: ApplycalResults, ms: MeasurementSet, source: Source) \
            -> list[Plot]:
        """Plot science plots for result.

        Args:
            context : pipeline context
            result : applycal result object
            ms : Measurement Set
            source : target source

        Returns:
            List of Plot objects
        """
        brightest_field = super_renderer.get_brightest_field(ms, source)
        plots = self.science_plots_for_result(context,
                                              result,
                                              applycal.RealVsFrequencySummaryChart,
                                              [brightest_field.id], None,
                                              preserve_coloraxis=True)
        for plot in plots:
            plot.parameters['source'] = source
<<<<<<< HEAD

        return plots

    def create_amp_vs_time_href(self, context: Context, result: ResultsList, plots: dict[str, list[Plot]]) -> dict[str, str]:
        """Create detail page.

        Args:
            context : Pipeline context
            result : List of applycal result objects
            plots : Dictionary which contains 'vis' and list of Plot objects

        Returns:
            amp_vs_time_subpages: Dictionary which contains 'vis' and filepath of detail page
        """
        amp_vs_time_subpage = None
        if plots:
            all_plots = list(utils.flatten([v for v in plots.values()]))
            renderer = super_renderer.ApplycalAmpVsTimePlotRenderer(context, result, all_plots)
            with renderer.get_file() as fileobj:
                fileobj.write(renderer.render())
            amp_vs_time_subpage = renderer.path
        amp_vs_time_subpages = dict((vis, amp_vs_time_subpage) for vis in plots.keys())

        return amp_vs_time_subpages
=======
        return plots

    def create_xy_deviation_plots(
            self,
            ctx: Context,
            results: ResultsList
    ) -> tuple[dict[str, list[tuple[str, list[Plot]]]], dict[str, str]]:
        """Process the XY-deviation plots for hsd_applycal summary page.

        This function generates Plot objects for XY-deviation plots registered
        to the results objects. Generated Plot objects are classified with the
        metadata, and put to the detail page craeted by this function.
        Summary plots are selected for each field and spectral window
        combination based on the associated QA score.

        Args:
            ctx: Pipeline context.
            results: List of ApplycalResults objects.

        Returns:
            Two tuple containing:
            - A dictionary with keys as MS names and values as lists of tuples
              containing lists of Plot objects for XY-deviation plots
              per field. Each list contains summary plots for all science spws.
            - A dictionary with MS names as keys and paths to the XY-deviation
              detail subpages as values.
        """
        xy_deviation_summary_plots = {}
        xy_deviation_subpages = {}
        xy_deviation_plots_all = []

        for r in results:
            vis = os.path.basename(r.inputs['vis'])

            xy_deviation_qa = [
                x for x in r.qa.pool
                if x.origin.metric_name == 'XX-YY.deviation'
            ]

            # get the xy-deviation plots
            xy_deviation_plots = [
                generate_plot_object_from_name(ctx, plot_name)
                for plot_name in r.xy_deviation_plots
            ]

            if len(xy_deviation_plots) == 0:
                continue

            # create detail pages
            if xy_deviation_plots:
                xy_deviation_plots_all.extend(xy_deviation_plots)
                summaries = xy_deviation_summary_plots.setdefault(vis, [])
                ms = ctx.observing_run.get_ms(vis)
                target_fields = ms.get_fields(intent="TARGET")
                science_spws = ms.get_spectral_windows(science_windows_only=True)
                for field in target_fields:
                    field_name = field.name.strip('"')
                    plots_per_spw = []
                    for spw in science_spws:
                        # take the plot corresponding to worst QA score
                        # as a summary plot
                        spw_id = spw.id
                        qa_for_field_spw = sorted(
                            filter(
                                lambda x: spw_id in x.applies_to.spw and field_name in x.applies_to.field,
                                xy_deviation_qa
                            ),
                            key=lambda x: x.score
                        )
                        assert len(qa_for_field_spw) > 0
                        worst_score = qa_for_field_spw[0]
                        antenna = worst_score.applies_to.ant.pop()
                        LOG.debug(
                            "vis %s, field %s, spw %s, antenna %s, worst score %s",
                            vis, field_name, spw, antenna, worst_score.score
                        )
                        plot_name = filenamer.sanitize(
                            f"{vis}_{field_name}_{antenna}_Spw{spw_id}_XX-YY_excess.png"
                        )
                        plot = next(filter(
                            lambda x: x.basename == plot_name,
                            xy_deviation_plots
                        ))
                        plots_per_spw.append(plot)
                    summaries.append([field_name, plots_per_spw])

        if xy_deviation_plots_all:
            detail_page_title = f'Amplitude difference vs frequency'
            detail_renderer = basetemplates.JsonPlotRenderer(
                'generic_x_vs_y_field_spw_ant_detail_plots.mako',
                ctx,
                results,
                xy_deviation_plots_all,
                detail_page_title,
                filenamer.sanitize(f'{detail_page_title.lower()}.html')
            )
            with detail_renderer.get_file() as fileobj:
                fileobj.write(detail_renderer.render())
            xy_deviation_subpage = detail_renderer.path
            for r in results:
                vis = os.path.basename(r.inputs['vis'])
                xy_deviation_subpages[vis] = xy_deviation_subpage

        return xy_deviation_summary_plots, xy_deviation_subpages


def generate_plot_object_from_name(ctx: Context, plot_name: str) -> Plot:
    """Generate a Plot object from the name of the plot.

    This function assumes that the plot name holds some metadata about the
    plot. Expected format of plot_name is::

        <vis>_<field name>_<antenna name>_Spw<spw id>_XX-YY_excess.png

    Args:
        ctx: Pipeline context.
        plot_name: Name of the plot file.

    Returns:
        Plot object with extracted metadata. If the plot name does not match
        the expected format, a Plot object with just the name is returned.
    """
    # pattern should match the name with the following format,
    #
    # <vis>_<field name>_<antenna name>_Spw<spw id>_XX-YY_excess.png
    #
    #   - vis should end with ".ms"
    #   - field can contain any characters
    #   - antenna should not contain "_"
    #   - spw should be a number with 1 to 3 digits
    #
    pattern = re.compile(
        r'(?P<vis>.+\.ms)_(?P<field>.+)_(?P<ant>[^_]+)_Spw(?P<spw>\d{1,3})'
        r'_XX-YY_excess.png'
    )
    m = pattern.match(os.path.basename(plot_name))
    if m:
        vis = m.group('vis')
        field = m.group('field')
        antenna = m.group('ant')
        spw = m.group('spw')
        spw_id = int(spw)
        ms = ctx.observing_run.get_ms(vis)
        spw_object = ms.get_spectral_window(spw_id)
        receiver = spw_object.band
        field_objects = (f for f in ms.fields if f.name.strip('"') == field or f.clean_name == field)
        field_object = next(field_objects, None)
        assert field_object is not None
        field_name = field_object.name
        source = field_object.source
        plot = Plot(
            plot_name,
            x_axis="freq",
            y_axis="amp_diff",
            field=field_name,
            parameters={
                'vis': vis,
                'spw': spw,
                'ant': antenna,
                'source': source,
                'receiver': [receiver]
            }
        )
    else:
        plot = Plot(plot_name)

    return plot
>>>>>>> a2c0aaaa
<|MERGE_RESOLUTION|>--- conflicted
+++ resolved
@@ -22,10 +22,7 @@
 from pipeline.h.tasks.common import flagging_renderer_utils as flagutils
 from pipeline.h.tasks.common.displays import applycal as applycal
 from pipeline.infrastructure import casa_tools
-<<<<<<< HEAD
-=======
 from pipeline.infrastructure.renderer.logger import Plot
->>>>>>> a2c0aaaa
 
 if TYPE_CHECKING:
     from pipeline.domain.source import Source
@@ -33,10 +30,6 @@
     from pipeline.h.tasks.applycal.applycal import ApplycalResults
     from pipeline.infrastructure.basetask import ResultsList
     from pipeline.infrastructure.launcher import Context
-<<<<<<< HEAD
-    from pipeline.infrastructure.renderer.logger import Plot
-=======
->>>>>>> a2c0aaaa
 
 LOG = logging.get_logger(__name__)
 
@@ -123,7 +116,7 @@
             'uv_max': uv_max,
         })
 
-<<<<<<< HEAD
+        # PIPE-2168: calibrated amplitude vs time plots
         amp_vs_time_summary_plots = collections.defaultdict(dict)
         amp_vs_time_summary_plots['__hsd_applycal__'] = []
         amp_vs_time_detail_plots = {}
@@ -143,7 +136,7 @@
 
         if len(amp_vs_time_detail_plots) > 0:
             amp_vs_time_subpages = self.create_amp_vs_time_href(context, result, amp_vs_time_detail_plots)
-=======
+
         # PIPE-2450: XY-deviation plots
         xy_deviation_plots, xy_deviation_subpages = self.create_xy_deviation_plots(context, result)
         if len(xy_deviation_plots) > 0:
@@ -155,7 +148,6 @@
             'xy_deviation_plots': xy_deviation_plots,
             'xy_deviation_plot_subpages': xy_deviation_subpages
         })
->>>>>>> a2c0aaaa
 
         # members for parent template applycal.mako
         ctx.update({
@@ -262,7 +254,6 @@
                                               preserve_coloraxis=True)
         for plot in plots:
             plot.parameters['source'] = source
-<<<<<<< HEAD
 
         return plots
 
@@ -287,8 +278,6 @@
         amp_vs_time_subpages = dict((vis, amp_vs_time_subpage) for vis in plots.keys())
 
         return amp_vs_time_subpages
-=======
-        return plots
 
     def create_xy_deviation_plots(
             self,
@@ -454,5 +443,4 @@
     else:
         plot = Plot(plot_name)
 
-    return plot
->>>>>>> a2c0aaaa
+    return plot