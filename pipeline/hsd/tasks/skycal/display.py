--- conflicted
+++ resolved
@@ -54,17 +54,6 @@
 
 
 class SingleDishSkyCalDisplayBase(object):
-<<<<<<< HEAD
-    """Base class of display for skycal."""
-    
-    def init_with_field(self, context: 'Context', result: skycal.SDSkyCalResults, field: str) -> None:
-        """Initialize the class.
-        
-        Args:
-            context: Pipeline context.
-            result: SDSkyCalResults instance.
-            field: Name of field.
-=======
     """Base display class for skycal stage."""
     def init_with_field(self, context: 'Context', result: 'SDSkyCalResults', field: str) -> None:
         """Initialize attributes using field information.
@@ -78,7 +67,6 @@
 
         Raises:
             RuntimeError: Invalid field selection
->>>>>>> b6aaa4a6
         """
         vis = self._vis
         ms = context.observing_run.get_ms(vis)
@@ -245,34 +233,6 @@
 
 
 class SingleDishPlotmsLeaf(object):
-<<<<<<< HEAD
-    """Class to execute plotms and return a plot wrapper."""
-    
-    def __init__(
-            self, 
-            context: 'Context', 
-            result: skycal.SDSkyCalResults, 
-            calapp: CalApplication, 
-            xaxis: int, 
-            yaxis: int, 
-            spw: str='', 
-            ant: str='', 
-            coloraxis: str='', 
-            **kwargs: Dict
-            ) -> None:
-        """Initialize the class.
-        
-        Args:
-            context: Pipeline context.
-            result: SDSkyCalResults instance.
-            calapp: CalApplication instance.
-            xaxis: Size of X-axis.
-            yaxis: Size of Y-axis.
-            spw: ID of spw.
-            ant: ID of antenna.
-            coloraxis: Name of axis with color: 'ant1', 'corr' and so on.
-            **kwargs: Dictionary type argument.
-=======
     """
     Class to execute plotms and return a plot wrapper. Task arguments for plotms
     is customized for single dish usecase.
@@ -306,7 +266,6 @@
 
         Raises:
             RuntimeError: Invalid field selection in calapp
->>>>>>> b6aaa4a6
         """
         LOG.debug('__init__(caltable={caltable}, spw={spw}, ant={ant})'.format(caltable=calapp.gaintable, spw=spw,
                                                                                ant=ant))
