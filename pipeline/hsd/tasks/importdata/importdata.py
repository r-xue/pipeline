"""
The hsd_importdata task.

This task loads the specified visibility data into the pipeline
context unpacking and / or converting it as necessary.
"""

import os
from typing import Any, Dict, List, Optional, Union

import pipeline.h.tasks.importdata.importdata as importdata
import pipeline.infrastructure as infrastructure
import pipeline.infrastructure.basetask as basetask
import pipeline.infrastructure.sessionutils as sessionutils
import pipeline.infrastructure.vdp as vdp
from pipeline.h.tasks.common.commonfluxresults import FluxCalibrationResults
from pipeline.domain.measurementset import MeasurementSet
from pipeline.domain.observingrun import ObservingRun
from pipeline.domain.singledish import MSReductionGroupDesc
from pipeline.hsd.tasks.common.inspection_util import merge_reduction_group
from pipeline.infrastructure import task_registry
from pipeline.infrastructure.launcher import Context
from pipeline.infrastructure.utils import relative_path

from . import inspection

LOG = infrastructure.get_logger(__name__)


class SDImportDataInputs(importdata.ImportDataInputs):
    """Class of inputs of SDImportData.

    This class extends importdata.ImportDataInputs.
    """

    asis = vdp.VisDependentProperty(default='SBSummary ExecBlock Annotation Antenna Station Receiver Source CalAtmosphere CalWVR SpectralWindow')
    ocorr_mode = vdp.VisDependentProperty(default='ao')
    with_pointing_correction = vdp.VisDependentProperty(default=True)
    createmms = vdp.VisDependentProperty(default='false')
    hm_rasterscan = vdp.VisDependentProperty(default='time')

    parallel = sessionutils.parallel_inputs_impl()

    def __init__(self,
                 context: Context,
                 vis: Optional[List[str]] = None,
                 output_dir: Optional[str] = None,
                 asis: Optional[str] = None,
                 process_caldevice: Optional[bool] = None,
                 session: Optional[List[str]] = None,
                 overwrite: Optional[bool] = None,
                 nocopy: Optional[bool] = None,
                 bdfflags: Optional[bool] = None,
                 datacolumns: Optional[Dict] = None,
                 save_flagonline: Optional[bool] = None,
                 lazy: Optional[bool] = None,
                 with_pointing_correction: Optional[bool] = None,
                 createmms: Optional[str] = None,
                 ocorr_mode: Optional[str] = None,
                 hm_rasterscan: Optional[str] = None,
                 parallel: Optional[Union[str, bool]] = None):
        """Initialise SDImportDataInputs class.

        Args:
            context: pipeline context
            vis: List of input visibility data
            output_dir: path of output directory
            asis: Creates verbatim copies of the ASDM tables in the output MS.
                  The value given to this option must be a list of table names separated by space characters.
            process_caldevice: Import the CalDevice table from the ASDM
            session: List of sessions of input visibility data. Each element in the list indicates the session of a corresponding element in vis.
            overwrite: Overwrite existing files on import
            nocopy: Disable copying of MS to working directory
            bdfflags: Apply BDF flags on import
            save_flagonline: Save flag commands, flagging template, imaging targets, to text files
            lazy: use the lazy filler to import data
            with_pointing_correction: Apply pointing correction to DIRECTION
            createmms: Create an MMS
            ocorr_mode: Selection of baseline correlation to import.
                        Valid only if input visibility is ASDM. See a document of CASA, casatasks::importasdm, for available options.
            hm_rasterscan: heuristics method for raster scan analysis
            parallel: Execute using CASA HPC functionality, if available.
                      Default is None, which intends to turn on parallel
                      processing if possible.
        """
        super().__init__(context, vis=vis, output_dir=output_dir, asis=asis,
                         process_caldevice=process_caldevice, session=session,
                         overwrite=overwrite, nocopy=nocopy, bdfflags=bdfflags, lazy=lazy,
                         save_flagonline=save_flagonline, createmms=createmms,
                         ocorr_mode=ocorr_mode, datacolumns=datacolumns)
        self.with_pointing_correction = with_pointing_correction
        self.hm_rasterscan = hm_rasterscan
        self.parallel = parallel


class SDImportDataResults(basetask.Results):
    """SDImportDataResults is an equivalent class with ImportDataResults.

    Purpose of SDImportDataResults is to replace QA scoring associated
    with ImportDataResults with single dish specific QA scoring, which
    is associated with this class.

    ImportDataResults holds the results of the ImportData task. It contains
    the resulting MeasurementSet domain objects and optionally the additional
    SetJy results generated from flux entries in Source.xml.
    """

    def __init__(self,
                 mses: Optional[List[MeasurementSet]] = None,
                 reduction_group_list: Optional[List[Dict[int, MSReductionGroupDesc]]] = None,
                 datatable_prefix: Optional[str] = None,
                 setjy_results: Optional[List[FluxCalibrationResults]] = None,
                 org_directions: Optional[Dict[str, Union[str, Dict[str, Union[str, float]]]]] = None):
        """Initialise SDImportDataResults class.

        Args:
            mses: list of MeasurementSet domain objects
            reduction_group_list: list of dictionaries that consist of reduction group IDs (key) and MSReductionGroupDesc (value)
            datatable_prefix: path to directory that stores DataTable of each MeasurementSet
            setjy_results: the flux results generated from Source.xml
            org_directions: dict of Direction objects of the origin
        """
        super(SDImportDataResults, self).__init__()
        self.mses = [] if mses is None else mses
        self.reduction_group_list = reduction_group_list
        self.datatable_prefix = datatable_prefix
        self.setjy_results = setjy_results
        self.org_directions = org_directions
        self.origin = {}
        self.results = importdata.ImportDataResults(mses=mses, setjy_results=setjy_results)

    def merge_with_context(self, context: Context):
        """Override method of basetask.Results.merge_with_context.

        Args:
            context: pipeline context
        """
        self.results.merge_with_context(context)
        self.__merge_reduction_group(context.observing_run, self.reduction_group_list)
        context.observing_run.ms_datatable_name = self.datatable_prefix
        context.observing_run.org_directions = self.org_directions

    def __merge_reduction_group(self, observing_run: ObservingRun, reduction_group_list: List[Dict[int, MSReductionGroupDesc]]):
        """Call merge_reduction_group.

        Args:
            observing_run: pipeline.domain.observingrun.ObservingRun object
            reduction_group_list: list of dictionaries that consist of reduction group IDs (key) and MSReductionGroupDesc (value)
        """
        for reduction_group in reduction_group_list:
            merge_reduction_group(observing_run, reduction_group)

    def __repr__(self) -> str:
        """Override of __repr__.

        Returns:
            str: repr string
        """
        return 'SDImportDataResults:\n\t{0}'.format('\n\t'.join([ms.name for ms in self.mses]))


class SerialSDImportData(importdata.ImportData):
    """Data import execution task of SingleDish.

    This class extends importdata.ImportData class, and methods execute main logics depends on it.
    """

    Inputs = SDImportDataInputs

    def prepare(self, **parameters: Dict[str, Any]) -> SDImportDataResults:
        """Prepare job requests for execution.

        Args:
            parameters: the parameters to pass through from the superclass.
        Returns:
            SDImportDataResults : result object
        """
        # get results object by running super.prepare()
        results = super(SerialSDImportData, self).prepare()

        # per MS inspection
        table_prefix = relative_path(os.path.join(self.inputs.context.name, 'MSDataTable.tbl'),
                                     self.inputs.output_dir)
        reduction_group_list = []
        org_directions_dict = {}
        for ms in results.mses:
            LOG.debug('Start inspection for %s' % ms.basename)
            table_name = os.path.join(table_prefix, ms.basename)
            inspector = inspection.SDInspection(self.inputs.context, table_name, ms=ms, hm_rasterscan=self.inputs.hm_rasterscan)
            reduction_group, org_directions = self._executor.execute(inspector, merge=False)
            reduction_group_list.append(reduction_group)

            # update org_directions_dict for only new keys in org_directions
            for key in org_directions:
                org_directions_dict.setdefault(key, org_directions[key])

        # create results object
        myresults = SDImportDataResults(mses=results.mses,
                                        reduction_group_list=reduction_group_list,
                                        datatable_prefix=table_prefix,
                                        setjy_results=results.setjy_results,
                                        org_directions=org_directions_dict)

        myresults.origin = results.origin
        return myresults

    def _get_fluxes(self, context, observing_run):
        # override _get_fluxes not to create flux.csv (PIPE-1846)
        # do nothing, return empty results
        return None, [], None


# Tier-0 parallelization
<<<<<<< HEAD
=======
class HpcSDImportDataInputs(SDImportDataInputs):
    """SDImportDataInputs class for parallelization."""

    # use common implementation for parallel inputs argument
    parallel = sessionutils.parallel_inputs_impl()

    def __init__(self,
                 context: Context,
                 vis: Optional[List[str]]=None,
                 output_dir: Optional[str]=None,
                 asis: Optional[str]=None,
                 process_caldevice: Optional[bool]=None,
                 session: Optional[List[str]]=None,
                 overwrite: Optional[bool]=None,
                 nocopy: Optional[bool]=None,
                 bdfflags: Optional[bool]=None,
                 save_flagonline: Optional[bool]=None,
                 lazy: Optional[bool]=None,
                 with_pointing_correction: Optional[bool]=None,
                 createmms: Optional[str]=None,
                 ocorr_mode: Optional[str]=None,
                 hm_rasterscan: Optional[str]=None,
                 parallel: Optional[property]=None):
        """
        Initialise HpcSDImportDataInputs class. Arguments are same with SDImportDataInputs.

        Args:
            context: pipeline context
            vis: List of input visibility data
            output_dir: path of output directory
            asis: Creates verbatim copies of the ASDM tables in the output MS.
                  The value given to this option must be a list of table names separated by space characters.
            process_caldevice: Import the caldevice table from the ASDM
            session: List of visibility data sessions
            overwrite: Overwrite existing files on import
            nocopy: Disable copying of MS to working directory
            bdfflags: Apply BDF flags on import
            save_flagonline: Save flag commands, flagging template, imaging targets, to text files
            lazy: use the lazy filler to import data
            with_pointing_correction: Apply pointing correction to DIRECTION
            createmms: Create an MMS
            ocorr_mode: Correlation data mode
            hm_rasterscan: Heuristics method for raster scan analysis
            parallel: Parallel execution or not
        """
        super(HpcSDImportDataInputs, self).__init__(context, vis=vis, output_dir=output_dir, asis=asis,
                                                    process_caldevice=process_caldevice, session=session,
                                                    overwrite=overwrite, nocopy=nocopy, bdfflags=bdfflags, lazy=lazy,
                                                    save_flagonline=save_flagonline,
                                                    with_pointing_correction=with_pointing_correction,
                                                    createmms=createmms, ocorr_mode=ocorr_mode,
                                                    hm_rasterscan=hm_rasterscan)
        self.parallel = parallel


>>>>>>> c9002147
@task_registry.set_equivalent_casa_task('hsd_importdata')
@task_registry.set_casa_commands_comment('If required, ASDMs are converted to MeasurementSets.')
class SDImportData(sessionutils.ParallelTemplate):
    """SDImportData class for parallelization."""

    Inputs = SDImportDataInputs
    Task = SerialSDImportData<|MERGE_RESOLUTION|>--- conflicted
+++ resolved
@@ -211,64 +211,6 @@
 
 
 # Tier-0 parallelization
-<<<<<<< HEAD
-=======
-class HpcSDImportDataInputs(SDImportDataInputs):
-    """SDImportDataInputs class for parallelization."""
-
-    # use common implementation for parallel inputs argument
-    parallel = sessionutils.parallel_inputs_impl()
-
-    def __init__(self,
-                 context: Context,
-                 vis: Optional[List[str]]=None,
-                 output_dir: Optional[str]=None,
-                 asis: Optional[str]=None,
-                 process_caldevice: Optional[bool]=None,
-                 session: Optional[List[str]]=None,
-                 overwrite: Optional[bool]=None,
-                 nocopy: Optional[bool]=None,
-                 bdfflags: Optional[bool]=None,
-                 save_flagonline: Optional[bool]=None,
-                 lazy: Optional[bool]=None,
-                 with_pointing_correction: Optional[bool]=None,
-                 createmms: Optional[str]=None,
-                 ocorr_mode: Optional[str]=None,
-                 hm_rasterscan: Optional[str]=None,
-                 parallel: Optional[property]=None):
-        """
-        Initialise HpcSDImportDataInputs class. Arguments are same with SDImportDataInputs.
-
-        Args:
-            context: pipeline context
-            vis: List of input visibility data
-            output_dir: path of output directory
-            asis: Creates verbatim copies of the ASDM tables in the output MS.
-                  The value given to this option must be a list of table names separated by space characters.
-            process_caldevice: Import the caldevice table from the ASDM
-            session: List of visibility data sessions
-            overwrite: Overwrite existing files on import
-            nocopy: Disable copying of MS to working directory
-            bdfflags: Apply BDF flags on import
-            save_flagonline: Save flag commands, flagging template, imaging targets, to text files
-            lazy: use the lazy filler to import data
-            with_pointing_correction: Apply pointing correction to DIRECTION
-            createmms: Create an MMS
-            ocorr_mode: Correlation data mode
-            hm_rasterscan: Heuristics method for raster scan analysis
-            parallel: Parallel execution or not
-        """
-        super(HpcSDImportDataInputs, self).__init__(context, vis=vis, output_dir=output_dir, asis=asis,
-                                                    process_caldevice=process_caldevice, session=session,
-                                                    overwrite=overwrite, nocopy=nocopy, bdfflags=bdfflags, lazy=lazy,
-                                                    save_flagonline=save_flagonline,
-                                                    with_pointing_correction=with_pointing_correction,
-                                                    createmms=createmms, ocorr_mode=ocorr_mode,
-                                                    hm_rasterscan=hm_rasterscan)
-        self.parallel = parallel
-
-
->>>>>>> c9002147
 @task_registry.set_equivalent_casa_task('hsd_importdata')
 @task_registry.set_casa_commands_comment('If required, ASDMs are converted to MeasurementSets.')
 class SDImportData(sessionutils.ParallelTemplate):
