import collections
import os

import pipeline.domain.measures as measures
import pipeline.infrastructure.filenamer as filenamer
import pipeline.infrastructure.logging as logging
import pipeline.infrastructure.renderer.basetemplates as basetemplates
import pipeline.infrastructure.utils as utils
from pipeline.infrastructure import casa_tools
from . import resultobjects
from . import display
from ..common import utils as sdutils

LOG = logging.get_logger(__name__)

ImageRMSTR = collections.namedtuple('ImageRMSTR', 'name estimate range width theoretical_rms observed_rms')


class T2_4MDetailsSingleDishImagingRenderer(basetemplates.T2_4MDetailsDefaultRenderer):
    def __init__(self, uri='hsd_imaging.mako',
                 description='Image single dish data',
                 always_rerender=False):
        super(T2_4MDetailsSingleDishImagingRenderer, self).__init__(
            uri=uri, description=description, always_rerender=always_rerender)

    def update_mako_context(self, ctx, context, results):
        # whether or not virtual spw id handling is necessary
        dovirtual = sdutils.require_virtual_spw_id_handling(context.observing_run)
        sorted_fields = sdutils.sort_fields(context)
        ctx.update({
            'dovirtual': dovirtual
        })

        cqa = casa_tools.quanta
        plots = []
        image_rms = []
        image_rms_notreps = []
        for r in results:
            if isinstance(r, resultobjects.SDImagingResultItem):
                image_item = r.outcome['image']
                msid_list = r.outcome['file_index']
                imagemode = r.outcome['imagemode']
                v_spwid = image_item.spwlist
                mses = context.observing_run.measurement_sets
                spwid = [context.observing_run.virtual2real_spw_id(s, mses[i]) for s, i in zip(v_spwid, msid_list)]
                ref_ms = mses[msid_list[0]]
                ref_spw = spwid[0]
                spw_type = 'TP' if imagemode.upper() == 'AMPCAL' else ref_ms.spectral_windows[ref_spw].type
                task_cls = display.SDImageDisplayFactory(spw_type)
                inputs = task_cls.Inputs(context, result=r)
                task = task_cls(inputs)
                plots.append(task.plot())
                # RMS of combined image
                if r.sensitivity_info is not None:
                    rms_info = r.sensitivity_info
                    sensitivity = rms_info.sensitivity
                    irms = cqa.tos(sensitivity['sensitivity']) if cqa.getvalue(sensitivity['sensitivity'])>=0 else 'n/a'
                    theoretical_rms = r.theoretical_rms['sensitivity']
                    trms = cqa.tos(theoretical_rms) if theoretical_rms['value'] >= 0 else 'n/a'
                    icon = '<span class="glyphicon glyphicon-ok"></span>' if rms_info.representative else ''
                    tr = ImageRMSTR(image_item.imagename, icon, rms_info.frequency_range,
                                    cqa.getvalue(cqa.convert(sensitivity['bandwidth'], 'kHz'))[0],
<<<<<<< HEAD
                                    trms, cqa.tos(sensitivity['sensitivity']))
                    if image_item.sourcename == ref_ms.representative_target[0]:
                        image_rms.append(tr)
                    else:
                        image_rms_notreps.append(tr)                    
        image_rms.extend(image_rms_notreps)
=======
                                    trms, irms)
                    image_rms.append(tr)
>>>>>>> 727d5b4a

        rms_table = utils.merge_td_columns(image_rms, num_to_merge=0)

        map_types = {'sparsemap': {'type': 'sd_sparse_map',
                                   'plot_title': 'Sparse Profile Map'},
                     'profilemap': {'type': 'sd_spectral_map',
                                    'plot_title': 'Detailed Profile Map'},
                     'channelmap': {'type': 'channel_map',
                                    'plot_title': 'Channel Map'},
                     'rmsmap': {'type': 'rms_map',
                                'plot_title': 'Baseline RMS Map'},
                     'momentmap': {'type': 'sd_moment_map',
                                   'plot_title': 'Maximum Intensity Map'},
                     'integratedmap': {'type': 'sd_integrated_map',
                                       'plot_title': 'Integrated Intensity Map'},
                     'contaminationmap': {'type': 'sd_contamination_map',
                                          'plot_title': 'Contamination Plots'}}

        for key, value in map_types.items():
            plot_list = self._plots_per_field_with_type(plots, value['type'])
            LOG.debug('plot_list=%s'%((plot_list)))

            # plot_list can be empty
            # typical case is spectral map for NRO
            if len(plot_list) == 0:
                ctx.update({'%s_subpage' % key: None,
                            '%s_plots' % key: None})
                continue

            flattened = []
            for inner in plot_list.values():
                for plot in inner:
                    flattened.append(plot)
            LOG.debug('flattened=%s'%((flattened)))
            #summary = self._summary_plots(plot_list)
            if key == 'channelmap':
                summary = self._summary_plots_channelmap(context, plot_list)
            else:
                summary = self._summary_plots(plot_list)

            # contamination plots
            if key == 'contaminationmap':
                ctx.update({f'{key}_subpage': None,
                            f'{key}_plots': summary})
                continue

            subpage = collections.OrderedDict()
            plot_title = value['plot_title']
            LOG.debug('plot_title=%s'%(plot_title))
            renderer = basetemplates.JsonPlotRenderer('generic_x_vs_y_ant_field_spw_pol_plots.mako',
                                                      context,
                                                      results,
                                                      flattened,
                                                      plot_title,
                                                      filenamer.sanitize('%s.html' % (plot_title.lower())))
            with renderer.get_file() as fileobj:
                fileobj.write(renderer.render())
            for fieldobj in sorted_fields:
                field = self.get_field_key(plot_list, fieldobj)
                if field is None:
                    LOG.info('No "{}" plots for field "{}"'.format(key, fieldobj.name))
                    continue
                subpage[field] = os.path.basename(renderer.path)
            ctx.update({'%s_subpage' % key: subpage,
                        '%s_plots' % key: summary})
            if key == 'sparsemap':
                profilemap_entries = {}
                for field, _plots in plot_list.items():
                    _ap = {}
                    for p in _plots:
                        ant = p.parameters['ant']
                        pol = p.parameters['pol']
                        field = p.parameters['field']
                        if ant not in _ap:
                            _ap[ant] = [pol]
                        elif pol not in _ap[ant]:
                            _ap[ant].append(pol)
                    profilemap_entries[field] = _ap
                ctx.update({'profilemap_entries': profilemap_entries, 'rms_table': rms_table})

        if 'rms_table' not in ctx:
            ctx.update({'rms_table': None})

    @staticmethod
    def _plots_per_field_with_type(plots, type_string):
        plot_group = {}
        for p in [p for _p in plots for p in _p]:
            if p.parameters['type'] == type_string:
                key = p.field
                if key in plot_group:
                    plot_group[key].append(p)
                else:
                    plot_group[key] = [p]
        return plot_group

    @staticmethod
    def _summary_plots(plot_group):
        summary_plots = {}
        for field_name, plots in plot_group.items():
            spw_list = []
            summary_plots[field_name] = []
            for plot in plots:
                spw = plot.parameters['spw']
                if spw not in spw_list:
                    spw_list.append(spw)
                    summary_plots[field_name].append(plot)
                if plot.parameters['ant'] == 'COMBINED':
                    idx = spw_list.index(spw)
                    summary_plots[field_name][idx] = plot
        return summary_plots

    @staticmethod
    def _summary_plots_channelmap(context, plot_group):
        # take the ms having the largest number of fields
        nfields = [len(ms.fields) for ms in context.observing_run.measurement_sets]
        repid = nfields.index(max(nfields))
        ms = context.observing_run.measurement_sets[repid]
        source_dict = dict((filenamer.sanitize(s.name), s.id) for s in ms.sources)

        summary_plots = {}
        for field_name, plots in plot_group.items():
            spw_list = []
            summary_plots[field_name] = []
            best_plot = {}
            min_separation = {}

            for plot in plots:
                if plot.parameters['ant'] != 'COMBINED':
                    continue

                spw_id = plot.parameters['spw']
                if spw_id not in spw_list:
                    spw_list.append(spw_id)
                source_name = plot.field
                source_id = source_dict[source_name]
                # center frequency
                spw = ms.get_spectral_window(spw_id)
                cf = spw.centre_frequency
                center_freq = float(cf.convert_to(measures.FrequencyUnits.HERTZ).value)
                # first item of rest frequencies
                rest_frequency = sdutils.get_restfrequency(ms.name, spw_id, source_id)
                if rest_frequency is None:
                    # center frequency of the spw (TOPO)
                    # the result may be wrong due to the difference of frequency reference
                    LOG.debug('rest frequency is not available for {} spw {}. Using center frequency instead.'.format(source_name, spw_id))
                    rest_frequency = center_freq

                # line window in LSRK frequency
                line_window = plot.parameters['line']
                if line_window[0] > line_window[1]:
                    tmp = line_window[0]
                    line_window[1] = line_window[0]
                    line_window[0] = tmp
                line_center = sum(line_window) / 2
                LOG.debug('line_center = {}'.format(line_center))

                penalty = center_freq
                if line_window[0] <= rest_frequency and rest_frequency <= line_window[1]:
                    separation = abs(line_center - rest_frequency)
                    LOG.debug('line window brackets rest frequency')
                    LOG.debug('FIELD {} SPW {} rest frequency {} separation {}'.format(field_name, spw_id, rest_frequency, separation))
                else:
                    # add penalty term to the separation
                    separation = penalty + abs(line_center - rest_frequency)
                    LOG.debug('FIELD {} SPW {} rest frequency {} separation {} (w/o penalty {})'.format(field_name,
                                                                                                        spw_id,
                                                                                                        rest_frequency,
                                                                                                        separation,
                                                                                                        separation - penalty))

                if spw_id not in best_plot or separation < min_separation[spw_id]:
                    LOG.debug('updating best_plot for SPW {} (min_separation {} separation {})'.format(spw_id,
                                                                                                       min_separation.get(spw_id, None),
                                                                                                       separation))
                    best_plot[spw_id] = plot
                    min_separation[spw_id] = separation

            LOG.debug('FIELD {}'.format(field_name))
            LOG.debug('spw_list {}'.format(spw_list))
            for spw_id in spw_list:
                summary_plots[field_name].append(best_plot[spw_id])

        return summary_plots

    @staticmethod
    def get_field_key(plot_dict, field_domain):
        field_candidates = filter(
            lambda x: x in plot_dict,
            set([field_domain.name, field_domain.name.strip('"'), field_domain.clean_name]))
        try:
            field_key = next(field_candidates)
        except StopIteration:
            field_key = None
        return field_key
<|MERGE_RESOLUTION|>--- conflicted
+++ resolved
@@ -60,17 +60,12 @@
                     icon = '<span class="glyphicon glyphicon-ok"></span>' if rms_info.representative else ''
                     tr = ImageRMSTR(image_item.imagename, icon, rms_info.frequency_range,
                                     cqa.getvalue(cqa.convert(sensitivity['bandwidth'], 'kHz'))[0],
-<<<<<<< HEAD
-                                    trms, cqa.tos(sensitivity['sensitivity']))
+                                    trms, irms)
                     if image_item.sourcename == ref_ms.representative_target[0]:
                         image_rms.append(tr)
                     else:
                         image_rms_notreps.append(tr)                    
         image_rms.extend(image_rms_notreps)
-=======
-                                    trms, irms)
-                    image_rms.append(tr)
->>>>>>> 727d5b4a
 
         rms_table = utils.merge_td_columns(image_rms, num_to_merge=0)
 
