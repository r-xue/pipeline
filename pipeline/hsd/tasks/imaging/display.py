--- conflicted
+++ resolved
@@ -887,11 +887,7 @@
 
         # retrieve line list from reduction group
         # key is antenna and spw id
-<<<<<<< HEAD
-        line_list = self.inputs.valid_lines()
-=======
         line_list = self.inputs.valid_lines(is_freq_chan_reversed_image)
->>>>>>> e3bd6671
 
         # 2010/6/9 in the case of non-detection of the lines
         if len(line_list) == 0:
