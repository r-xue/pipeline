--- conflicted
+++ resolved
@@ -975,19 +975,10 @@
         __spwobj = _rgp.ref_ms.get_spectral_window(__spwid)
         __effective_bw = __cqa.quantity(__spwobj.channels.chan_effbws[0], 'Hz')
         __sensitivity = Sensitivity(array='TP', intent='TARGET', field=_rgp.source_name,
-<<<<<<< HEAD
                                     spw=__spwid, is_representative=_pp.is_representative_source_and_spw,
                                     bandwidth=__bw, bwmode='cube', beam=_pp.beam, cell=_pp.qcell,
                                     sensitivity=__cqa.quantity(_pp.image_rms, _pp.brightnessunit),
-                                    effective_bw=__effective_bw)
-=======
-                                    spw=str(_rgp.combined.v_spws[REF_MS_ID]),
-                                    is_representative=_pp.is_representative_source_spw,
-                                    bandwidth=__cqa.quantity(_pp.chan_width, 'Hz'),
-                                    bwmode='repBW', beam=_pp.beam, cell=_pp.qcell,
-                                    sensitivity=__cqa.quantity(_pp.image_rms, _pp.brightnessunit),
-                                    imagename=_rgp.imagename)
->>>>>>> 20bb8191
+                                    effective_bw=__effective_bw, imagename=_rgp.imagename)
         __theoretical_noise = Sensitivity(array='TP', intent='TARGET', field=_rgp.source_name,
                                           spw=__spwid, is_representative=_pp.is_representative_source_and_spw,
                                           bandwidth=__bw, bwmode='cube', beam=_pp.beam, cell=_pp.qcell,
