--- conflicted
+++ resolved
@@ -1129,6 +1129,10 @@
                                                                                      spwid,
                                                                                      msobj.get_antenna(antid)[0].name,
                                                                                      str(pol_names)))
+            if raster_info is None:
+                LOG.warn('Raster scan analysis failed. Skipping further calculation.')
+                continue
+
             dt = datatable_dict[msobj.basename]
             _index_list = common.get_index_list_for_ms(dt, [msobj.origin_ms], [antid], [fieldid],
                                                        [spwid])
@@ -1158,16 +1162,6 @@
             mean_tsys_per_pol = dt.getcol('TSYS').take(_index_list, axis=-1).mean(axis=-1)
             LOG.info('Mean Tsys = {} K'.format(str(mean_tsys_per_pol)))
             # obtain Wx, and Wy
-<<<<<<< HEAD
-#             raster_info = _analyze_raster_pattern(dt, msobj, fieldid, spwid, antid, polids[0])
-            assert raster_info is not None
-=======
-            raster_info = _analyze_raster_pattern(dt, msobj, fieldid, spwid, antid, polids[0])
-            if raster_info is None:
-                LOG.warn('Raster scan analysis failed. Skipping further calculation.')
-                continue
-
->>>>>>> 2bde9698
             width = cqa.getvalue(cqa.convert(raster_info.width, ang_unit))[0]
             height = cqa.getvalue(cqa.convert(raster_info.height, ang_unit))[0]
             # obtain T_OS,f
