--- conflicted
+++ resolved
@@ -1616,49 +1616,30 @@
             # obtain Wx, and Wy
             self._obtain_wx_and_wy(tirp)
             # obtain T_ON
-<<<<<<< HEAD
-            self.__obtain_t_on_actual(_tirp)
-            if _tirp.t_on_act < MIN_INTEGRATION_SEC:
+            self._obtain_t_on_actual(tirp)
+            if tirp.t_on_act < MIN_INTEGRATION_SEC:
                 continue
             # obtain calibration tables applied
-            self.__obtain_calibration_tables_applied(_tirp)
+            self._obtain_calibration_tables_applied(tirp)
             # obtain T_sub,on, T_sub,off (average ON and OFF integration duration per raster row)
-            if not self.__obtain_t_sub_on_off(_tirp):
-                return _tirp.failed_rms
-            if _tirp.t_sub_on < MIN_INTEGRATION_SEC or \
-                    _tirp.t_sub_off < MIN_INTEGRATION_SEC:
-                continue
-=======
-            self._obtain_t_on_actual(tirp)
-            # obtain calibration tables applied
-            self._obtain_calibration_tables_applied(tirp)
-            # obtain T_sub,on, T_sub,off
             if not self._obtain_t_sub_on_off(tirp):
                 return tirp.failed_rms
->>>>>>> 8172f481
+            if tirp.t_sub_on < MIN_INTEGRATION_SEC or \
+                    tirp.t_sub_off < MIN_INTEGRATION_SEC:
+                continue
             # obtain factors by convolution function
             # (THIS ASSUMES SF kernel with either convsupport = 6 (ALMA) or 3 (NRO)
             # TODO: Ggeneralize factor for SF, and Gaussian convolution function
             if not self._obtain_and_set_factors_by_convolution_function(pp, tirp):
                 return tirp.failed_rms
 
-<<<<<<< HEAD
-        if _tirp.weight_sum == 0:
-=======
-        if tirp.N == 0:
->>>>>>> 8172f481
+        if tirp.weight_sum == 0:
             LOG.warning('No rms estimate is available.')
             return tirp.failed_rms
 
-<<<<<<< HEAD
-        __theoretical_rms = numpy.sqrt(_tirp.sq_rms) / _tirp.weight_sum
-        LOG.info('Theoretical RMS of image = {} {}'.format(__theoretical_rms, _pp.brightnessunit))
-        return _tirp.cqa.quantity(__theoretical_rms, _pp.brightnessunit)
-=======
-        _theoretical_rms = numpy.sqrt(tirp.sq_rms) / tirp.N
+        _theoretical_rms = numpy.sqrt(tirp.sq_rms) / tirp.weight_sum
         LOG.info('Theoretical RMS of image = {} {}'.format(_theoretical_rms, pp.brightnessunit))
         return tirp.cqa.quantity(_theoretical_rms, pp.brightnessunit)
->>>>>>> 8172f481
 
     def _obtain_t_sub_on_off(self, tirp: imaging_params.TheoreticalImageRmsParameters) -> bool:
         """Obtain TsubON and TsubOFF. A sub method of calculate_theoretical_image_rms().
@@ -1781,28 +1762,16 @@
         jy_per_k = self._obtain_jy_per_k(pp, tirp)
         if jy_per_k is False:
             return False
-<<<<<<< HEAD
-        ang = _tirp.cqa.getvalue(_tirp.cqa.convert(_tirp.raster_info.scan_angle, 'rad'))[0] + 0.5 * numpy.pi
-        c_proj = numpy.sqrt((_tirp.cy_val * numpy.sin(ang)) ** 2 + (_tirp.cx_val * numpy.cos(ang)) ** 2)
-        inv_variant_on = _tirp.effBW * numpy.abs(_tirp.cx_val * _tirp.cy_val) * \
-            _tirp.t_on_act / _tirp.width / _tirp.height
-        inv_variant_off = _tirp.effBW * c_proj * _tirp.t_sub_off * _tirp.t_on_act / _tirp.t_sub_on / _tirp.height
-        weight = _tirp.t_on_act ** 2 * _tirp.t_sub_off / _tirp.t_sub_on
-        for ipol in _tirp.polids:
-            _tirp.sq_rms += (jy_per_k * _tirp.mean_tsys_per_pol[ipol] * weight) ** 2 * \
-                (policy.get_conv2d() ** 2 / inv_variant_on + policy.get_conv1d() ** 2 / inv_variant_off)
-            _tirp.weight_sum += weight
-=======
         ang = tirp.cqa.getvalue(tirp.cqa.convert(tirp.raster_info.scan_angle, 'rad'))[0] + 0.5 * numpy.pi
         c_proj = numpy.sqrt((tirp.cy_val * numpy.sin(ang)) ** 2 + (tirp.cx_val * numpy.cos(ang)) ** 2)
         inv_variant_on = tirp.effBW * numpy.abs(tirp.cx_val * tirp.cy_val) * \
             tirp.t_on_act / tirp.width / tirp.height
         inv_variant_off = tirp.effBW * c_proj * tirp.t_sub_off * tirp.t_on_act / tirp.t_sub_on / tirp.height
+        weight = tirp.t_on_act ** 2 * tirp.t_sub_off / tirp.t_sub_on
         for ipol in tirp.polids:
-            tirp.sq_rms += (jy_per_k * tirp.mean_tsys_per_pol[ipol]) ** 2 * \
+            tirp.sq_rms += (jy_per_k * tirp.mean_tsys_per_pol[ipol] * weight) ** 2 * \
                 (policy.get_conv2d() ** 2 / inv_variant_on + policy.get_conv1d() ** 2 / inv_variant_off)
-            tirp.N += 1.0
->>>>>>> 8172f481
+            tirp.weight_sum += weight
         return True
 
     def _obtain_t_on_actual(self, tirp: imaging_params.TheoreticalImageRmsParameters):
