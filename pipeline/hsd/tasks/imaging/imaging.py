--- conflicted
+++ resolved
@@ -1144,15 +1144,10 @@
         Args:
             _rgp : Reduction group parameter object of prepare()
         """
-<<<<<<< HEAD
         # PIPE-251: detect contamination
-        detectcontamination.detect_contamination(self.inputs.context, _rgp.imager_result.outcome['image'],
-                                                 _rgp.imager_result.chan_inverted)
-=======
         if not basetask.DISABLE_WEBLOG:
-            # PIPE-251: detect contamination
-            detectcontamination.detect_contamination(self.inputs.context, _rgp.imager_result.outcome['image'])
->>>>>>> a5a90523
+            detectcontamination.detect_contamination(self.inputs.context, _rgp.imager_result.outcome['image'],
+                                                     _rgp.imager_result.chan_inverted)
 
     def __append_result(self, _cp: imaging_params.CommonParameters, _rgp: imaging_params.ReductionGroupParameters):
         """Append result to RGP.
