--- conflicted
+++ resolved
@@ -512,23 +512,7 @@
                     if os.path.exists(imagename) and os.path.exists(imagename+'.weight'):
                         tocombine_images.append(imagename)
                         tocombine_org_directions.append(org_direction)
-<<<<<<< HEAD
-=======
                         tocombine_specmodes.append(specmode)
-                    # Additional Step.
-                    # Make grid_table and put rms and valid spectral number array
-                    # to the outcome.
-                    # The rms and number of valid spectra is used to create RMS maps.
-                    LOG.info('Additional Step. Make grid_table')
-                    imagename = imager_result.outcome['image'].imagename
-                    with casa_tools.ImageReader(imagename) as ia:
-                        cs = ia.coordsys()
-                        dircoords = [i for i in range(cs.naxes())
-                                     if cs.axiscoordinatetypes()[i] == 'Direction']
-                        cs.done()
-                        nx = ia.shape()[dircoords[0]]
-                        ny = ia.shape()[dircoords[1]]
->>>>>>> 1fa25862
 
                     validsps = []
                     rmss = []
@@ -663,8 +647,6 @@
 
             if imager_result.outcome is not None:
                 # Imaging was successful, proceed following steps
-<<<<<<< HEAD
-=======
 
                 # Additional Step.
                 # Make grid_table and put rms and valid spectral number array
@@ -682,27 +664,10 @@
                     ny = ia.shape()[dircoords[1]]
                 observing_pattern = ref_ms.observing_pattern[combined_antids[REF_MS_ID]][combined_spws[REF_MS_ID]][combined_fieldids[REF_MS_ID]]
                 grid_task_class = gridding.gridding_factory(observing_pattern)
->>>>>>> 1fa25862
                 validsps = []
                 rmss = []
                 grid_input_dict = {}
                 if not basetask.DISABLE_WEBLOG:
-                    # Additional Step.
-                    # Make grid_table and put rms and valid spectral number array
-                    # to the outcome
-                    # The rms and number of valid spectra is used to create RMS maps
-                    LOG.info('Additional Step. Make grid_table')
-                    imagename = imager_result.outcome['image'].imagename
-                    org_direction = imager_result.outcome['image'].org_direction
-                    with casa_tools.ImageReader(imagename) as ia:
-                        cs = ia.coordsys()
-                        dircoords = [i for i in range(cs.naxes())
-                                     if cs.axiscoordinatetypes()[i] == 'Direction']
-                        cs.done()
-                        nx = ia.shape()[dircoords[0]]
-                        ny = ia.shape()[dircoords[1]]
-                    observing_pattern =  ref_ms.observing_pattern[combined_antids[0]][combined_spws[0]][combined_fieldids[0]]
-                    grid_task_class = gridding.gridding_factory(observing_pattern)
                     for (msname, antid, spwid, fieldid, poltypes) in zip(combined_infiles, combined_antids, combined_spws,
                                                                          combined_fieldids, combined_pols):
                         # msobj = context.observing_run.get_ms(name=common.get_parent_ms_name(context,msname)) # Use parent ms
@@ -826,47 +791,29 @@
                                              for iseg in range(0, len(freqs), 2)])
 
                 file_index = [common.get_ms_idx(context, name) for name in combined_infiles]
-<<<<<<< HEAD
                 if basetask.DISABLE_WEBLOG:
                     theoretical_noise = None
                     sensitivity_info = None
                 else:
                     sensitivity = Sensitivity(array='TP',
+                                              intent='TARGET',
                                               field=source_name,
-                                              spw=str(combined_spws[0]),
+                                              spw=str(combined_v_spws[REF_MS_ID]),
+                                              is_representative=is_representative_source_spw,
                                               bandwidth=cqa.quantity(chan_width, 'Hz'),
                                               bwmode='repBW',
                                               beam=beam, cell=qcell,
                                               sensitivity=cqa.quantity(image_rms, brightnessunit))
                     theoretical_noise = Sensitivity(array='TP',
-                                              field=source_name,
-                                              spw=str(combined_spws[0]),
-                                              bandwidth=cqa.quantity(chan_width, 'Hz'),
-                                              bwmode='repBW',
-                                              beam=beam, cell=qcell,
-                                              sensitivity=theoretical_rms)
-                    sensitivity_info = SensitivityInfo(sensitivity, is_representative_spw, stat_freqs)
-=======
-                sensitivity = Sensitivity(array='TP',
-                                          intent='TARGET',
-                                          field=source_name,
-                                          spw=str(combined_v_spws[REF_MS_ID]),
-                                          is_representative=is_representative_source_spw,
-                                          bandwidth=cqa.quantity(chan_width, 'Hz'),
-                                          bwmode='repBW',
-                                          beam=beam, cell=qcell,
-                                          sensitivity=cqa.quantity(image_rms, brightnessunit))
-                theoretical_noise = Sensitivity(array='TP',
-                                                intent='TARGET',
-                                                field=source_name,
-                                                spw=str(combined_v_spws[REF_MS_ID]),
-                                                is_representative=is_representative_source_spw,
-                                                bandwidth=cqa.quantity(chan_width, 'Hz'),
-                                                bwmode='repBW',
-                                                beam=beam, cell=qcell,
-                                                sensitivity=theoretical_rms)
-                sensitivity_info = SensitivityInfo(sensitivity, is_representative_spw, stat_freqs, (not is_nro))
->>>>>>> 1fa25862
+                                                    intent='TARGET',
+                                                    field=source_name,
+                                                    spw=str(combined_v_spws[REF_MS_ID]),
+                                                    is_representative=is_representative_source_spw,
+                                                    bandwidth=cqa.quantity(chan_width, 'Hz'),
+                                                    bwmode='repBW',
+                                                    beam=beam, cell=qcell,
+                                                    sensitivity=theoretical_rms)
+                    sensitivity_info = SensitivityInfo(sensitivity, is_representative_spw, stat_freqs, (not is_nro))
                 self._finalize_worker_result(context, imager_result,
                                              sourcename=source_name, spwlist=combined_v_spws, antenna='COMBINED',  specmode=specmode,
                                              imagemode=imagemode, stokes=self.stokes, validsp=validsps, rms=rmss, edge=edge,
