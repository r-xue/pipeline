--- conflicted
+++ resolved
@@ -5,11 +5,7 @@
 
 def hsd_baseline(fitfunc=None, fitorder=None, switchpoly=None,
                  linewindow=None, linewindowmode=None, edge=None, broadline=None,
-                 clusteringalgorithm=None, deviationmask=None,
-<<<<<<< HEAD
-                 parallel=None, pipelinemode=None,
-=======
->>>>>>> c9002147
+                 clusteringalgorithm=None, deviationmask=None, parallel=None,
                  infiles=None, field=None, antenna=None, spw=None, pol=None,
                  dryrun=None, acceptresults=None):
 
@@ -175,21 +171,10 @@
     deviationmask       Apply deviation mask in addition to masks determined by
                         the automatic line detection.
 
-<<<<<<< HEAD
     parallel            Execute using CASA HPC functionality, if available.
                         options: 'automatic', 'true', 'false', True, False
                         default: None (equivalent to 'automatic')
 
-    pipelinemode        The pipeline operating mode. In 'automatic' mode the
-                        pipeline determines the values of all context defined
-                        pipeline inputs  automatically.  In 'interactive' mode
-                        the user can set the pipeline context defined parameters
-                        manually.  In 'getinputs' mode the user can check the
-                        settings of all pipeline parameters without running the
-                        task.
-
-=======
->>>>>>> c9002147
     infiles             List of data files. These must be a name of
                         MeasurementSets that are registered to context via
                         hsd_importdata task.
