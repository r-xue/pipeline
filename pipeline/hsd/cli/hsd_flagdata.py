import sys

import pipeline.h.cli.utils as utils

def hsd_flagdata(vis=None, autocorr=None, shadow=None, scan=None,
                 scannumber=None, intents=None, edgespw=None, fracspw=None,
                 fracspwfps=None, online=None, fileonline=None, template=None,
                 filetemplate=None, pointing=None, filepointing=None, incompleteraster=None,
<<<<<<< HEAD
                 hm_tbuff=None, tbuff=None, qa0=None, qa2=None, parallel=None,
                 pipelinemode=None, flagbackup=None, dryrun=None,
                 acceptresults=None):
=======
                 hm_tbuff=None, tbuff=None, qa0=None, qa2=None,
                 flagbackup=None, dryrun=None, acceptresults=None):
>>>>>>> c9002147

    """
    hsd_flagdata ---- Do basic flagging of a list of MeasurementSets


    The hsd_flagdata data performs basic flagging operations on a list of
    MeasurementSets including:

    o applying online flags
    o applying a flagging template
    o shadowed antenna data flagging
    o scan-based flagging by intent or scan number
    o edge channel flagging

    Output:
<<<<<<< HEAD

    results -- If pipeline mode is 'getinputs' then None is returned. Otherwise
    the results object for the pipeline task is returned.
=======
    
    results -- The results object for the pipeline task is returned.
>>>>>>> c9002147

    --------- parameter descriptions ---------------------------------------------

    vis              The list of input MeasurementSets. Defaults to the list of MeasurementSets
                     defined in the pipeline context.
    autocorr         Flag autocorrelation data.
    shadow           Flag shadowed antennas.
    scan             Flag a list of scans and intents specified by scannumber and intents.
    scannumber       A string containing a comma delimited list of scans to be
                     flagged.
    intents          A string containing a comma delimited list of intents against
                     which the scans to be flagged are matched.

                     example: '*BANDPASS*'
    edgespw          Flag the edge spectral window channels.
    fracspw          Fraction of the baseline correlator TDM edge channels to be flagged.
    fracspwfps       Fraction of the ACS correlator TDM edge channels to be flagged.
    online           Apply the online flags.
    fileonline       File containing the online flags. These are computed by the
                     h_init or hif_importdata data tasks. If the online flags files
                     are undefined a name of the form 'msname.flagonline.txt' is assumed.
    template         Apply a flagging template.
    filetemplate     The name of a text file that contains the flagging template
                     for RFI, birdies, telluric lines, etc.  If the template flags files
                     is undefined a name of the form 'msname.flagtemplate.txt' is assumed.
    pointing         Apply a flagging template for pointing flag.
    filepointing     The name of a text file that contains the flagging template
                     for pointing flag. If the template flags files is undefined a name of
                     the form 'msname.flagpointing.txt' is assumed.
    incompleteraster Apply commands to flag incomplete raster sequence.
                     If this is False, relevant commands in filepointing are
                     simply commented out.
    hm_tbuff         The heuristic for computing the default time interval padding parameter.
                     The options are 'halfint' and 'manual'. In 'halfint' mode tbuff is set to
                     half the maximum of the median integration time of the science and calibrator target
                     observations.
    tbuff            The time in seconds used to pad flagging command time intervals if
                     hm_tbuff='manual'.
    qa0              QA0 flags
    qa2              QA2 flags
<<<<<<< HEAD
    parallel         Execute using CASA HPC functionality, if available.
                     options: 'automatic', 'true', 'false', True, False
                     default: None (equivalent to 'automatic')
    pipelinemode     The pipeline operating mode. In 'automatic' mode the pipeline
                     determines the values of all context defined pipeline inputs automatically.
                     In interactive mode the user can set the pipeline context defined parameters
                     manually.  In 'getinputs' mode the user can check the settings of all
                     pipeline parameters without running the task.
=======
>>>>>>> c9002147
    flagbackup       Back up any pre-existing flags before applying new ones.
    dryrun           Run the commands (True) or generate the commands to be run but
                     do not execute (False).
    acceptresults    Add the results of the task to the pipeline context (True) or
                     reject them (False).

    --------- examples -----------------------------------------------------------


    1. Do basic flagging on a MeasurementSet

    hsd_flagdata()

    2. Do basic flagging on a MeasurementSet flagging additional scans selected
    by number as well.

    hsd_flagdata(scannumber='13,18')


    """


    ##########################################################################
    #                                                                        #
    #  CASA task interface boilerplate code starts here. No edits should be  #
    #  needed beyond this point.                                             #
    #                                                                        #
    ##########################################################################

    # create a dictionary containing all the arguments given in the
    # constructor
    all_inputs = vars()

    # get the name of this function for the weblog, eg. 'hif_flagdata'
    task_name = sys._getframe().f_code.co_name

    # get the context on which this task operates
    context = utils.get_context()

    # execute the task
    results = utils.execute_task(context, task_name, all_inputs)

    return results<|MERGE_RESOLUTION|>--- conflicted
+++ resolved
@@ -6,14 +6,8 @@
                  scannumber=None, intents=None, edgespw=None, fracspw=None,
                  fracspwfps=None, online=None, fileonline=None, template=None,
                  filetemplate=None, pointing=None, filepointing=None, incompleteraster=None,
-<<<<<<< HEAD
                  hm_tbuff=None, tbuff=None, qa0=None, qa2=None, parallel=None,
-                 pipelinemode=None, flagbackup=None, dryrun=None,
-                 acceptresults=None):
-=======
-                 hm_tbuff=None, tbuff=None, qa0=None, qa2=None,
                  flagbackup=None, dryrun=None, acceptresults=None):
->>>>>>> c9002147
 
     """
     hsd_flagdata ---- Do basic flagging of a list of MeasurementSets
@@ -29,14 +23,8 @@
     o edge channel flagging
 
     Output:
-<<<<<<< HEAD
 
-    results -- If pipeline mode is 'getinputs' then None is returned. Otherwise
-    the results object for the pipeline task is returned.
-=======
-    
     results -- The results object for the pipeline task is returned.
->>>>>>> c9002147
 
     --------- parameter descriptions ---------------------------------------------
 
@@ -77,17 +65,9 @@
                      hm_tbuff='manual'.
     qa0              QA0 flags
     qa2              QA2 flags
-<<<<<<< HEAD
     parallel         Execute using CASA HPC functionality, if available.
                      options: 'automatic', 'true', 'false', True, False
                      default: None (equivalent to 'automatic')
-    pipelinemode     The pipeline operating mode. In 'automatic' mode the pipeline
-                     determines the values of all context defined pipeline inputs automatically.
-                     In interactive mode the user can set the pipeline context defined parameters
-                     manually.  In 'getinputs' mode the user can check the settings of all
-                     pipeline parameters without running the task.
-=======
->>>>>>> c9002147
     flagbackup       Back up any pre-existing flags before applying new ones.
     dryrun           Run the commands (True) or generate the commands to be run but
                      do not execute (False).
