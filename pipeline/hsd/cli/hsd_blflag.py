'''
Created on 2013/06/23

@author: kana
'''
import sys

import pipeline.h.cli.utils as utils

def hsd_blflag(iteration=None, edge=None, flag_tsys=None, tsys_thresh=None,
                 flag_prfre=None, prfre_thresh=None,
                 flag_pofre=None, pofre_thresh=None,
                 flag_prfr=None, prfr_thresh=None,
                 flag_pofr=None, pofr_thresh=None,
                 flag_prfrm=None, prfrm_thresh=None, prfrm_nmean=None,
                 flag_pofrm=None, pofrm_thresh=None, pofrm_nmean=None,
<<<<<<< HEAD
                 plotflag=None, parallel=None,
                 pipelinemode=None, infiles=None, antenna=None,
=======
                 plotflag=None, infiles=None, antenna=None,
>>>>>>> c9002147
                 field=None, spw=None, pol=None,
                 dryrun=None, acceptresults=None):

    """
    hsd_blflag ---- Flag spectra based on predefined criteria of single dish pipeline


    Data are flagged based on several flagging rules. Available rules are:
    expected rms, calculated rms, and running mean of both pre-fit and
    post-fit spectra. Tsys flagging is also available.

    In addition, the heuristics script creates many plots for each stage.
    Those plots are included in the weblog.

    Output:
<<<<<<< HEAD

    results -- If pipeline mode is 'getinputs' then None is returned. Otherwise
    the results object for the pipeline task is returned.
=======
    
    results -- The results object for the pipeline task is returned.
>>>>>>> c9002147

    --------- parameter descriptions ---------------------------------------------

    iteration     Number of iterations to perform sigma clipping to
                  calculate threshold value of flagging.
    edge          Number of channels to be dropped from the edge.
                  The value must be a list of integer with length of one or
                  		     two. If list length is one, same number will be applied
                  both side of the band.

                  example: [10,20], [10]
    flag_tsys     Activate (True) or deactivate (False) Tsys flag.
    tsys_thresh   Threshold value for Tsys flag.
    flag_prfre    Activate (True) or deactivate (False) flag by expected
                  rms of pre-fit spectra.
    prfre_thresh  Threshold value for flag by expected rms of pre-fit
                  spectra.
    flag_pofre    Activate (True) or deactivate (False) flag by expected
                  rms of post-fit spectra.
    pofre_thresh  Threshold value for flag by expected rms of post-fit
                  spectra.
    flag_prfr     Activate (True) or deactivate (False) flag by rms of
                  pre-fit spectra.
    prfr_thresh   Threshold value for flag by rms of pre-fit spectra.
    flag_pofr     Activate (True) or deactivate (False) flag by rms of
                  post-fit spectra.
    pofr_thresh   Threshold value for flag by rms of post-fit spectra.
    flag_prfrm    Activate (True) or deactivate (False) flag by running
                  mean of pre-fit spectra.
    prfrm_thresh  Threshold value for flag by running mean of pre-fit
                  spectra.
    prfrm_nmean   Number of channels for running mean of pre-fit spectra.
    flag_pofrm    Activate (True) or deactivate (False) flag by running
                  mean of post-fit spectra.
    pofrm_thresh  Threshold value for flag by running mean of post-fit
                  spectra.
    pofrm_nmean   Number of channels for running mean of post-fit spectra.
    plotflag      True to plot result of data flagging.
<<<<<<< HEAD
    parallel      Execute using CASA HPC functionality, if available.
                  options: 'automatic', 'true', 'false', True, False
                  default: None (equivalent to 'automatic')
    pipelinemode  The pipeline operating mode. In 'automatic' mode the
                  pipeline determines the values of all context defined
                  pipeline inputs automatically.  In interactive mode
                  the user can set the pipeline context defined parameters
                  manually. In 'getinputs' mode  the user can check the
                  settings of all pipeline parameters without running
                  the task.
=======
>>>>>>> c9002147
    infiles       ASDM or MS files to be processed. This parameter behaves
                  as data selection parameter. The name specified by
                  infiles must be registered to context before you run
                  hsd_blflag.
    antenna       Data selection by antenna names or ids.
                  example: 'PM03,PM04'
                           '' (all antennas)
    field         Data selection by field names or ids.
                  example: '*Sgr*,M100'
                           '' (all fields)
    spw           Data selection by spw ids.
                  example: '3,4' (spw 3 and 4)
                           '' (all spws)
    pol           Data selection by polarizations.
                  example: 'XX,YY' (correlation XX and YY)
                           '' (all polarizations)
    dryrun        Run the commands (True) or generate the commands to be
                  run but do not execute (False).
    acceptresults Add the results of the task to the pipeline context (True)
                  or reject them (False).

    --------- examples -----------------------------------------------------------




    """


    ##########################################################################
    #                                                                        #
    #  CASA task interface boilerplate code starts here. No edits should be  #
    #  needed beyond this point.                                             #
    #                                                                        #
    ##########################################################################

    # create a dictionary containing all the arguments given in the
    # constructor
    all_inputs = vars()

    # get the name of this function for the weblog, eg. 'hif_flagdata'
    task_name = sys._getframe().f_code.co_name

    # get the context on which this task operates
    context = utils.get_context()

    # execute the task
    results = utils.execute_task(context, task_name, all_inputs)

    return results<|MERGE_RESOLUTION|>--- conflicted
+++ resolved
@@ -14,12 +14,8 @@
                  flag_pofr=None, pofr_thresh=None,
                  flag_prfrm=None, prfrm_thresh=None, prfrm_nmean=None,
                  flag_pofrm=None, pofrm_thresh=None, pofrm_nmean=None,
-<<<<<<< HEAD
                  plotflag=None, parallel=None,
-                 pipelinemode=None, infiles=None, antenna=None,
-=======
-                 plotflag=None, infiles=None, antenna=None,
->>>>>>> c9002147
+                 infiles=None, antenna=None,
                  field=None, spw=None, pol=None,
                  dryrun=None, acceptresults=None):
 
@@ -35,14 +31,8 @@
     Those plots are included in the weblog.
 
     Output:
-<<<<<<< HEAD
 
-    results -- If pipeline mode is 'getinputs' then None is returned. Otherwise
-    the results object for the pipeline task is returned.
-=======
-    
     results -- The results object for the pipeline task is returned.
->>>>>>> c9002147
 
     --------- parameter descriptions ---------------------------------------------
 
@@ -81,19 +71,9 @@
                   spectra.
     pofrm_nmean   Number of channels for running mean of post-fit spectra.
     plotflag      True to plot result of data flagging.
-<<<<<<< HEAD
     parallel      Execute using CASA HPC functionality, if available.
                   options: 'automatic', 'true', 'false', True, False
                   default: None (equivalent to 'automatic')
-    pipelinemode  The pipeline operating mode. In 'automatic' mode the
-                  pipeline determines the values of all context defined
-                  pipeline inputs automatically.  In interactive mode
-                  the user can set the pipeline context defined parameters
-                  manually. In 'getinputs' mode  the user can check the
-                  settings of all pipeline parameters without running
-                  the task.
-=======
->>>>>>> c9002147
     infiles       ASDM or MS files to be processed. This parameter behaves
                   as data selection parameter. The name specified by
                   infiles must be registered to context before you run
