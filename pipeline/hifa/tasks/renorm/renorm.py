import ast

import pipeline.infrastructure as infrastructure
import pipeline.infrastructure.basetask as basetask
import pipeline.infrastructure.vdp as vdp
from pipeline.infrastructure import task_registry
from pipeline.extern.almarenorm import ACreNorm

LOG = infrastructure.get_logger(__name__)


class RenormResults(basetask.Results):
    def __init__(self, renorm_applied, vis, apply, threshold, correctATM, spw, excludechan, corrApplied, corrColExists, stats, rnstats, alltdm, atmAutoExclude, atmWarning, atmExcludeCmd, exception=None):
        super(RenormResults, self).__init__()
        self.renorm_applied = renorm_applied
        self.vis = vis
        self.apply = apply
        self.threshold = threshold
        self.correctATM = correctATM
        self.spw = spw
        self.excludechan = excludechan
        self.corrApplied = corrApplied
        self.corrColExists = corrColExists
        self.stats = stats
        self.rnstats = rnstats
        self.alltdm = alltdm
        self.exception = exception
        self.atmAutoExclude = atmAutoExclude
        self.atmWarning = atmWarning
        self.atmExcludeCmd = atmExcludeCmd

    def merge_with_context(self, context):
        """
        See :method:`~pipeline.infrastructure.api.Results.merge_with_context`
        """
        return

    def __repr__(self):
        return (f'RenormResults:\n'
                f'\trenorm_applied={self.renorm_applied}\n'
                f'\tvis={self.vis}\n'
                f'\tapply={self.apply}\n'
                f'\tthreshold={self.threshold}\n'
                f'\tcorrectATM={self.correctATM}\n'
                f'\tspw={self.spw}\n'
                f'\texcludechan={self.excludechan}\n'
                f'\talltdm={self.alltdm}\n'
                f'\tstats={self.stats}\n'
                f'\atmAutoExclude={self.atmAutoExclude}')

class RenormInputs(vdp.StandardInputs):
    apply = vdp.VisDependentProperty(default=False)
    threshold = vdp.VisDependentProperty(default=1.02)
    correctATM = vdp.VisDependentProperty(default=False)
    spw = vdp.VisDependentProperty(default='')
    excludechan = vdp.VisDependentProperty(default={})
    atm_auto_exclude = vdp.VisDependentProperty(default=False)

    @spw.convert
    def spw(self, value):
        # turn comma seperated string into a list of integers
        return [int(x) for x in value.split(',')]

<<<<<<< HEAD
=======
    @excludechan.convert
    def excludechan(self, value):
        pyobj = ast.literal_eval(value)
        if isinstance(pyobj, dict):
            return pyobj

>>>>>>> 1ccd16c1
    def __init__(self, context, vis=None, apply=None, threshold=None, correctATM=None, spw=None, excludechan=None, atm_auto_exclude=False):
        super(RenormInputs, self).__init__()
        self.context = context
        self.vis = vis
        self.apply = apply
        self.threshold = threshold
        self.correctATM = correctATM
        self.spw = spw
        self.excludechan = excludechan
        self.atm_auto_exclude = atm_auto_exclude

@task_registry.set_equivalent_casa_task('hifa_renorm')
@task_registry.set_casa_commands_comment('Renormalize data affected by strong line emission.')
class Renorm(basetask.StandardTaskTemplate):
    Inputs = RenormInputs

    def prepare(self):
        inp = self.inputs
        alltdm = True  # assume no FDM present

        if type(inp.excludechan) is not dict:
            msg = "excludechan parameter requires dictionary input. {0} with type {1} is not valid input.".format(inp.excludechan, type(inp.excludechan).__name__)
            LOG.error(msg)
            raise TypeError(msg)

        LOG.info("This Renorm class is running.")

        # Issue warning if band 9 and 10 data is found
        bands = [s.band for sub in [m.get_spectral_windows() for m in inp.context.observing_run.measurement_sets] for s in sub]
        if 'ALMA Band 9' in bands:
            LOG.warning('Running hifa_renorm on ALMA Band 9 (DSB) data')
        if 'ALMA Band 10' in bands:
            LOG.warning('Running hifa_renorm on ALMA Band 10 (DSB) data')

        renorm_applied = False

        # call the renorm code
        try:
            rn = ACreNorm(inp.vis)

            # Store "all TDM" information before trying the renormalization so
            # that the weblog is rendered properly.
            alltdm = rn.tdm_only

            # Check if the correction has already been applied
            corrApplied = rn.checkApply()
            corrColExists = rn.correxists

            stats = {}
            rnstats = {}
            atmWarning = {}
            atmExcludeCmd = {}

            if not alltdm:

                rn.renormalize(docorr=inp.apply, docorrThresh=inp.threshold, correctATM=inp.correctATM,
                               spws=inp.spw, excludechan=inp.excludechan, atmAutoExclude=inp.atm_auto_exclude)
                rn.plotSpectra(includeSummary=False)

                # if we tried to renormalize, and it was done, store info in the results
                #   so that it can be passed to the manifest and used during restore
                if inp.apply and rn.checkApply():
                    renorm_applied = True

                # Only populate the following variables used for QA and to the populate the weblog
                # if this was run in a 'valid' way: on data which has not already been corrected 
                # (not corrApplied) and on data which has a corrected column. If apply=False, it
                # doesn't matter if the corrected column exists because the correction isn't
                # actually done.
                if (corrColExists or (not inp.apply)) and not corrApplied:
                    # get stats (dictionary) indexed by source, spw
                    stats = rn.rnpipestats
                    # get all factors for QA
                    rnstats = rn.stats()
                    # get information related to detecting false positives caused by atmospheric features, also needed for QA
                    atmWarning = rn.atmWarning
                    atmExcludeCmd = rn.atmExcludeCmd

            rn.close()

            result = RenormResults(renorm_applied, inp.vis, inp.apply, inp.threshold, inp.correctATM, inp.spw, inp.excludechan, corrApplied, corrColExists, stats, rnstats, alltdm, inp.atm_auto_exclude, atmWarning, atmExcludeCmd)
        except Exception as e:
            LOG.error('Failure in running renormalization heuristic: {}'.format(e))
            result = RenormResults(renorm_applied, inp.vis, inp.apply, inp.threshold, inp.correctATM, inp.spw, inp.excludechan, False, False, {}, {}, alltdm, inp.atm_auto_exclude, {}, {}, e)

        return result

    def analyse(self, results):
        return results<|MERGE_RESOLUTION|>--- conflicted
+++ resolved
@@ -61,15 +61,6 @@
         # turn comma seperated string into a list of integers
         return [int(x) for x in value.split(',')]
 
-<<<<<<< HEAD
-=======
-    @excludechan.convert
-    def excludechan(self, value):
-        pyobj = ast.literal_eval(value)
-        if isinstance(pyobj, dict):
-            return pyobj
-
->>>>>>> 1ccd16c1
     def __init__(self, context, vis=None, apply=None, threshold=None, correctATM=None, spw=None, excludechan=None, atm_auto_exclude=False):
         super(RenormInputs, self).__init__()
         self.context = context
