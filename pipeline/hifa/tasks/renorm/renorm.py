--- conflicted
+++ resolved
@@ -112,16 +112,11 @@
                 rn.renormalize(docorr=inp.apply, docorrThresh=inp.threshold, correctATM=inp.correctATM,
                                spws=inp.spw, excludechan=inp.excludechan)
                 rn.plotSpectra()
-<<<<<<< HEAD
 
                 # if we tried to renormalize and it was done, store info in the results
                 #   so that it can be passed to the manifest and used during restore
                 if inp.apply and rn.checkApply():
                     renorm_applied = True
-
-                alltdm = False
-=======
->>>>>>> 727d5b4a
 
                 if corrColExists and not corrApplied:
                     # get stats (dictionary) indexed by source, spw
