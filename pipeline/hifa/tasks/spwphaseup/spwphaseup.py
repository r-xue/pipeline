import collections
import os
from typing import Dict, List, Optional, Tuple

import numpy

import pipeline.infrastructure as infrastructure
import pipeline.infrastructure.basetask as basetask
import pipeline.infrastructure.callibrary as callibrary
import pipeline.infrastructure.utils as utils
import pipeline.infrastructure.vdp as vdp
from pipeline.domain.measurementset import MeasurementSet
from pipeline.hif.tasks.gaincal import gtypegaincal
from pipeline.hif.tasks.gaincal.common import GaincalResults
from pipeline.hifa.heuristics.phasespwmap import combine_spwmap
from pipeline.hifa.heuristics.phasespwmap import simple_n2wspwmap
from pipeline.hifa.heuristics.phasespwmap import snr_n2wspwmap
from pipeline.hifa.tasks.gaincalsnr import gaincalsnr
from pipeline.infrastructure import task_registry

LOG = infrastructure.get_logger(__name__)

__all__ = [
    'SpwPhaseupInputs',
    'SpwPhaseup',
    'SpwPhaseupResults'
]

IntentField = collections.namedtuple('IntentField', 'intent field')
SpwMapping = collections.namedtuple('SpwMapping', 'combine spwmap low_combinedsnr_spws snr_info')


class SpwPhaseupInputs(gtypegaincal.GTypeGaincalInputs):
    # Spw mapping mode heuristics, options are:
    #  'auto': apply SNR-based heuristics to determine which type of spw
    #          mapping / combination is appropriate.
    #  'combine': force use of combined spw mapping
    #  'simple': force use of simple narrow-to-wide spw mapping.
    #  'default': use the standard mapping, mapping each spw to itself.
    hm_spwmapmode = vdp.VisDependentProperty(default='auto')

    @hm_spwmapmode.convert
    def hm_spwmapmode(self, value):
        allowed = ('auto', 'combine', 'simple', 'default')
        if value not in allowed:
            m = ', '.join(('{!r}'.format(i) for i in allowed))
            raise ValueError('Value not in allowed value set ({!s}): {!r}'.format(m, value))
        return value

    # Fraction of bandwidth to ignore on each edge of a spectral window
    # for SNR assessment.
    bwedgefrac = vdp.VisDependentProperty(default=0.03125)

    # Maximum fraction of data that can be flagged for an antenna before that
    # antenna is considered "flagged" and no longer considered in SNR
    # estimation.
    maxfracflagged = vdp.VisDependentProperty(default=0.90)

    # Maximum narrow bandwidth.
    maxnarrowbw = vdp.VisDependentProperty(default='300MHz')

    # Width of spw must be larger than minfracmaxbw * maximum bandwith for
    # a spw to be a match.
    minfracmaxbw = vdp.VisDependentProperty(default=0.8)

    # Phase SNR threshold to use in spw mapping assessment to identify low
    # SNR spws.
    phasesnr = vdp.VisDependentProperty(default=32.0)

    # Toggle to select whether to restrict spw matching to the same baseband.
    samebb = vdp.VisDependentProperty(default=True)

    # Antenna flagging heuristics parameter
    hm_nantennas = vdp.VisDependentProperty(default='all')

    @hm_nantennas.convert
    def hm_nantennas(self, value):
        allowed = ('all', 'unflagged')
        if value not in allowed:
            m = ', '.join(('{!r}'.format(i) for i in allowed))
            raise ValueError('Value not in allowed value set ({!s}): {!r}'.format(m, value))
        return value

    # Allow user to set custom filename for the phase offsets caltable.
    caltable = vdp.VisDependentProperty(default=None)

    # Intent to use in data selection for computing phase offsets caltable.
    intent = vdp.VisDependentProperty(default='BANDPASS')

    # PIPE-629: parameter to unregister existing phaseup tables before appending to callibrary
    unregister_existing = vdp.VisDependentProperty(default=False)

    def __init__(self, context, vis=None, output_dir=None, caltable=None, intent=None, hm_spwmapmode=None,
                 phasesnr=None, bwedgefrac=None, hm_nantennas=None, maxfracflagged=None,
                 maxnarrowbw=None, minfracmaxbw=None, samebb=None, unregister_existing=None, **parameters):
        super().__init__(context, vis=vis, output_dir=output_dir, **parameters)
        self.caltable = caltable
        self.intent = intent
        self.hm_spwmapmode = hm_spwmapmode
        self.phasesnr = phasesnr
        self.bwedgefrac = bwedgefrac
        self.hm_nantennas = hm_nantennas
        self.maxfracflagged = maxfracflagged
        self.maxnarrowbw = maxnarrowbw
        self.minfracmaxbw = minfracmaxbw
        self.samebb = samebb
        self.unregister_existing = unregister_existing


@task_registry.set_equivalent_casa_task('hifa_spwphaseup')
class SpwPhaseup(gtypegaincal.GTypeGaincal):
    Inputs = SpwPhaseupInputs

    def prepare(self, **parameters):
        # Simplify the inputs
        inputs: SpwPhaseupInputs = self.inputs

        # Intents to derive separate SpW mappings for:
        spwmap_intents = 'CHECK,PHASE'

        # Do not derive separate SpW mappings for fields that also cover any of
        # these calibrator intents:
        exclude_intents = 'AMPLITUDE,BANDPASS,POLARIZATION,POLANGLE,POLLEAKAGE'

        # PIPE-629: if requested, unregister old spwphaseup calibrations from
        # local copy of context, to stop these from being pre-applied during
        # this stage.
        if inputs.unregister_existing:
            self._unregister_spwphaseup()

        # Derive the mapping from phase fields to target/check fields.
        phasecal_mapping = self._derive_phase_to_target_check_mapping(inputs.ms)

        # Derive the optimal spectral window maps.
        spwmaps = self._derive_spwmaps(spwmap_intents, exclude_intents)

        # Compute the spw-to-spw phase offsets ("phaseup") cal table.
        LOG.info('Computing spw phaseup table for {}'.format(inputs.ms.basename))
        phaseupresult = self._do_phaseup()

        # Create the results object.
        result = SpwPhaseupResults(vis=inputs.vis, phaseup_result=phaseupresult, spwmaps=spwmaps,
                                   phasecal_mapping=phasecal_mapping, unregister_existing=inputs.unregister_existing)

        return result

    def analyse(self, result):
        # The caltable portion of the result is treated as if it were any other
        # calibration result. With no best caltable to find, our task is simply
        # to set the one caltable as the best result.

        # double-check that the caltable was actually generated
        on_disk = [ca for ca in result.phaseup_result.pool if ca.exists() or self._executor._dry_run]
        result.phaseup_result.final[:] = on_disk

        missing = [ca for ca in result.phaseup_result.pool if ca not in on_disk and not self._executor._dry_run]
        result.phaseup_result.error.clear()
        result.phaseup_result.error.update(missing)

        return result

    @staticmethod
    def _derive_phase_to_target_check_mapping(ms: MeasurementSet) -> Dict:
        """
        Derive mapping between PHASE calibrator fields (by name) and
        corresponding fields (by name) with TARGET / CHECK intent that these
        PHASE calibrators should calibrate.

        PIPE-1154: This heuristic is intended for ALMA observing, and assumes
        that the first scan of a TARGET / CHECK field is always preceded by a
        scan of the corresponding PHASE calibrator. This method further assumes
        that scan IDs increase sequentially with observing time.

        Args:
            ms: MeasurementSet to derive mapping for.

        Returns:
            Dictionary of PHASE field names (key) and set of names of
            corresponding TARGET/CHECK fields (value).
        """
        # Get the PHASE field names.
        phase_fields = [f.name for f in ms.get_fields(intent='PHASE')]

        # Initialize the mapping for each PHASE calibrator field.
        mapping = {f: set() for f in phase_fields}

        # Get IDs of PHASE intent scans.
        phase_scan_ids = [s.id for s in ms.get_scans(scan_intent='PHASE')]

        for intent in ['CHECK', 'TARGET']:
            # Get field names for current intent.
            fields = [f.name for f in ms.get_fields(intent=intent)]

            for field in fields:
                # Get ID of first scan for current field with current intent.
                first_scan_id = ms.get_scans(field=field, scan_intent=intent)[0].id

                # PIPE-1154: in standard ALMA observing, each first scan of a
                # field with TARGET or CHECK intent should be preceded by a
                # scan of its corresponding PHASE calibrator.
                # Identify PHASE intent scans that preceded the first scan.
                preceding_phase_scan_ids = [i for i in phase_scan_ids if i < first_scan_id]
                if preceding_phase_scan_ids:
                    # Pick nearest in time PHASE intent scan as the match, and
                    # identify name of corresponding field.
                    matching_phase_scan_id = max(preceding_phase_scan_ids)
                else:
                    # Identify PHASE intent scans that followed the first scan.
                    following_phase_scan_ids = [i for i in phase_scan_ids if i > first_scan_id]
                    if following_phase_scan_ids:
                        # As a fall-back, pick nearest in time PHASE intent
                        # scan after first field scan, but raise warning.
                        matching_phase_scan_id = min(following_phase_scan_ids)
                        LOG.warning(f"{ms.basename}: no PHASE scans found prior to the first scan for field {field}"
                                    f" ({intent}), will match nearest PHASE scan that was taken after.")
                    else:
                        matching_phase_scan_id = None
                        LOG.warning(f"{ms.basename}: no PHASE scans found prior or after first scan for field {field}"
                                    f" ({intent}).")

                # If a matching PHASE scan was found, then update mapping to
                # link the corresponding PHASE field to current field.
                if matching_phase_scan_id:
                    matching_phase_field = [f.name for f in ms.get_scans(scan_id=matching_phase_scan_id)[0].fields][0]
                    mapping[matching_phase_field].add(field)

        return mapping

    def _derive_spwmaps(self, spwmap_intents: str, exclude_intents: str) -> Dict:
        """
        Compute separate optimal spectral window mapping for each field
        covering one of the intents specified by "spwmap_intents", unless the
        field is already covered by a calibrator intent specified in
        "exclude_intents".

        Args:
            spwmap_intents: intents to derive separate SpW mappings for.
            exclude_intents: do not derive separate SpW mappings for fields
                that also cover any of these calibrator intents.

        Returns:
            Dictionary with (Intent, Field) combinations as keys and
            corresponding spectral window mapping as values.
        """
        # Simplify the inputs
        inputs: SpwPhaseupInputs = self.inputs

        # Report which spw mapping heuristics mode is being used.
        LOG.info(f"The spw mapping mode for {inputs.ms.basename} is \"{inputs.hm_spwmapmode}\"")

        # Initialize collection of spectral window maps and corresponding
        # SNR info.
        spwmaps = {}

        # Identify the combinations of intent and fields for which to derive a
        # separate spwmap.
        intent_field_to_assess = self._get_intent_field(inputs.ms, intents=spwmap_intents,
                                                        exclude_intents=exclude_intents)

        # Run derivation of spwmap for each intent, field combination.
        for intent, field in intent_field_to_assess:
            LOG.info(f'Deriving optimal spw mapping for {inputs.ms.basename}, intent={intent}, field={field}')
            spwmaps[IntentField(intent, field)] = self._derive_spwmap_for_intent_field(intent, field)

        return spwmaps

    def _derive_spwmap_for_intent_field(self, intent: str, field: str) -> SpwMapping:
        """
        Derive optimal spectral window mapping for specified intent and field.

        Args:
            intent: intent for which to derive SpW mapping.
            field: field for which to derive SpW mapping.

        Returns:
            SpwMapping object, representing the spectral window mapping.
        """
        # Simplify the inputs
        inputs: SpwPhaseupInputs = self.inputs

        # Get a list of the science spws.
        scispws = inputs.ms.get_spectral_windows(task_arg=inputs.spw, science_windows_only=True)

        # By default, combine is False (i.e., no combining of spws), the
        # spwmap is empty (i.e. no mapping of spws), and there are no spws
        # whose combined phase SNR does not meet the threshold set by the
        # inputs.phasesnr parameter.
        combine = False
        spwmap = []
        low_combinedsnr_spws = []

        # Initialize lists needed to assess SNR info that is to be shown in
        # task weblog; these will get populated if an SNR test is run
        # (depending on the spw mapping mode).
        snrs = []
        spwids = []

        # Compute the spw map according to the rules defined by each
        # mapping mode.
        if inputs.hm_spwmapmode == 'auto':

            # Run a task to estimate the gaincal SNR for given intent and field.
            nosnrs, spwids, snrs, goodsnrs = self._do_snrtest(intent, field)

            # No SNR estimates available, default to simple narrow-to-wide spw
            # mapping.
            if nosnrs:
                LOG.warning(f'No SNR estimates for any spws - Forcing simple spw mapping for {inputs.ms.basename},'
                            f' intent={intent}, field={field}')
                spwmap = simple_n2wspwmap(scispws, inputs.maxnarrowbw, inputs.minfracmaxbw, inputs.samebb)
                LOG.info(f'Using spw map {spwmap} for {inputs.ms.basename}, intent={intent}, field={field}')

            # All spws have good SNR values, no spw mapping required.
            elif len([goodsnr for goodsnr in goodsnrs if goodsnr is True]) == len(goodsnrs):
                LOG.info(f'High SNR - Default spw mapping used for all spws {inputs.ms.basename}')
                LOG.info(f'Using spw map {spwmap} for {inputs.ms.basename}, intent={intent}, field={field}')

            # No spws have good SNR values, use combined spw mapping, and test
            # which spws have too low combined phase SNR.
            elif len([goodsnr for goodsnr in goodsnrs if goodsnr is True]) == 0:
                LOG.warning(f'Low SNR for all spws - Forcing combined spw mapping for {inputs.ms.basename},'
                            f' intent={intent}, field={field}')

                # Report spws for which no SNR estimate was available.
                if None in goodsnrs:
                    LOG.warning('Spws without SNR measurements {}'
                                ''.format([spwid for spwid, goodsnr in zip(spwids, goodsnrs) if goodsnr is None]))

                # Create a spw mapping for combining spws.
                spwmap = combine_spwmap(scispws)
                combine = True
                LOG.info(f'Using combined spw map {spwmap} for {inputs.ms.basename}, intent={intent}, field={field}')

                # Run a test on the combined spws to identify spws whose
                # combined SNR would not meet the threshold set by
                # inputs.phasesnr.
                low_combinedsnr_spws = self._do_combined_snr_test(spwids, snrs, spwmap)

            # If some, but not all, spws have good SNR values, then try to use
            # an SNR-based approach for, but fall back to combined spw mapping
            # if necessary.
            else:
                LOG.warning(f'Some low SNR spws - using highest good SNR window for these in {inputs.ms.basename}')

                # Report spws for which no SNR estimate was available.
                if None in goodsnrs:
                    LOG.warning('Spws without SNR measurements {}'
                                ''.format([spwid for spwid, goodsnr in zip(spwids, goodsnrs) if goodsnr is None]))

                # Create an SRN-based spw mapping.
                goodmap, spwmap, snrmap = snr_n2wspwmap(scispws, snrs, goodsnrs)

                # If the SNR-based mapping gave a good match for all spws, then
                # report the final phase up spw map.
                if goodmap:
                    LOG.info(f'Using spw map {spwmap} for {inputs.ms.basename}, intent={intent}, field={field}')

                # Otherwise, replace the spwmap with a combined spw map.
                else:
                    LOG.warning(f'Still unable to match all spws - Forcing combined spw mapping for'
                                f' {inputs.ms.basename}')

                    # Create a spw mapping for combining spws.
                    spwmap = combine_spwmap(scispws)
                    combine = True
                    LOG.info(f'Using combined spw map {spwmap} for'
                             f' {inputs.ms.basename}, intent={intent}, field={field}')

                    # Run a test on the combined spws to identify spws whose
                    # combined SNR would not meet the threshold set by
                    # inputs.phasesnr.
                    low_combinedsnr_spws = self._do_combined_snr_test(spwids, snrs, spwmap)

        elif inputs.hm_spwmapmode == 'combine':
            spwmap = combine_spwmap(scispws)
            combine = True
            low_combinedsnr_spws = scispws
            LOG.info(f'Using combined spw map {spwmap} for {inputs.ms.basename}, intent={intent}, field={field}')

        elif inputs.hm_spwmapmode == 'simple':
            spwmap = simple_n2wspwmap(scispws, inputs.maxnarrowbw, inputs.minfracmaxbw, inputs.samebb)
            LOG.info(f'Using simple spw map {spwmap} for {inputs.ms.basename}, intent={intent}, field={field}')

        else:
            LOG.info(f'Using standard spw map {spwmap} for {inputs.ms.basename}, intent={intent}, field={field}')

        # Collect SNR info.
        snr_info = self._get_snr_info(spwids, snrs)

        return SpwMapping(combine, spwmap, low_combinedsnr_spws, snr_info)

    def _do_snrtest(self, intent: str, field: str) -> Tuple[bool, List, List, List]:
        """
        Run gaincal SNR task to perform SNR test for specified intent and
        field.

        Args:
            intent: intent for which to derive SpW mapping.
            field: field for which to derive SpW mapping.

        Returns:
            Tuple containing
              * Boolean to denote whether no SNRs were derived for any SpW.
              * list of SpW IDs for which SNR was derived
              * list of derived SNRs
              * list of booleans denoting whether derived SNR
                was good (>= SNR threshold)
        """

        # Simplify inputs.
        inputs = self.inputs

        task_args = {
            'output_dir': inputs.output_dir,
            'vis': inputs.vis,
            'field': field,
            'intent': intent,
            'phasesnr': inputs.phasesnr,
            'bwedgefrac': inputs.bwedgefrac,
            'hm_nantennas': inputs.hm_nantennas,
            'maxfracflagged': inputs.maxfracflagged,
            'spw': inputs.spw
        }
        task_inputs = gaincalsnr.GaincalSnrInputs(inputs.context, **task_args)
        gaincalsnr_task = gaincalsnr.GaincalSnr(task_inputs)
        result = self._executor.execute(gaincalsnr_task)

        nosnr = True
        spwids = []
        snrs = []
        goodsnrs = []
        for i in range(len(result.spwids)):
            if result.snrs[i] is None:
                spwids.append(result.spwids[i])
                snrs.append(None)
                goodsnrs.append(None)
            elif result.snrs[i] < inputs.phasesnr:
                spwids.append(result.spwids[i])
                snrs.append(result.snrs[i])
                goodsnrs.append(False)
                nosnr = False
            else:
                spwids.append(result.spwids[i])
                goodsnrs.append(True)
                snrs.append(result.snrs[i])
                nosnr = False

        return nosnr, spwids, snrs, goodsnrs

    def _do_combined_snr_test(self, spwlist: List, perspwsnr: List, spwmap: List) -> List:
        """
        Calculate combined SNRs from the "per-SpW SNR" and return a list of SpW
        IDs that does not meet phase SNR threshold. Grouping of SpWs is
        specified by input parameter spwmap.

        For each grouped SpWs, combined SNR is calculated by:
            combined SNR = numpy.linalg.norm(list of per SpW SNR in a group)

        Args:
            spwlist: List of spw IDs to calculate combined SNR
            perspwsnr: List of SNRs of each SpW
            spwmap: List representing a spectral window map that specifies
                which SpW IDs should be combined together.

        Returns:
            List of spectral window IDs whose combined phase SNR is below the
            threshold specified by inputs.phasesnr.
        """
        LOG.info("Start combined SpW SNR test")
        LOG.debug('- spwlist to analyze: {}'.format(spwlist))
        LOG.debug('- per SpW SNR: {}'.format(perspwsnr))
        LOG.debug('- spwmap = {}'.format(spwmap))

        # Initialize return list.
        low_snr_spwids = []

        # Filter reference SpW IDs of each group.
        unique_mappedspw = {spwmap[spwid] for spwid in spwlist}
        for mappedspwid in unique_mappedspw:
            snrlist = []
            combined_idx = []

            # only consider SpW IDs in spwlist for combination
            for i in range(len(spwlist)):
                spwid = spwlist[i]
                if spwmap[spwid] == mappedspwid:
                    snr = perspwsnr[i]
                    if snr is None:
                        LOG.error('SNR not calculated for spw={}. Cannot calculate combined SNR'.format(spwid))
                        return []
                    snrlist.append(perspwsnr[i])
                    combined_idx.append(i)

            # calculate combined SNR from per spw SNR
            combined_snr = numpy.linalg.norm(snrlist)
            LOG.info('Reference SpW ID = {} (Combined SpWs = {}) : Combined SNR = {}'
                     ''.format(mappedspwid, str([spwlist[j] for j in combined_idx]), combined_snr))

            # If the combined SNR does not meet the phase SNR threshold, then
            # add these to the list of low combined SNR spws.
            if combined_snr < self.inputs.phasesnr:
                low_snr_spwids.extend([spwlist[i] for i in combined_idx])

        # Log results from SNR test.
        LOG.info('SpW IDs that has low combined SNR (threshold: {}) = {}'.format(self.inputs.phasesnr, low_snr_spwids))

        return low_snr_spwids

    def _do_phaseup(self) -> GaincalResults:
        inputs = self.inputs
        ms = inputs.ms

        # Get the science spws
        request_spws = ms.get_spectral_windows(task_arg=inputs.spw)
        targeted_scans = ms.get_scans(scan_intent=inputs.intent, spw=inputs.spw)

        # boil it down to just the valid spws for these fields and request
        scan_spws = {spw for scan in targeted_scans for spw in scan.spws if spw in request_spws}

        # Create a separate phase solution caltable for each SpectralSpec
        # grouping of SpWs and collect the corresponding CalApplications from
        # the task results. Each caltable should have a unique filename since
        # the filename includes the SpW selection.
        original_calapps = []
        for spectral_spec, tuning_spw_ids in utils.get_spectralspec_to_spwid_map(scan_spws).items():
            tuning_spw_str = ','.join([str(i) for i in sorted(tuning_spw_ids)])
            LOG.info('Processing spectral spec {}, spws {}'.format(spectral_spec, tuning_spw_str))

            scans_with_data = ms.get_scans(spw=tuning_spw_str, scan_intent=inputs.intent)
            if not scans_with_data:
                LOG.info('No data to process for spectral spec {}. Continuing...'.format(spectral_spec))
                continue

            task_args = {
                'output_dir': inputs.output_dir,
                'vis': inputs.vis,
                'caltable': inputs.caltable,
                'field': inputs.field,
                'intent': inputs.intent,
                'spw': tuning_spw_str,
                'solint': 'inf',
                'gaintype': 'G',
                'calmode': 'p',
                'minsnr': inputs.minsnr,
                'combine': inputs.combine,
                'refant': inputs.refant,
                'minblperant': inputs.minblperant,
            }
            task_inputs = gtypegaincal.GTypeGaincalInputs(inputs.context, **task_args)
            phaseup_task = gtypegaincal.GTypeGaincal(task_inputs)
            tuning_result = self._executor.execute(phaseup_task)
            original_calapps.extend(tuning_result.pool)

        # Phase solution caltables should always be registered to be applied
        # with calwt=False (PIPE-1154). Create an updated version of each
        # CalApplication with the override to set calwt to False. Replace any
        # existing CalApplications in latest tuning result with complete list
        # of all updated CalApplications, and return this as the final result.
        processed_calapps = [callibrary.copy_calapplication(c, calwt=False) for c in original_calapps]
        tuning_result.pool = processed_calapps
        tuning_result.final = processed_calapps

        return tuning_result

    @staticmethod
    def _get_intent_field(ms: MeasurementSet, intents: str, exclude_intents: str = None) -> List[Tuple[str, str]]:
        # If provided, convert "intents to exclude" into set of strings.
        if exclude_intents is None:
            exclude_intents = set()
        else:
            exclude_intents = set(exclude_intents.split(','))

        intent_field = []
        for intent in intents.split(','):
            for field in ms.get_fields(intent=intent):
                # Check whether found field also covers any of the intents to
                # skip.
                excluded_intents_found = field.intents.intersection(exclude_intents)
                if not excluded_intents_found:
                    intent_field.append((intent, field.name))
                else:
                    # Log a message to explain why no spwmap will be derived
                    # for this particular combination of field and intent.
                    excluded_intents_str = ", ".join(sorted(excluded_intents_found))
                    LOG.info(f'{ms.basename}: will not derive spwmap for field {field.name} (#{field.id}) and intent'
                             f' {intent} because this field also covers calibrator intent(s) {excluded_intents_str}')

        return intent_field

    def _unregister_spwphaseup(self):
        inputs = self.inputs
        ms = inputs.ms

        # predicate function that triggers when the spwphaseup caltable is detected
        def spwphaseup_matcher(_: callibrary.CalToArgs, calfrom: callibrary.CalFrom) -> bool:
            return 'hifa_spwphaseup' in calfrom.gaintable

        LOG.info('Temporarily unregistering previous spwphaseup tables while task executes')
        inputs.context.callibrary.unregister_calibrations(spwphaseup_matcher)

        # Reset the spwmaps registered in the MS. This will be restored if the
        # result is not accepted.
        LOG.info('Temporarily resetting spwmaps for %s', ms.basename)
        ms.spwmaps = {}

    def _get_snr_info(self, spwids: List[int], snrs: List[float]) -> List[Tuple[int, float]]:
        """
        Helper method that takes phase SNR info from the SNR test, and returns
        return phase SNR info for all SpWs specified in inputs.spw.

        Args:
            spwids: list of SpW IDs for which phase SNRs were determined.
            snrs: list of phase SNRs.

        Returns:
            List of tuples, specifying SpW ID and corresponding phase SNR.
        """
        spw_snr = {str(k): v for k, v in zip(spwids, snrs)}
        snr_info = []
        # Create entry for each SpW specified by inputs.
        for spwid in self.inputs.spw.split(','):
            # If no SNR info was available, set to None, otherwise use the
            # derived value.
            snr = None
            if spwid in spw_snr:
                snr = spw_snr[spwid]
            snr_info.append((spwid, snr))
        return snr_info


class SpwPhaseupResults(basetask.Results):
    def __init__(self, vis: str = None, phaseup_result: GaincalResults = None, spwmaps: Dict = None,
                 phasecal_mapping: Dict = None, unregister_existing: Optional[bool] = False):
        """
        Initialise the phaseup spw mapping results object.
        """
        super().__init__()

        if spwmaps is None:
            spwmaps = {}

        self.vis = vis
        self.phasecal_mapping = phasecal_mapping
        self.phaseup_result = phaseup_result
        self.spwmaps = spwmaps
        self.unregister_existing = unregister_existing

    def merge_with_context(self, context):
        if self.vis is None:
            LOG.error(' No results to merge ')
            return

        if not self.phaseup_result.final:
            LOG.error(' No results to merge ')
            return

        # PIPE-629: if requested, unregister previous spwphaseup caltables from
        # the context before merging in the newly derived caltable.
        if self.unregister_existing:
            # Identify the MS to process
            vis: str = os.path.basename(self.inputs['vis'])

            # predicate function that triggers when the spwphaseup caltable is
            # detected for this MS
            def spwphaseup_matcher(calto: callibrary.CalToArgs, calfrom: callibrary.CalFrom) -> bool:
                calto_vis = {os.path.basename(v) for v in calto.vis}
                do_delete = 'hifa_spwphaseup' in calfrom.gaintable and vis in calto_vis
                if do_delete:
                    LOG.info(f'Unregistering previous spwphaseup tables for {vis}')
                return do_delete

            context.callibrary.unregister_calibrations(spwphaseup_matcher)

        # Merge the spw phaseup offset table
        self.phaseup_result.merge_with_context(context)

        ms = context.observing_run.get_ms(name=self.vis)
        if ms:
<<<<<<< HEAD
            # Merge the spectral window mappings and the list of spws whose
            # combined SNR does not meet the threshold.
            ms.spwmaps = self.spwmaps

            # Merge the phase calibrator mapping.
            ms.phasecal_mapping = self.phasecal_mapping
=======
            ms.phaseup_spwmap = self.phaseup_spwmap
            ms.combine_spwmap = self.combine_spwmap
            ms.low_combined_phasesnr_spws = self.low_combined_phasesnr_spws
            # PIPE-1208: Add estimated SNR to ms
            snr_info_dict = {int(k): v for (k, v) in self.snr_info}
            ms.spwphaseup_snr_info = snr_info_dict

>>>>>>> 5989873e

    def __repr__(self):
        if self.vis is None or not self.phaseup_result:
            return ('SpwPhaseupResults:\n'
                    '\tNo spw phaseup table computed')
        else:
            s = f'SpwPhaseupResults:\nvis={self.vis}\n'
            for (intent, field), spwmapping in self.spwmaps.items():
                s += f'\t{intent}, {field}:\n'
                s += f'\t\tCombine = {spwmapping.combine}\n'
                s += f'\t\tSpwmap = {spwmapping.spwmap}\n'
                if spwmapping.combine:
                    s += f'\t\tLow combined phase SNR spws = {spwmapping.low_combinedsnr_spws}'
            return s<|MERGE_RESOLUTION|>--- conflicted
+++ resolved
@@ -676,22 +676,16 @@
 
         ms = context.observing_run.get_ms(name=self.vis)
         if ms:
-<<<<<<< HEAD
             # Merge the spectral window mappings and the list of spws whose
             # combined SNR does not meet the threshold.
             ms.spwmaps = self.spwmaps
 
             # Merge the phase calibrator mapping.
             ms.phasecal_mapping = self.phasecal_mapping
-=======
-            ms.phaseup_spwmap = self.phaseup_spwmap
-            ms.combine_spwmap = self.combine_spwmap
-            ms.low_combined_phasesnr_spws = self.low_combined_phasesnr_spws
+
             # PIPE-1208: Add estimated SNR to ms
             snr_info_dict = {int(k): v for (k, v) in self.snr_info}
             ms.spwphaseup_snr_info = snr_info_dict
-
->>>>>>> 5989873e
 
     def __repr__(self):
         if self.vis is None or not self.phaseup_result:
