import collections
import os
from typing import List

import pipeline.infrastructure.logging as logging
import pipeline.infrastructure.renderer.basetemplates as basetemplates
import pipeline.infrastructure.utils as utils
from pipeline.infrastructure.launcher import Context
from pipeline.infrastructure.basetask import ResultsList

LOG = logging.get_logger(__name__)

<<<<<<< HEAD
SnrTR = collections.namedtuple('SnrTR', 'vis threshold spw snr')
SpwMaps = collections.namedtuple('SpwMaps', 'ms spwmap scispws')
=======
SpwMapInfo = collections.namedtuple('SpwMapInfo', 'ms intent field fieldid combine spwmap scanids scispws')
>>>>>>> c1f9eaff
SpwPhaseupApplication = collections.namedtuple('SpwPhaseupApplication', 'ms gaintable calmode solint intent spw')


class T2_4MDetailsSpwPhaseupRenderer(basetemplates.T2_4MDetailsDefaultRenderer):
    def __init__(self, uri='spwphaseup.mako',
                 description='Spw phase offsets calibration',
                 always_rerender=False):
        super().__init__(uri=uri, description=description, always_rerender=always_rerender)

    def update_mako_context(self, ctx, context, results):
        spwmaps = []
        applications = []

        for result in results:
            vis = os.path.basename(result.inputs['vis'])
            ms = context.observing_run.get_ms(vis)

            # Get info on spectral window mappings.
            spwmaps.extend(self.get_spwmaps(result, ms))

            # Get info on phase caltable.
            applications.extend(self.get_gaincal_applications(context, result.phaseup_result, ms))

        # Generate rows for phase SNR table.
        snr_table_rows = get_snr_table_rows(context, results)

        # Update mako context.
        ctx.update({
            'snr_table_rows': snr_table_rows,
            'spwmaps': spwmaps,
            'applications': applications
        })

    def get_gaincal_applications(self, context, result, ms):
        applications = []

        calmode_map = {
            'p': 'Phase only',
            'a': 'Amplitude only',
            'ap': 'Phase and amplitude'
        }

        for calapp in result.final:
            solint = utils.get_origin_input_arg(calapp, 'solint')

            if solint == 'inf':
                solint = 'Infinite'

            # Convert solint=int to a real integration time. 
            # solint is spw dependent; science windows usually have the same
            # integration time, though that's not guaranteed.
            if solint == 'int':
                in_secs = ['%0.2fs' % (dt.seconds + dt.microseconds * 1e-6) 
                           for dt in utils.get_intervals(context, calapp)]
                solint = 'Per integration (%s)' % utils.commafy(in_secs, quotes=False, conjunction='or')

            gaintable = os.path.basename(calapp.gaintable)
            spw = ', '.join(calapp.spw.split(','))

            to_intent = ', '.join(calapp.intent.split(','))
            if to_intent == '':
                to_intent = 'ALL'

            calmode = utils.get_origin_input_arg(calapp, 'calmode')

            calmode = calmode_map.get(calmode, calmode)
            a = SpwPhaseupApplication(ms.basename, gaintable, solint, calmode, to_intent, spw)
            applications.append(a)

        return applications

<<<<<<< HEAD

def get_snr_table_rows(context: Context, results: ResultsList) -> List[str]:
    """
    Return list of strings containing HTML TD columns, representing rows for
    the phase SNR table.

    Args:
        context: the pipeline context.
        results: list of task results.

    Returns:
        List of strings containing rows for phase SNR table.
    """
    rows = []

    for result in results:
        ms = context.observing_run.get_ms(result.vis)

        # Get phase SNR threshold, and present this in the table if the phase
        # SNR test was run during task.
        threshold = result.inputs['phasesnr']
        spwmapmode = result.inputs['hm_spwmapmode']
        if spwmapmode == 'auto':
            thr_str = str(threshold)
        else:
            thr_str = f"N/A <p>(hm_spwmapmode='{spwmapmode}')"

        # For each SpW in SNR info, create a row, and highlight when the SNR
        # was missing or below the phase SNR threshold.
        for row in result.snr_info:
            spwid = row[0]
            if row[1] is None:
                snr = '<strong class="alert-danger">N/A</strong>'
            elif row[1] < threshold:
                snr = f'<strong class="alert-danger">{row[1]:.1f}</strong>'
            else:
                snr = f'{row[1]:.1f}'

            rows.append(SnrTR(ms.basename, thr_str, spwid, snr))

    return utils.merge_td_columns(rows)
=======
    def get_spwmaps(self, result, ms):
        spwmaps = []

        # Get science spws
        science_spw_ids = [spw.id for spw in ms.get_spectral_windows(science_windows_only=True)]

        if result.spwmaps:
            for (intent, field), spwmapping in result.spwmaps.items():
                # Get field ID.
                fieldid = ms.get_fields(name=[field])[0].id

                # Get scan IDs
                scanids = ", ".join(str(scan.id) for scan in ms.get_scans(scan_intent=intent, field=field))

                # Append info on spwmap to list.
                spwmaps.append(SpwMapInfo(ms.basename, intent, field, fieldid, spwmapping.combine, spwmapping.spwmap,
                                          scanids, science_spw_ids))

        return spwmaps
>>>>>>> c1f9eaff
<|MERGE_RESOLUTION|>--- conflicted
+++ resolved
@@ -10,12 +10,8 @@
 
 LOG = logging.get_logger(__name__)
 
-<<<<<<< HEAD
 SnrTR = collections.namedtuple('SnrTR', 'vis threshold spw snr')
-SpwMaps = collections.namedtuple('SpwMaps', 'ms spwmap scispws')
-=======
 SpwMapInfo = collections.namedtuple('SpwMapInfo', 'ms intent field fieldid combine spwmap scanids scispws')
->>>>>>> c1f9eaff
 SpwPhaseupApplication = collections.namedtuple('SpwPhaseupApplication', 'ms gaintable calmode solint intent spw')
 
 
@@ -87,8 +83,28 @@
 
         return applications
 
-<<<<<<< HEAD
+    def get_spwmaps(self, result, ms):
+        spwmaps = []
 
+        # Get science spws
+        science_spw_ids = [spw.id for spw in ms.get_spectral_windows(science_windows_only=True)]
+
+        if result.spwmaps:
+            for (intent, field), spwmapping in result.spwmaps.items():
+                # Get field ID.
+                fieldid = ms.get_fields(name=[field])[0].id
+
+                # Get scan IDs
+                scanids = ", ".join(str(scan.id) for scan in ms.get_scans(scan_intent=intent, field=field))
+
+                # Append info on spwmap to list.
+                spwmaps.append(SpwMapInfo(ms.basename, intent, field, fieldid, spwmapping.combine, spwmapping.spwmap,
+                                          scanids, science_spw_ids))
+
+        return spwmaps
+
+
+# FIXME: update to derive separately for each IntentField
 def get_snr_table_rows(context: Context, results: ResultsList) -> List[str]:
     """
     Return list of strings containing HTML TD columns, representing rows for
@@ -128,25 +144,4 @@
 
             rows.append(SnrTR(ms.basename, thr_str, spwid, snr))
 
-    return utils.merge_td_columns(rows)
-=======
-    def get_spwmaps(self, result, ms):
-        spwmaps = []
-
-        # Get science spws
-        science_spw_ids = [spw.id for spw in ms.get_spectral_windows(science_windows_only=True)]
-
-        if result.spwmaps:
-            for (intent, field), spwmapping in result.spwmaps.items():
-                # Get field ID.
-                fieldid = ms.get_fields(name=[field])[0].id
-
-                # Get scan IDs
-                scanids = ", ".join(str(scan.id) for scan in ms.get_scans(scan_intent=intent, field=field))
-
-                # Append info on spwmap to list.
-                spwmaps.append(SpwMapInfo(ms.basename, intent, field, fieldid, spwmapping.combine, spwmapping.spwmap,
-                                          scanids, science_spw_ids))
-
-        return spwmaps
->>>>>>> c1f9eaff
+    return utils.merge_td_columns(rows)