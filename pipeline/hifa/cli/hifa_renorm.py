import sys

import pipeline.h.cli.utils as utils


@utils.cli_wrapper
<<<<<<< HEAD
def hifa_renorm(vis=None, apply=None, threshold=None, correctATM=None, spw=None,
                excludechan=None, atm_auto_exclude=None, bwthreshspw=None,
                dryrun=None, acceptresults=None, parallel=None):

=======
def hifa_renorm(vis=None, apply=None, threshold=None, correctATM=None, spw=None, excludechan=None,
                atm_auto_exclude=None, bwthreshspw=None, dryrun=None, acceptresults=None):
>>>>>>> b289e085
    """
    hifa_renorm ---- ALMA renormalization task

    This task makes an assessment, and optionally applies a correction, to data
    suffering from incorrect amplitude normalization caused by bright
    astronomical lines detected in the autocorrelations of some target sources.

    For a full description of the effects of bright emission lines and the
    correction heuristics used in this task, please see the Pipeline User Guide.

    Output:

        results -- The results object for the pipeline task is returned.

    --------- parameter descriptions ---------------------------------------------

    vis
                     List of input MeasurementSets. Defaults to the list of
                     MeasurementSets specified in the pipeline context.

                     Example: vis=['ngc5921.ms']
    apply
                     Boolean to select whether to apply the renormalization
                     correction (True), or only run the assessment (False,
                     default).

                     Example: apply=True
    threshold
                     Apply correction if max correction is above this threshold
                     value and ``apply`` = True. Default is 1.02 (i.e. 2%).

                     Example: threshold=1.02
    correctATM
                     Use the ATM model transmission profiles to try and correct
                     for any ATM residual features that get into the scaling
                     spectra.

    spw
                     The list of real (not virtual - i.e. the actual spwIDs in
                     the MS) spectral windows to evaluate.

                     Set to spw='' by default, which means the task will select
                     all relevant (science FDM) spectral windows.

                     Note that for data with multiple MSs, a list with the
                     correct spectral window selection for each MS can be
                     provided.

                     Examples:

                     spw="11,13,15,17"

                     spw=["11,13,15,17", "5,7,11,13"]
    excludechan
                     Channels to exclude in either channel or frequency space
                     (TOPO, GHz), specifying the real (not virtual) spectral
                     window per selection.

                     Note that for data with multiple MSs, a list of
                     dictionaries with the correct selection for each MS can be
                     provided.

                     Examples:

                     excludechan={'22':'100~150;800~850', '24':'100~200'}

                     excludechan={'22':'230.1GHz~230.2GHz'}

                     excludechan=[{'22':'100~150'}, {'15':'100~150'}]
    atm_auto_exclude
                     Automatically find and exclude regions with atmospheric
                     features. Default is False
    bwthreshspw
                     Bandwidth beyond which a SPW is split into chunks to fit
                     separately. The default value for all SPWs is 120e6, and
                     this parameter allows one to override it for specific SPWs,
                     due to needing potentially various 'nsegments' when EBs
                     have very different SPW bandwidths.

                     Example: bwthreshspw={'16: 64e6, '22: 64e6}
    dryrun
                     Run the task (False) or display task command (True)
    acceptresults
                     Add the results into the pipeline context

    parallel         Execute using CASA HPC functionality, if available.

    --------- examples -----------------------------------------------------------

    1. Run with recommended settings to assess the need for an ALMA amplitude
    renormalization correction.

    >>> hifa_renorm()

    2. Run to assess the necessary ALMA amplitude renormalization correction,
    and apply this correction if it exceeds a threshold of 3% (1.03).

    >>> hifa_renorm(apply=True, threshold=1.03)

    """
    ##########################################################################
    #                                                                        #
    #  CASA task interface boilerplate code starts here. No edits should be  #
    #  needed beyond this point.                                             #
    #                                                                        #
    ##########################################################################

    # create a dictionary containing all the arguments given in the
    # constructor
    all_inputs = vars()

    # get the name of this function for the weblog, eg. 'hif_flagdata'
    task_name = sys._getframe().f_code.co_name

    # get the context on which this task operates
    context = utils.get_context()

    # execute the task
    results = utils.execute_task(context, task_name, all_inputs)

    return results<|MERGE_RESOLUTION|>--- conflicted
+++ resolved
@@ -4,15 +4,8 @@
 
 
 @utils.cli_wrapper
-<<<<<<< HEAD
-def hifa_renorm(vis=None, apply=None, threshold=None, correctATM=None, spw=None,
-                excludechan=None, atm_auto_exclude=None, bwthreshspw=None,
-                dryrun=None, acceptresults=None, parallel=None):
-
-=======
 def hifa_renorm(vis=None, apply=None, threshold=None, correctATM=None, spw=None, excludechan=None,
-                atm_auto_exclude=None, bwthreshspw=None, dryrun=None, acceptresults=None):
->>>>>>> b289e085
+                atm_auto_exclude=None, bwthreshspw=None, dryrun=None, acceptresults=None, parallel=None):
     """
     hifa_renorm ---- ALMA renormalization task
 
@@ -97,8 +90,8 @@
                      Run the task (False) or display task command (True)
     acceptresults
                      Add the results into the pipeline context
-
-    parallel         Execute using CASA HPC functionality, if available.
+    parallel
+                     Execute using CASA HPC functionality, if available.
 
     --------- examples -----------------------------------------------------------
 
