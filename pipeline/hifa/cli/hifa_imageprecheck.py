--- conflicted
+++ resolved
@@ -4,12 +4,7 @@
 
 
 @utils.cli_wrapper
-<<<<<<< HEAD
-def hifa_imageprecheck(vis=None, desired_angular_resolution=None, calcsb=None, parallel=None, dryrun=None, acceptresults=None):
-
-=======
-def hifa_imageprecheck(vis=None, calcsb=None, parallel=None):
->>>>>>> 595a954d
+def hifa_imageprecheck(vis=None, desired_angular_resolution=None, calcsb=None, parallel=None):
     """
     hifa_imageprecheck ---- Calculates the best Briggs robust parameter to achieve sensitivity and angular resolution goals.
 
@@ -30,7 +25,6 @@
 
     --------- parameter descriptions ---------------------------------------------
 
-<<<<<<< HEAD
     vis                        The list of input MeasurementSets. Defaults to the list of
                                MeasurementSets specified in the h_init or hif_importdata task.
                                '': use all MeasurementSets in the context
@@ -41,22 +35,6 @@
                                Example: '1.0arcsec'              
     calcsb                     Force (re-)calculation of sensitivities and beams
     parallel                   Use MPI cluster where possible
-    dryrun                     Run the task (False) or just display the command (True)
-    acceptresults              Add the results of the task to the pipeline context (True) or
-                               reject them (False).
-=======
-    vis
-                  The list of input MeasurementSets. Defaults to the list of
-                  MeasurementSets specified in the h_init or hif_importdata task.
-                  '': use all MeasurementSets in the context.
-
-                  Examples: 'ngc5921.ms', ['ngc5921a.ms', ngc5921b.ms', 'ngc5921c.ms']
-    calcsb
-                  Force (re-)calculation of sensitivities and beams; defaults to
-                  False.
-    parallel
-                  Use MPI cluster where possible
->>>>>>> 595a954d
 
     --------- examples -----------------------------------------------------------
 
