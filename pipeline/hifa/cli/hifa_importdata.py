--- conflicted
+++ resolved
@@ -6,12 +6,7 @@
 @utils.cli_wrapper
 def hifa_importdata(vis=None, session=None, asis=None, process_caldevice=None, overwrite=None, nocopy=None,
                     bdfflags=None, datacolumns=None, lazy=None, dbservice=None, ocorr_mode=None, createmms=None,
-<<<<<<< HEAD
-                    minparang=None):
-=======
-                    minparang=None, dryrun=None, acceptresults=None, parallel=None):
-
->>>>>>> 86f256b9
+                    minparang=None, parallel=None):
     """
     hifa_importdata ---- Imports data into the interferometry pipeline
 
@@ -106,15 +101,8 @@
                       Minimum required parallactic angle range for polarisation
                       calibrator, in degrees. The default of 0.0 is used for
                       non-polarisation processing.
-<<<<<<< HEAD
-=======
-    dryrun
-                      Run the task (False) or display task command (True).
-    acceptresults
-                      Add the results into the pipeline context.
-    parallel          
+    parallel
                       Execute using CASA HPC functionality, if available.
->>>>>>> 86f256b9
 
     --------- examples -----------------------------------------------------------
 
