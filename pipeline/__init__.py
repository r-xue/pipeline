--- conflicted
+++ resolved
@@ -8,20 +8,14 @@
 import threading
 import webbrowser
 
-<<<<<<< HEAD
+from astropy.utils.iers import conf as iers_conf
+
 import pkg_resources
 from casashell.private.stack_manip import find_frame
 from casatasks import casalog
 
 # from . import config
 from . import domain, environment, infrastructure
-=======
-from astropy.utils.iers import conf as iers_conf
-
-from . import domain
-from . import environment
-from . import infrastructure
->>>>>>> d4c84106
 
 from .infrastructure import Context, Pipeline
 
@@ -182,15 +176,6 @@
 
 
 def log_host_environment():
-<<<<<<< HEAD
-    LOG.info('Pipeline version {!s} running on {!s}'.format(__version__, environment.hostname))
-    try:
-        host_summary = '{!s} memory, {!s} x {!s} running {!s}'.format(
-            domain.measures.FileSize(environment.memory_size, domain.measures.FileSizeUnits.BYTES),
-            environment.logical_cpu_cores,
-            environment.cpu_type,
-            environment.host_distribution)
-=======
     env = environment.ENVIRONMENT
     LOG.info('Pipeline version {!s} running on {!s}'.format(revision, env.hostname))
 
@@ -223,7 +208,6 @@
             f'max {env.casa_threads} OpenMP thread{"s" if env.casa_threads > 1 else ""}\n'
             f'\tAvailable memory: {measures.FileSize(env.casa_memory, measures.FileSizeUnits.BYTES)}'
         )
->>>>>>> d4c84106
 
         LOG.debug('Dependency details:')
         for dep_name, dep_detail in environment.dependency_details.items():
