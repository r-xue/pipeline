--- conflicted
+++ resolved
@@ -6,17 +6,16 @@
 # Do not evaluate type annotations at definition time.
 from __future__ import annotations
 
-import shutil
 import collections
 import datetime
 import functools
-import itertools
 import math
 import operator
 import os
 import re
+import shutil
 import traceback
-from typing import Dict, List, Optional, Tuple, TYPE_CHECKING, Union
+from typing import TYPE_CHECKING, Dict, List, Tuple, Union
 
 import numpy as np
 from scipy import interpolate
@@ -24,10 +23,6 @@
 
 import pipeline.domain as domain
 import pipeline.domain.measures as measures
-from pipeline.domain.measurementset import MeasurementSet
-from pipeline.hsd.heuristics.rasterscan import RasterScanHeuristicsResult
-from pipeline.hsd.tasks.imaging.resultobjects import SDImagingResultItem
-from pipeline.hsd.tasks.importdata.importdata import SDImportDataResults
 import pipeline.infrastructure.basetask
 import pipeline.infrastructure.logging as logging
 import pipeline.infrastructure.pipelineqa as pqa
@@ -35,6 +30,10 @@
 import pipeline.infrastructure.utils as utils
 import pipeline.qa.checksource as checksource
 from pipeline.domain.datatable import OnlineFlagIndex
+from pipeline.domain.measurementset import MeasurementSet
+from pipeline.hsd.heuristics.rasterscan import RasterScanHeuristicsResult
+from pipeline.hsd.tasks.imaging.resultobjects import SDImagingResultItem
+from pipeline.hsd.tasks.importdata.importdata import SDImportDataResults
 from pipeline.infrastructure import casa_tools
 
 if TYPE_CHECKING:
@@ -97,12 +96,9 @@
            'score_contiguous_session',
            'score_multiply',
            'score_mom8_fc_image',
-<<<<<<< HEAD
+           'score_iersstate',
            'score_tsysflagcontamination_contamination_flagged',
            'score_tsysflagcontamination_external_heuristic']
-=======
-           'score_iersstate']
->>>>>>> 108e6ad4
 
 LOG = logging.get_logger(__name__)
 
@@ -4262,7 +4258,6 @@
 
 
 @log_qa
-<<<<<<< HEAD
 def score_tsysflagcontamination_contamination_flagged(vis, summaries) -> pqa.QAScore:
     """
     Calculate a score for the hifa_tsysflagcontamination task based on whether
@@ -4321,7 +4316,9 @@
         )
         qascores.append(adopted_qascore)
     return qascores
-=======
+
+
+@log_qa
 def score_iersstate(mses: List[domain.MeasurementSet]) -> List[pqa.QAScore]:
     """
     Check state of IERS tables relative to observation date
@@ -4360,5 +4357,4 @@
 
         scores.append(pqa.QAScore(score, longmsg=longmsg, shortmsg=shortmsg, vis=ms.basename, origin=origin))
 
-    return scores
->>>>>>> 108e6ad4
+    return scores