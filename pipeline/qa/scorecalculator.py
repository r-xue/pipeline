--- conflicted
+++ resolved
@@ -23,26 +23,17 @@
 
 import pipeline.hsd.heuristics.SDcalatmcorr as sdatm
 import pipeline.infrastructure.pipelineqa as pqa
-<<<<<<< HEAD
 import pipeline.infrastructure.renderer.rendererutils as rutils
 import pipeline.infrastructure.utils as utils
 import pipeline.qa.checksource as checksource
 from pipeline.domain import measures
-
 from pipeline.domain.datatable import OnlineFlagIndex
 from pipeline.domain.measurementset import MeasurementSet
 from pipeline.hsd.heuristics.rasterscan import RasterScanHeuristicsResult
 from pipeline.hsd.tasks.imaging.resultobjects import SDImagingResultItem
 from pipeline.hsd.tasks.importdata.importdata import SDImportDataResults
-from pipeline.infrastructure import basetask, casa_tools, logging
-=======
-from pipeline import infrastructure
-from pipeline.domain import datatable, measures
-from pipeline.infrastructure import basetask, casa_tools, utils
-from pipeline.infrastructure.renderer import rendererutils
-from pipeline.qa import checksource
+from pipeline.infrastructure import basetask, casa_tools, logging, utils
 from pipeline.infrastructure.utils import ous_parallactic_range
->>>>>>> fe9c16c7
 
 if TYPE_CHECKING:
     from pipeline.domain.measurementset import MeasurementSet
@@ -2733,7 +2724,6 @@
     return deviation_masks[ms_name].get((field_id, antenna_id, spw_id), [])
 
 
-<<<<<<< HEAD
 def get_masked_channel_ranges(mask: np.ndarray) -> List[Tuple[int, int]]:
     """
     Convert a boolean mask into a list of (start, end) channel ranges where mask is True.
@@ -2752,9 +2742,6 @@
 
 
 def channel_ranges_for_image(edge: Tuple[int, int], nchan: int, sideband: int, ranges: List[Tuple[int, int]]) -> List[Tuple[int, int]]:
-=======
-def channel_ranges_for_image(edge: tuple[int, int], nchan: int, sideband: int, ranges: list[tuple[int, int]]) -> list[tuple[int, int]]:
->>>>>>> fe9c16c7
     """Convert channel ranges in MS coordinate to those in image coordinate.
 
     Frequency coordinates are different between MS and image product.
@@ -2800,14 +2787,11 @@
 
 
 @log_qa
-<<<<<<< HEAD
 def score_sd_line_detection(reduction_group: dict, result: 'SDBaselineResults') -> List[pqa.QAScore]:
     """Compute QA score based on detected lines and deviation/ATM mask overlaps.
-=======
 def score_sd_line_detection(reduction_group: dict, result: 'SDBaselineResults') -> list[pqa.QAScore]:
     """Compute QA score based on the line detection result.
 
->>>>>>> fe9c16c7
     QA scores are evaluated based on the line detection result for
     each combination of spw and field individually. Scoring scheme of
     individual results are as follows:
