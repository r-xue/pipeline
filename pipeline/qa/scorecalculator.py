"""
Created on 9 Jan 2014

@author: sjw
"""
import collections
import datetime
import functools
import math
import operator
import os
import re
from typing import List

import numpy as np
from scipy import interpolate
from scipy.special import erf

import pipeline.domain as domain
import pipeline.domain.measures as measures
import pipeline.infrastructure.basetask
import pipeline.infrastructure.logging as logging
import pipeline.infrastructure.pipelineqa as pqa
import pipeline.infrastructure.renderer.rendererutils as rutils
import pipeline.infrastructure.utils as utils
import pipeline.qa.checksource as checksource
from pipeline.domain.datatable import OnlineFlagIndex
from pipeline.infrastructure import casa_tools

__all__ = ['score_polintents',                                # ALMA specific
           'score_bands',                                     # ALMA specific
           'score_bwswitching',                               # ALMA specific
           'score_spwnames',                                  # ALMA specific
           'score_tsysspwmap',                                # ALMA specific
           'score_number_antenna_offsets',                    # ALMA specific
           'score_missing_derived_fluxes',                    # ALMA specific
           'score_derived_fluxes_snr',                        # ALMA specific
           'score_phaseup_spw_median_snr_for_phase',          # ALMA specific
           'score_phaseup_spw_median_snr_for_check',          # ALMA specific
           'score_refspw_mapping_fraction',                   # ALMA specific
           'score_missing_phaseup_snrs',                      # ALMA specific
           'score_missing_bandpass_snrs',                     # ALMA specific
           'score_poor_phaseup_solutions',                    # ALMA specific
           'score_poor_bandpass_solutions',                   # ALMA specific
           'score_missing_phase_snrs',                        # ALMA specific
           'score_poor_phase_snrs',                           # ALMA specific
           'score_flagging_view_exists',                      # ALMA specific
           'score_checksources',                              # ALMA specific
           'score_gfluxscale_k_spw',                          # ALMA specific
           'score_fluxservice',                               # ALMA specific
           'score_renorm',                                    # ALMA IF specific
           'score_file_exists',
           'score_path_exists',
           'score_flags_exist',
           'score_mses_exist',
           'score_applycmds_exist',
           'score_caltables_exist',
           'score_setjy_measurements',
           'score_missing_intents',
           'score_ephemeris_coordinates',
           'score_online_shadow_template_agents',
           'score_lowtrans_flagcmds',                         # ALMA IF specific
           'score_applycal_agents',
           'score_vla_agents',
           'score_total_data_flagged',
           'score_total_data_flagged_vla',
           'score_total_data_flagged_vla_bandpass',
           'score_flagged_vla_baddef',
           'score_total_data_vla_delay',
           'score_vla_flux_residual_rms',
           'score_ms_model_data_column_present',
           'score_ms_history_entries_present',
           'score_contiguous_session',
           'score_multiply',
           'score_mom8_fc_image']

LOG = logging.get_logger(__name__)


# - utility functions --------------------------------------------------------------------------------------------------

def log_qa(method):
    """
    Decorator that logs QA evaluations as they return with a log level of
    INFO for scores between perfect and 'slightly suboptimal' scores and
    WARNING for any other level. These messages are meant for pipeline runs
    without a weblog output.
    """
    def f(self, *args, **kw):
        # get the size of the CASA log before task execution
        qascore = method(self, *args, **kw)
        if pipeline.infrastructure.basetask.DISABLE_WEBLOG:
            if isinstance(qascore, tuple):
                _qascore = qascore[0]
            else:
                _qascore = qascore
            if _qascore.score >= rutils.SCORE_THRESHOLD_SUBOPTIMAL:
                LOG.info(_qascore.longmsg)
            else:
                LOG.warning(_qascore.longmsg)
        return qascore

    return f


# struct to hold flagging statistics
AgentStats = collections.namedtuple("AgentStats", "name flagged total")


def calc_flags_per_agent(summaries, scanids=None):
    """
    Calculate flagging statistics per agents. If scanids are provided,
    restrict statistics to just those scans.
    """
    stats = []
    flagsum = 0

    # Go through summary for each agent.
    for idx, summary in enumerate(summaries):
        if scanids:
            # Add up flagged and total for specified scans.
            flagcount = 0
            totalcount = 0
            for scanid in scanids:
                if scanid in summary['scan']:
                    flagcount += int(summary['scan'][scanid]['flagged'])
                    totalcount += int(summary['scan'][scanid]['total'])
        else:
            # Add up flagged and total for all data.
            flagcount = int(summary['flagged'])
            totalcount = int(summary['total'])

        # From the second summary onwards, subtract counts from the previous
        # one.
        if idx > 0:
            flagcount -= flagsum

        # Create agent stats object, append to output.
        stat = AgentStats(name=summary['name'],
                          flagged=flagcount,
                          total=totalcount)
        stats.append(stat)

        # Keep count of total number of flags found in summaries, for
        # subsequent summaries.
        flagsum += flagcount

    return stats


def calc_frac_total_flagged(summaries, agents=None, scanids=None):
    """
    Calculate total fraction of data that is flagged. If agents are provided,
    then restrict to statistics for those agents. If scanids are provided,
    then restrict to statistics for those scans.
    """

    agent_stats = calc_flags_per_agent(summaries, scanids=scanids)

    # sum the number of flagged rows for the selected agents
    frac_flagged = functools.reduce(
        operator.add, [float(s.flagged)/s.total for s in agent_stats if not agents or s.name in agents], 0)

    return frac_flagged


def calc_vla_science_frac_total_flagged(summaries, agents=None, scanids=None):
    """
    Calculate total fraction of vla science data that is flagged. If agents are provided,
    then restrict to statistics for those agents. If scanids are provided,
    then restrict to statistics for those scans.
    """

    agent_stats = calc_flags_per_agent(summaries, scanids=scanids)

    # remove the non-sciece vis flagged from the science total
    if agent_stats:
        science_total = functools.reduce(operator.sub, [s.flagged for s in agent_stats
                                                        if s.name in ('before', 'anos', 'intents',
                                                                      'shadow')], agent_stats[0].total)

    # once we have the new science total, replace it for those agents
    # and create a new list that only includes 'science' agents
    science_agents = []
    for stat in agent_stats:
        if stat.name not in ('before', 'anos', 'intents', 'shadow'):
            science_agents.append(AgentStats(name=stat.name,
                                             flagged=stat.flagged,
                                             total=science_total))

    # sum the number of flagged rows for the selected agents
    frac_flagged = functools.reduce(operator.add, [float(s.flagged)/s.total for s in science_agents
                                                   if not agents or s.name in agents], 0)

    return frac_flagged


def calc_frac_newly_flagged(summaries, agents=None, scanids=None):
    """
    Calculate fraction of data that is newly flagged, i.e. exclude pre-existing
    flags (assumed to be represented in first summary). If agents are provided,
    then restrict to statistics for those agents. If scanids are provided,
    then restrict to statistics for those scans.
    """
    agent_stats = calc_flags_per_agent(summaries, scanids=scanids)

    # sum the number of flagged rows for the selected agents
    frac_flagged = functools.reduce(
        operator.add, [float(s.flagged)/s.total for s in agent_stats[1:] if not agents or s.name in agents], 0)

    return frac_flagged


def linear_score(x, x1, x2, y1=0.0, y2=1.0):
    """
    Calculate the score for the given data value, assuming the
    score follows a linear gradient between the low and high values.

    x values will be clipped to lie within the range x1->x2
    """
    x1 = float(x1)
    x2 = float(x2)
    y1 = float(y1)
    y2 = float(y2)

    clipped_x = sorted([x1, x, x2])[1]
    m = (y2-y1) / (x2-x1)
    c = y1 - m*x1
    return m*clipped_x + c


def score_data_flagged_by_agents(ms, summaries, min_frac, max_frac, agents=None, intents=None):
    """
    Calculate a score for the agentflagger summaries based on the fraction of
    data flagged by certain flagging agents. If intents are provided, then
    restrict scoring to the scans that match one or more of these intents.

    min_frac < flagged < max_frac maps to score of 1-0
    """
    # If intents are provided, identify which scans to calculate flagging
    # fraction for.
    if intents:
        scanids = {str(scan.id) for intent in intents for scan in ms.get_scans(scan_intent=intent)}
        if not scanids:
            LOG.warning("Cannot restrict QA score to intent(s) {}, since no matching scans were found."
                        " Score will be based on scans for all intents.".format(utils.commafy(intents, quotes=False)))
    else:
        scanids = None

    # Calculate fraction of flagged data.
    frac_flagged = calc_frac_total_flagged(summaries, agents=agents, scanids=scanids)

    # Convert fraction of flagged data into a score.
    score = linear_score(frac_flagged, min_frac, max_frac, 1.0, 0.0)

    # Set score messages and origin.
    percent = 100.0 * frac_flagged
    longmsg = ("{:.2f}% data in {} flagged".format(percent, ms.basename))
    if agents:
        longmsg += " by {} flagging agents".format(utils.commafy(agents, quotes=False))
    if intents:
        longmsg += ' for intent(s): {}.'.format(utils.commafy(intents, quotes=False))
    shortmsg = '%0.2f%% data flagged' % percent

    origin = pqa.QAOrigin(metric_name='score_data_flagged_by_agents',
                          metric_score=frac_flagged,
                          metric_units='Fraction of data newly flagged')

    return pqa.QAScore(score, longmsg=longmsg, shortmsg=shortmsg, vis=ms.basename, origin=origin)


def score_vla_science_data_flagged_by_agents(ms, summaries, min_frac, max_frac, agents, intents=None):
    """
    Calculate a score for the agentflagger summaries based on the fraction of
    VLA science data flagged by certain flagging agents. If intents are provided, then
    restrict scoring to the scans that match one or more of these intents.

    min_frac < flagged < max_frac maps to score of 1-0
    """
    # If intents are provided, identify which scans to calculate flagging
    # fraction for.
    if intents:
        scanids = {str(scan.id) for intent in intents for scan in ms.get_scans(scan_intent=intent)}
        if not scanids:
            LOG.warning("Cannot restrict QA score to intent(s) {}, since no matching scans were found."
                        " Score will be based on scans for all intents.".format(utils.commafy(intents, quotes=False)))
    else:
        scanids = None

    # Calculate fraction of flagged data.
    frac_flagged = calc_vla_science_frac_total_flagged(summaries, agents=agents, scanids=scanids)

    # Convert fraction of flagged data into a score.
    score = linear_score(frac_flagged, min_frac, max_frac, 1.0, 0.0)

    # Set score messages and origin.
    percent = 100.0 * frac_flagged
    longmsg = ('%0.2f%% data in %s flagged by %s flagging agents'
               '' % (percent, ms.basename, utils.commafy(agents, quotes=False)))
    if intents:
        longmsg += ' for intent(s): {}'.format(utils.commafy(intents, quotes=False))
    shortmsg = '%0.2f%% data flagged' % percent

    origin = pqa.QAOrigin(metric_name='score_vla_science_data_flagged_by_agents',
                          metric_score=frac_flagged,
                          metric_units='Fraction of data newly flagged')

    return pqa.QAScore(score, longmsg=longmsg, shortmsg=shortmsg, vis=ms.basename, origin=origin)

# - exported scoring functions -----------------------------------------------------------------------------------------


def score_ms_model_data_column_present(all_mses, mses_with_column):
    """
    Give a score for a group of mses based on the number with modeldata
    columns present.
    None with modeldata - 100% with modeldata = 1.0 -> 0.5
    """
    num_with = len(mses_with_column)
    num_all = len(all_mses)
    f = float(num_with) / num_all

    if mses_with_column:
        # log a message like 'No model columns found in a.ms, b.ms or c.ms'
        basenames = [ms.basename for ms in mses_with_column]
        s = utils.commafy(basenames, quotes=False)
        longmsg = 'Model data column found in %s' % s
        shortmsg = '%s/%s have MODELDATA' % (num_with, num_all)
    else:
        # log a message like 'Model data column was found in a.ms and b.ms'
        basenames = [ms.basename for ms in all_mses]
        s = utils.commafy(basenames, quotes=False, conjunction='or')
        longmsg = ('No model data column found in %s' % s)
        shortmsg = 'MODELDATA empty'

    score = linear_score(f, 0.0, 1.0, 1.0, 0.9)

    origin = pqa.QAOrigin(metric_name='score_ms_model_data_column_present',
                          metric_score=f,
                          metric_units='Fraction of MSes with modeldata columns present')

    return pqa.QAScore(score, longmsg, shortmsg, origin=origin)


@log_qa
def score_ms_history_entries_present(all_mses, mses_with_history):
    """
    Give a score for a group of mses based on the number with history
    entries present.
    None with history - 100% with history = 1.0 -> 0.5
    """
    num_with = len(mses_with_history)
    num_all = len(all_mses)

    if mses_with_history:
        # log a message like 'Entries were found in the HISTORY table for
        # a.ms and b.ms'
        basenames = utils.commafy([ms.basename for ms in mses_with_history], quotes=False)
        if len(mses_with_history) is 1:
            longmsg = ('Unexpected entries were found in the HISTORY table of %s. '
                       'This measurement set may already be processed.' % basenames)
        else:
            longmsg = ('Unexpected entries were found in the HISTORY tables of %s. '
                       'These measurement sets may already be processed.' % basenames)
        shortmsg = '%s/%s have HISTORY' % (num_with, num_all)

    else:
        # log a message like 'No history entries were found in a.ms or b.ms'
        basenames = [ms.basename for ms in all_mses]
        s = utils.commafy(basenames, quotes=False, conjunction='or')
        longmsg = 'No HISTORY entries found in %s' % s
        shortmsg = 'No HISTORY entries'

    f = float(num_with) / num_all
    score = linear_score(f, 0.0, 1.0, 1.0, 0.5)

    origin = pqa.QAOrigin(metric_name='score_ms_history_entries_present',
                          metric_score=f,
                          metric_units='Fraction of MSes with HISTORY')

    return pqa.QAScore(score, longmsg, shortmsg, origin=origin)


@log_qa
def score_bwswitching(mses):
    """
    Score a MeasurementSet object based on the presence of
    bandwidth switching observings. For bandwidth switched
    observations the TARGET and PHASE spws are different.
    """
    score = 1.0
    num_mses = len(mses)
    all_ok = True
    complaints = []
    nophasecals = []

    # analyse each MS
    for ms in mses:
        # Get the science spws
        scispws = {spw.id for spw in ms.get_spectral_windows(science_windows_only=True)}

        # Get phase calibrator science spw ids
        phasespws = []
        for scan in ms.get_scans(scan_intent='PHASE'):
            phasespws.extend([spw.id for spw in scan.spws])
        phasespws = set(phasespws).intersection(scispws)

        # Get science target science spw ids
        targetspws = []
        for scan in ms.get_scans(scan_intent='TARGET'):
            targetspws.extend([spw.id for spw in scan.spws])
        targetspws = set(targetspws).intersection(scispws)

        # Determine the difference between the two
        nophasecals = targetspws.difference(phasespws)
        if len(nophasecals) == 0:
            continue

        # Score the difference
        all_ok = False
        for _ in nophasecals:
            score += (-1.0 / num_mses / len(nophasecals))
        longmsg = ('%s contains no phase calibrations for target spws %s'
                   '' % (ms.basename, utils.commafy(nophasecals, False)))
        complaints.append(longmsg)

    if all_ok:
        longmsg = ('Phase calibrations found for all target spws in %s.' % (
                   utils.commafy([ms.basename for ms in mses], False)))
        shortmsg = 'Phase calibrations found for all target spws'
    else:
        longmsg = '%s.' % utils.commafy(complaints, False)
        shortmsg = 'No phase calibrations found for target spws %s' % list(nophasecals)

    origin = pqa.QAOrigin(metric_name='score_bwswitching',
                          metric_score=len(nophasecals),
                          metric_units='Number of MSes without phase calibrators')

    return pqa.QAScore(max(0.0, score), longmsg=longmsg, shortmsg=shortmsg, origin=origin)


@log_qa
def score_bands(mses):
    """
    Score a MeasurementSet object based on the presence of
    ALMA bands with calibration issues.
    """

    # ALMA receiver bands. Warnings will be raised for any
    # measurement sets containing the following bands.
    score = 1.0
    score_map = {'9': -1.0,
                 '10': -1.0}

    unsupported = set(score_map.keys())

    num_mses = len(mses)
    all_ok = True
    complaints = []

    # analyse each MS
    for ms in mses:
        msbands = []
        for spw in ms.get_spectral_windows(science_windows_only=True):
            bandnum = spw.band.split(' ')[2]
            msbands.append(bandnum)
        msbands = set(msbands)
        overlap = unsupported.intersection(msbands)
        if not overlap:
            continue
        all_ok = False
        for m in overlap:
            score += (score_map[m] / num_mses)
        longmsg = ('%s contains band %s data'
                   '' % (ms.basename, utils.commafy(overlap, False)))
        complaints.append(longmsg)

    if all_ok:
        longmsg = ('No high frequency %s band data were found in %s.' % (list(unsupported),
                   utils.commafy([ms.basename for ms in mses], False)))
        shortmsg = 'No high frequency band data found'
    else:
        longmsg = '%s.' % utils.commafy(complaints, False)
        shortmsg = 'High frequency band data found'

    origin = pqa.QAOrigin(metric_name='score_bands',
                          metric_score=score,
                          metric_units='MS score based on presence of high-frequency data')

    # Make score linear
    return pqa.QAScore(max(rutils.SCORE_THRESHOLD_SUBOPTIMAL, score), longmsg=longmsg, shortmsg=shortmsg, origin=origin)


@log_qa
def score_parallactic_range(
        pol_intents_present: bool, session_name: str, field_name: str, coverage: float, threshold: float
        ) -> List[pqa.QAScore]:
    """
    Score a session based on parallactic angle coverage.

    Issues a warning if the parallactic coverage < threshold. See PIPE-597
    for full spec.
    """
    # holds the final list of QA scores
    scores: List[pqa.QAScore] = []

    # are polarisation intents expected? true if pol recipe, false if not
    # Polcal detected in session (this function was called!) but this is not a
    # polcal recipe, hence nothing to check
    if not pol_intents_present:
        longmsg = (f'No polarisation intents detected. No parallactic angle coverage check required for session '
                   f'{session_name}.')
        shortmsg = 'Parallactic angle'
        origin = pqa.QAOrigin(
            metric_name='ScoreParallacticAngle',
            metric_score=0.0,
            metric_units='degrees'
        )
        score = pqa.QAScore(1.0, longmsg=longmsg, shortmsg=shortmsg, origin=origin,
                            weblog_location=pqa.WebLogLocation.ACCORDION,
                            applies_to=pqa.TargetDataSelection(session={session_name}))
        return [score]

    # accordion message if coverage is adequate
    if coverage >= threshold:
        longmsg = (f'Sufficient parallactic angle coverage ({coverage:.2f}\u00B0 > {threshold:.2f}\u00B0) for '
                   f'polarisation calibrator {field_name} in session {session_name}')
        shortmsg = 'Parallactic angle'
        origin = pqa.QAOrigin(
            metric_name='ScoreParallacticAngle',
            metric_score=coverage,
            metric_units='degrees'
        )
        score = pqa.QAScore(1.0, longmsg=longmsg, shortmsg=shortmsg, origin=origin,
                            weblog_location=pqa.WebLogLocation.ACCORDION,
                            applies_to=pqa.TargetDataSelection(session={session_name}))
        scores.append(score)

    # complain with a banner message if coverage is insufficient
    else:
        longmsg = (f'Insufficient parallactic angle coverage ({coverage:.2f}\u00B0 < {threshold:.2f}\u00B0) for '
                   f'polarisation calibrator {field_name} in session {session_name}')
        shortmsg = 'Parallactic angle'
        origin = pqa.QAOrigin(
            metric_name='ScoreParallacticAngle',
            metric_score=coverage,
            metric_units='degrees'
        )
        score = pqa.QAScore(0.0, longmsg=longmsg, shortmsg=shortmsg, origin=origin,
                            weblog_location=pqa.WebLogLocation.BANNER,
                            applies_to=pqa.TargetDataSelection(session={session_name}))
        scores.append(score)

    return scores


@log_qa
def score_polintents(recipe_name: str, mses: List[domain.MeasurementSet]) -> List[pqa.QAScore]:
    """
    Score a MeasurementSet object based on the presence of
    polarization intents.
    """
    pol_intents = {'POLARIZATION', 'POLANGLE', 'POLLEAKAGE'}
    # these recipes are allowed to process polarisation data
    pol_recipes = {'hifa_polcal', 'hifa_polcalimage', 'hifa_polcal_renorm', 'hifa_polcalimage_renorm'}

    # Sort to ensure presentation consistency
    mses = sorted(mses, key=lambda ms: ms.basename)

    # are polarisation intents expected? true if pol recipe, false if not
    pol_intents_expected = recipe_name in pol_recipes

    # holds the final list of QA scores
    scores: List[pqa.QAScore] = []

    # Spec from PIPE-606:
    #
    # Currently, hifa_importdata sets the score of that stage to 0 if a
    # polarization calibrator is found (in qa/scorecalculator.py). This score
    # should now become 1 if one of these recipes is being run, or 0.5 if any
    # other recipe is being run.

    # analyse each MS, recording an accordion warning if there's an unexpected
    # pol calibrator

    if pol_intents_expected:
        pol_intents_present = any([pol_intents.intersection(ms.intents) for ms in mses])

        ms_names = {ms.basename for ms in mses}
        mses_for_msg = utils.commafy(sorted(ms_names), False)

        # and an 'all OK' accordion message if pol scans were expected and found
        if pol_intents_present:
            longmsg = f'Polarization calibrations expected and found: {mses_for_msg}'
            shortmsg = 'Polarization calibrators'
            origin = pqa.QAOrigin(metric_name='score_polintents',
                                  metric_score=1.0,
                                  metric_units='MS score based on presence of polarisation data')
            score = pqa.QAScore(1.0, longmsg=longmsg, shortmsg=shortmsg, origin=origin,
                                weblog_location=pqa.WebLogLocation.ACCORDION,
                                applies_to=pqa.TargetDataSelection(vis=ms_names))
            scores.append(score)

        # and complain with a banner message if they weren't. Perhaps this
        # should be part of score_missing_intents?
        else:
            longmsg = f'Expected polarization calibrations not found in {mses_for_msg}'
            shortmsg = 'Polarization calibrators'
            origin = pqa.QAOrigin(metric_name='score_polintents',
                                  metric_score=0.5,
                                  metric_units='MS score based on presence of polarisation data')
            score = pqa.QAScore(0.5, longmsg=longmsg, shortmsg=shortmsg, origin=origin,
                                weblog_location=pqa.WebLogLocation.BANNER,
                                applies_to=pqa.TargetDataSelection(vis=ms_names))
            scores.append(score)

        return scores

    # so, pol data not expected. Find any problem scans and record an accordion warning
    for ms in mses:
        pol_intents_in_ms = sorted(pol_intents.intersection(ms.intents))

        if pol_intents_in_ms:
            longmsg = f'{ms.basename} contains polarization calibrations: {utils.commafy(pol_intents_in_ms, False)}'
            shortmsg = 'Polarization intents'
            origin = pqa.QAOrigin(metric_name='score_polintents',
                                  metric_score=0.5,
                                  metric_units='MS score based on presence of polarisation data')
            score = pqa.QAScore(0.5, longmsg=longmsg, shortmsg=shortmsg, origin=origin,
                                weblog_location=pqa.WebLogLocation.ACCORDION,
                                applies_to=pqa.TargetDataSelection(vis=ms.basename))
            scores.append(score)

    # if there are accordion warnings, summarise them in a banner warning too
    if scores:
        affected_mses = {score.applies_to.vis for score in scores}
        longmsg = f'Unexpected polarization calibrations in {utils.commafy(affected_mses, False)}'
        shortmsg = 'Polarization intents'
        origin = pqa.QAOrigin(metric_name='score_polintents',
                              metric_score=0.5,
                              metric_units='MS score based on presence of polarisation data')
        score = pqa.QAScore(0.5, longmsg=longmsg, shortmsg=shortmsg, origin=origin,
                            weblog_location=pqa.WebLogLocation.BANNER,
                            applies_to=pqa.TargetDataSelection(vis=affected_mses))
        scores.append(score)

    # Add an 'all OK' accordion message if no unexpected intents detected
    if not scores and not pol_intents_expected:
        ms_names = {ms.basename for ms in mses}
        longmsg = f'No polarization calibrations found: {utils.commafy(sorted(ms_names), False)}'
        shortmsg = 'No polarization calibrators'
        origin = pqa.QAOrigin(metric_name='score_polintents',
                              metric_score=1.0,
                              metric_units='MS score based on presence of polarisation data')
        score = pqa.QAScore(1.0, longmsg=longmsg, shortmsg=shortmsg, origin=origin,
                            weblog_location=pqa.WebLogLocation.ACCORDION,
                            applies_to=pqa.TargetDataSelection(vis=ms_names))
        scores.append(score)

    return scores


@log_qa
def score_samecalobjects(recipe_name: str, mses: List[domain.MeasurementSet]) -> List[pqa.QAScore]:
    """
        Check if BP/Phcal/Ampcal are all the same object and score appropriately
    """
    alma_recipes = {'hifa_cal', 'hifa_calimage', 'hifa_calsurvey', 'hifa"image', 'hifa_polcal', 'hifa_polcalimage'}

    # Sort to ensure presentation consistency
    mses = sorted(mses, key=lambda ms: ms.basename)

    # We are just considering ALMA recipes.   True if an ALMA recipe, false if not
    alma_recipes_expected = recipe_name in alma_recipes

    # holds the final list of QA scores
    scores: List[pqa.QAScore] = []

    if alma_recipes_expected:
        for ms in mses:
            # Get list of calibrator names
            calfields = ms.get_fields(intent='AMPLITUDE,PHASE,BANDPASS')
            calfieldnames = [field.name for field in calfields]

            # Check for any duplicate names in the list of calibrator field names
            # samefieldnames = all(element == calfieldnames[0] for element in calfieldnames)
            samefieldnames = any(calfieldnames.count(x) > 1 for x in calfieldnames)
            if samefieldnames:
                scorevalue = 0.3
                msg = "Some calibrators are the same object."
            else:
                scorevalue = 1.0
                msg = "Calibrators are different objects."

            origin = pqa.QAOrigin(metric_name='score_samecalobjects',
                                  metric_score=scorevalue,
                                  metric_units='samecalobjects')

            score = pqa.QAScore(scorevalue, longmsg=msg, shortmsg=msg, origin=origin)

            scores.append(score)

    return scores


@log_qa
def score_missing_intents(mses, array_type='ALMA_12m'):
    """
    Score a MeasurementSet object based on the presence of certain
    observing intents.
    """
    # Required calibration intents. Warnings will be raised for any
    # measurement sets missing these intents
    score = 1.0
    if array_type == 'ALMA_TP':
        score_map = {'ATMOSPHERE': -1.0}
    elif array_type == 'VLA':
        score_map = {
            'PHASE': -1.0,
            # 'FLUX': -1.0,
            # CALIBRATE_FLUX and CALIBRATE_AMPLITUDE are both associated to 'AMPLITUDE'
            'AMPLITUDE': -1.0
        }
    else:
        score_map = {
            'PHASE': -0.7,
            'BANDPASS': -0.7,
            'AMPLITUDE': -0.7
        }

    required = set(score_map.keys())

    num_mses = len(mses)
    all_ok = True
    complaints = []

    # hold names of MSes this QA will be applicable to
    applies_to = set()

    # analyse each MS
    for ms in mses:
        # do we have the necessary calibrators?
        if not required.issubset(ms.intents):
            all_ok = False
            missing = required.difference(ms.intents)
            for m in missing:
                score += (score_map[m] / num_mses)

            longmsg = ('%s is missing %s calibration intents'
                       '' % (ms.basename, utils.commafy(missing, False)))
            complaints.append(longmsg)

            applies_to.add(ms.basename)

    if all_ok:
        longmsg = ('All required calibration intents were found in '
                   '%s.' % utils.commafy([ms.basename for ms in mses], False))
        shortmsg = 'All calibrators found'
        applies_to = {ms.basename for ms in mses}
    else:
        longmsg = '%s.' % utils.commafy(complaints, False)
        shortmsg = 'Calibrators missing'

    origin = pqa.QAOrigin(metric_name='score_missing_intents',
                          metric_score=score,
                          metric_units='Score based on missing calibration intents')

    return pqa.QAScore(
        max(0.0, score), longmsg=longmsg, shortmsg=shortmsg, origin=origin,
        applies_to=pqa.TargetDataSelection(vis=applies_to)
    )


@log_qa
def score_ephemeris_coordinates(mses):

    """
    Score a MeasurementSet object based on the presence of possible
    ephemeris coordinates.
    """

    score = 1.0

    num_mses = len(mses)
    all_ok = True
    complaints = []
    zero_direction = casa_tools.measures.direction('j2000', '0.0deg', '0.0deg')
    zero_ra = casa_tools.quanta.formxxx(zero_direction['m0'], format='hms', prec=3)
    zero_dec = casa_tools.quanta.formxxx(zero_direction['m1'], format='dms', prec=2)

    applies_to = set()

    # analyse each MS
    for ms in mses:
        # Examine each source
        for source in ms.sources:
            if source.ra == zero_ra and source.dec == zero_dec:
                all_ok = False
                score += (-1.0 / num_mses)
                longmsg = ('Suspicious source coordinates for  %s in %s. Check whether position of '
                           '00:00:00.0+00:00:00.0 is valid.' % (source.name, ms.basename))
                complaints.append(longmsg)
                applies_to.add(ms.basename)

    if all_ok:
        longmsg = ('All source coordinates OK in '
                   '%s.' % utils.commafy([ms.basename for ms in mses], False))
        shortmsg = 'All source coordinates OK'
        applies_to = {ms.basename for ms in mses}
    else:
        longmsg = '%s.' % utils.commafy(complaints, False)
        shortmsg = 'Suspicious source coordinates'

    origin = pqa.QAOrigin(metric_name='score_ephemeris_coordinates',
                          metric_score=score,
                          metric_units='Score based on presence of ephemeris coordinates')

    return pqa.QAScore(
        max(0.0, score), longmsg=longmsg, shortmsg=shortmsg, origin=origin,
        applies_to=pqa.TargetDataSelection(vis=applies_to)
    )


@log_qa
def score_online_shadow_template_agents(ms, summaries):
    """
    Get a score for the fraction of data flagged by online, shadow, and template agents.

    0 < score < 1 === 60% < frac_flagged < 5%
    """
    score = score_data_flagged_by_agents(ms, summaries, 0.05, 0.6,
                                         agents=['online', 'shadow', 'qa0', 'qa2', 'before', 'template'])

    new_origin = pqa.QAOrigin(metric_name='score_online_shadow_template_agents',
                              metric_score=score.origin.metric_score,
                              metric_units='Fraction of data newly flagged by online, shadow, and template agents')
    score.origin = new_origin

    return score


@log_qa
def score_lowtrans_flagcmds(ms, result):
    """
    Get a score for data flagged by the low transmission agent.

    Heuristic from PIPE-624: search for SpW(s) flagged for low transmission,
    and set score to:
    * 1 if no SpWs are flagged.
    * red warning threshold if the representative SpW is flagged, or otherwise,
    * blue suboptimal threshold if any non-representative SpW is flagged.
    """
    # Search in flag commands for SpW(s) flagged for low transmission.
    spws = []
    flagcmds = [f for f in result.flagcmds() if "low_transmission" in f]
    for flagcmd in flagcmds:
        match = re.search(r"spw='(\d*)'", flagcmd)
        if match:
            spws.append(int(match.group(1)))

    # If successful in finding SpWs that were flagged for low transmission,
    # then create a score that depends on whether the representative SpW was
    # among those flagged.
    if spws:
        # Get representative SpW for MS.
        _, rspw = ms.get_representative_source_spw()
        if rspw in spws:
            score = rutils.SCORE_THRESHOLD_ERROR
            longmsg = f"Representative SpW {rspw} flagged for low transmission"
            shortmsg = f"Representative SpW flagged for low transmission"
        else:
            score = rutils.SCORE_THRESHOLD_SUBOPTIMAL
            longmsg = f"Non-representative SpW(s) {', '.join(str(s) for s in spws)} flagged for low transmission"
            shortmsg = f"Non-representative SpW(s) flagged for low transmission"
    else:
        score = 1.0
        longmsg = "No SpW(s) flagged for low transmission"
        shortmsg = "No SpW(s) flagged for low transmission"

    origin = pqa.QAOrigin(metric_name='score_lowtrans',
                          metric_score=score,
                          metric_units='SpW(s) flagged by low transmission agent.')

    return pqa.QAScore(score, longmsg=longmsg, shortmsg=shortmsg, vis=ms.basename, origin=origin)


@log_qa
def score_vla_agents(ms, summaries):
    """
    Get a score for the fraction of data flagged by online, shadow, and template agents.

    0 < score < 1 === 60% < frac_flagged < 5%
    """
    score = score_vla_science_data_flagged_by_agents(ms, summaries, 0.05, 0.6,
                                                     ['online', 'template', 'autocorr', 'edgespw',
                                                      'clip', 'quack', 'baseband'])

    new_origin = pqa.QAOrigin(metric_name='score_vla_agents',
                              metric_score=score.origin.metric_score,
                              metric_units='Fraction of data newly flagged by online, shadow, and template agents')
    score.origin = new_origin

    return score


@log_qa
def score_applycal_agents(ms, summaries):
    """
    Get a score for the fraction of data flagged by applycal agents.

    0 < score < 1 === 60% < frac_flagged < 5%
    """
    agents = ['applycal']
    intents = ['TARGET']

    # Get score for 'applycal' agent and 'TARGET' intent.
    score = score_data_flagged_by_agents(ms, summaries, 0.05, 0.6, agents=agents, intents=intents)
    perc_flagged = 100. * score.origin.metric_score

    # Get score for all agents (total) for 'TARGET' intent.
    dummy_score = score_data_flagged_by_agents(ms, summaries, 0, 1, intents=['TARGET'])
    total_perc_flagged = 100. * (1. - dummy_score.score)

    # Recreate the long message from the applycal score to also mention the total
    # percentage flagged.
    longmsg = ("For {}, intent(s): {}, {:.2f}% of the data was newly flagged by {} flagging agents, for a total of"
               " {:.2f}% flagged.".format(ms.basename, utils.commafy(intents, quotes=False), perc_flagged,
                                          utils.commafy(agents, quotes=False), total_perc_flagged))
    score.longmsg = longmsg

    # Update origin.
    new_origin = pqa.QAOrigin(metric_name='score_applycal_agents',
                              metric_score=score.origin.metric_score,
                              metric_units=score.origin.metric_units)
    score.origin = new_origin

    return score


@log_qa
def score_total_data_flagged(filename, summaries):
    """
    Calculate a score for the flagging task based on the total fraction of
    data flagged.

    0%-5% flagged   -> 1
    5%-50% flagged  -> 0.5
    50-100% flagged -> 0
    """
    # Calculate fraction of flagged data.
    frac_flagged = calc_frac_total_flagged(summaries)

    # Convert fraction of flagged data into a score.
    if frac_flagged > 0.5:
        score = 0
    else:
        score = linear_score(frac_flagged, 0.05, 0.5, 1.0, 0.5)

    # Set score messages and origin.
    percent = 100.0 * frac_flagged
    longmsg = '%0.2f%% of data in %s was flagged' % (percent, filename)
    shortmsg = '%0.2f%% data flagged' % percent

    origin = pqa.QAOrigin(metric_name='score_total_data_flagged',
                          metric_score=frac_flagged,
                          metric_units='Total fraction of data that is flagged')

    return pqa.QAScore(score, longmsg=longmsg, shortmsg=shortmsg, vis=os.path.basename(filename), origin=origin)


@log_qa
def score_total_data_flagged_vla(filename, summaries):
    """
    Calculate a score for the flagging task based on the total fraction of
    data flagged.

    0%-5% flagged   -> 1
    5%-60% flagged  -> 1 to 0
    60-100% flagged -> 0
    """
    # Calculate fraction of flagged data.
    frac_flagged = calc_frac_newly_flagged(summaries)

    # Convert fraction of flagged data into a score.
    if frac_flagged > 0.6:
        score = 0
    else:
        score = linear_score(frac_flagged, 0.05, 0.6, 1.0, 0.0)

    # Set score messages and origin.
    percent = 100.0 * frac_flagged
    longmsg = '%0.2f%% of data in %s was flagged' % (percent, filename)
    shortmsg = '%0.2f%% data flagged' % percent

    origin = pqa.QAOrigin(metric_name='score_total_data_flagged_vla',
                          metric_score=frac_flagged,
                          metric_units='Total fraction of VLA data that is flagged')

    return pqa.QAScore(score, longmsg=longmsg, shortmsg=shortmsg, vis=os.path.basename(filename), origin=origin)


@log_qa
def score_total_data_flagged_vla_bandpass(filename, frac_flagged):
    """
    Calculate a score for the flagging task based on the data flagged in the bandpass table.

    0%-5% flagged   -> 1
    5%-60% flagged  -> 1 to 0
    60-100% flagged -> 0
    """

    # Convert fraction of flagged data into a score.
    if frac_flagged > 0.6:
        score = 0
    else:
        score = linear_score(frac_flagged, 0.05, 0.6, 1.0, 0.0)

    # Set score messages and origin.
    percent = 100.0 * frac_flagged
    longmsg = '%0.2f%% of data in %s was flagged' % (percent, filename)
    shortmsg = '%0.2f%% data flagged' % percent

    origin = pqa.QAOrigin(metric_name='score_total_data_flagged_vla_bandpass',
                          metric_score=frac_flagged,
                          metric_units='Total fraction of VLA data that is flagged in the caltable')

    return pqa.QAScore(score, longmsg=longmsg, shortmsg=shortmsg, vis=os.path.basename(filename), origin=origin)


@log_qa
def score_flagged_vla_baddef(amp_collection, phase_collection, num_antennas):
    """
    Calculate a score for the flagging task based on the number of antennas flagged.

    0% flagged   -> 1
    0%-30% flagged  -> 1 to 0
    30%-100% flagged -> 0

    frac_flagged -- fraction of antennas flagged
    """

    amp_antennas = set(amp_collection.keys())
    phase_antennas = set(phase_collection.keys())
    affected_antennas = amp_antennas.union(phase_antennas)
    num_affected_antennas = len(affected_antennas)
    frac_flagged = num_affected_antennas / float(num_antennas)
    origin = pqa.QAOrigin(metric_name='score_flagged_vla_baddef',
                          metric_score=frac_flagged,
                          metric_units='Fraction of VLA antennas flagged by hifv_flagbaddef')
    if 0 == frac_flagged:
        return pqa.QAScore(1, longmsg='No antennas flagged', shortmsg='No antennas flagged', origin=origin)
    else:
        # Convert fraction of flagged data into a score.
        score = linear_score(frac_flagged, 0.0, 0.3, 1.0, 0.0)
        # Set score messages and origin.
        percent = 100.0 * frac_flagged
        longmsg = "{:d} of {:d} ({:0.2f}%) antennas affected and some of their spws are flagged" \
                  "".format(num_affected_antennas, num_antennas, percent)
        shortmsg = "{:0.2f}% antennas affected".format(percent)
        return pqa.QAScore(score, longmsg=longmsg, shortmsg=shortmsg, origin=origin)


def countbaddelays(m, delaytable, delaymax):
    """
    Args:
        m: measurement set object
        delaytable: Delay caltable
        delaymax: units of ns.  If delay is over this value, it could be added to the dictionary

    Returns:
        Dictionary with antenna name as key
    """
    delaydict = collections.defaultdict(list)
    with casa_tools.TableReader(delaytable) as tb:
        spws = np.unique(tb.getcol('SPECTRAL_WINDOW_ID'))
        for ispw in spws:
            tbspw = tb.query(query='SPECTRAL_WINDOW_ID==' + str(ispw), name='byspw')
            ants = np.unique(tbspw.getcol('ANTENNA1'))
            for iant in ants:
                tbant = tbspw.query(query='ANTENNA1==' + str(iant), name='byant')
                absdel = np.absolute(tbant.getcol('FPARAM'))
                if np.max(absdel) > delaymax:
                    antname = m.get_antenna(iant)[0].name
                    delaydict[antname].append((absdel > delaymax).sum())
                    LOG.info('Spw=' + str(ispw) + ' Ant=' + antname
                             + '  Delays greater than 200 ns ='
                             + str((absdel > delaymax).sum()))
                tbant.close()
            tbspw.close()

    return delaydict


@log_qa
def score_total_data_vla_delay(filename, m):
    """
    Use a filename of a delay (K-type) calibration table
    Calculate a score for antennas with a delay > 200 ns
    For each antenna with delays > 200 ns, reduce score by 0.1
    """

    with casa_tools.TableReader(filename) as tb:
        fpar = tb.getcol('FPARAM')
        delays = np.abs(fpar)  # Units of nanoseconds
        maxdelay = np.max(delays)

    if maxdelay < 200.0:
        score = 1.0
    else:
        # For each antenna with a delay > 200.0 ns, deduct 0.1 from the score
        delaydict = countbaddelays(m, filename, 200.0)
        count = len(delaydict)
        score = 1.0 - (0.1 * count)
    if score < 0.0:
        score = 0.0

    # Set score message and origin
    longmsg = 'Max delay is {!s} ns'.format(str(maxdelay))
    shortmsg = longmsg

    origin = pqa.QAOrigin(metric_name='score_total_data_vla_delay',
                          metric_score=score,
                          metric_units='Delays that exceed 200 ns')

    return pqa.QAScore(score, longmsg=longmsg, shortmsg=shortmsg, vis=os.path.basename(filename), origin=origin)


@log_qa
def score_vla_flux_residual_rms(rmsmeanvalues):
    """
    Take the RMS values of the residuals.
    Input is a list of tuples with (rms, mean, count) per sources
    """

    scores = []
    rmsvalues = []
    counts = []
    for rms, mean, count in rmsmeanvalues:
        sourcescore = 1.0 - (0.01 * count)
        rmsvalues.append(rms)
        counts.append(float(count))

        if sourcescore < 0.0:
            sourcescore = 0.0

        scores.append(sourcescore)

    countfractions = np.array(counts) / np.sum(counts)

    # Weighted average per sources
    try:
        score = np.average(scores, weights=countfractions)
    except Exception as e:
        score = 0.0

    if score < 0.0:
        score = 0.0

    # Set score message and origin
    try:
        longmsg = 'Max rms of the residuals is {!s}'.format(np.max(rmsvalues))
    except Exception as e:
        longmsg = 'No max rms.'
    shortmsg = longmsg

    origin = pqa.QAOrigin(metric_name='score_vla_flux_residual_rms',
                          metric_score=score,
                          metric_units='rms values that exceed 0.01')

    return pqa.QAScore(score, longmsg=longmsg, shortmsg=shortmsg, origin=origin)


@log_qa
def score_fraction_newly_flagged(filename, summaries, vis):
    """
    Calculate a score for the flagging task based on the fraction of
    data newly flagged.

    0%-5% flagged   -> 1
    5%-50% flagged  -> 0.5
    50-100% flagged -> 0
    """
    # Calculate fraction of flagged data.
    frac_flagged = calc_frac_newly_flagged(summaries)

    # Convert fraction of flagged data into a score.
    if frac_flagged > 0.5:
        score = 0
    else:
        score = linear_score(frac_flagged, 0.05, 0.5, 1.0, 0.5)

    # Set score messages and origin.
    percent = 100.0 * frac_flagged
    longmsg = '%0.2f%% of data in %s was newly flagged' % (percent, filename)
    shortmsg = '%0.2f%% data flagged' % percent

    origin = pqa.QAOrigin(metric_name='score_fraction_newly_flagged',
                          metric_score=frac_flagged,
                          metric_units='Fraction of data that is newly flagged')

    return pqa.QAScore(score, longmsg=longmsg, shortmsg=shortmsg, vis=os.path.basename(vis), origin=origin)


@log_qa
def linear_score_fraction_newly_flagged(filename, summaries, vis):
    """
    Calculate a score for the flagging task based on the fraction of
    data newly flagged.

    fraction flagged   -> score
    """
    # Calculate fraction of flagged data.
    frac_flagged = calc_frac_newly_flagged(summaries)

    # Convert fraction of flagged data into a score.
    score = 1.0 - frac_flagged

    # Set score messages and origin.
    percent = 100.0 * frac_flagged
    longmsg = '%0.2f%% of data in %s was newly flagged' % (percent, filename)
    shortmsg = '%0.2f%% data flagged' % percent

    origin = pqa.QAOrigin(metric_name='linear_score_fraction_newly_flagged',
                          metric_score=frac_flagged,
                          metric_units='Fraction of data that is newly flagged')

    return pqa.QAScore(score, longmsg=longmsg, shortmsg=shortmsg, vis=os.path.basename(vis), origin=origin)


@log_qa
def linear_score_fraction_unflagged_newly_flagged_for_intent(ms, summaries, intent):
    """
    Calculate a score for the flagging task based on the fraction of unflagged
    data for scans belonging to specified intent that got newly flagged.

    If no unflagged data was found in the before summary, then return a score
    of 0.0.
    """

    # Identify scan IDs belonging to intent.
    scanids = [str(scan.id) for scan in ms.get_scans(scan_intent=intent)]

    # Calculate flags for scans belonging to intent.
    agent_stats = calc_flags_per_agent(summaries, scanids=scanids)

    # Calculate counts of unflagged data.
    unflaggedcount = agent_stats[0].total - agent_stats[0].flagged

    # If the "before" summary had unflagged data, then proceed to compute
    # the fraction fo unflagged data that got newly flagged.
    if unflaggedcount > 0:
        frac_flagged = functools.reduce(operator.add,
                                        [float(s.flagged)/unflaggedcount for s in agent_stats[1:]], 0)

        score = 1.0 - frac_flagged
        percent = 100.0 * frac_flagged
        longmsg = '{:0.2f}% of unflagged data with intent {} in {} was newly ' \
                  'flagged.'.format(percent, intent, ms.basename)
        shortmsg = '{:0.2f}% unflagged data flagged.'.format(percent)

        origin = pqa.QAOrigin(metric_name='linear_score_fraction_unflagged_newly_flagged_for_intent',
                              metric_score=frac_flagged,
                              metric_units='Fraction of unflagged data for intent '
                                           '{} that is newly flagged'.format(intent))
    # If no unflagged data was found at the start, return score of 0.
    else:
        score = 0.0
        longmsg = 'No unflagged data with intent {} found in {}.'.format(intent, ms.basename)
        shortmsg = 'No unflagged data.'
        origin = pqa.QAOrigin(metric_name='linear_score_fraction_unflagged_newly_flagged_for_intent',
                              metric_score=False,
                              metric_units='Presence of unflagged data.')

    # Append extra warning to QA message if score falls at-or-below the "warning" threshold.
    if score <= rutils.SCORE_THRESHOLD_WARNING:
        longmsg += ' Please investigate!'
        shortmsg += ' Please investigate!'

    return pqa.QAScore(score, longmsg=longmsg, shortmsg=shortmsg, vis=ms.basename, origin=origin)


@log_qa
def score_contiguous_session(mses, tolerance=datetime.timedelta(hours=1)):
    """
    Check whether measurement sets are contiguous in time.
    """
    # only need to check when given multiple measurement sets
    if len(mses) < 2:
        origin = pqa.QAOrigin(metric_name='score_contiguous_session',
                              metric_score=0,
                              metric_units='Non-contiguous measurement sets present')
        return pqa.QAScore(1.0,
                           longmsg='%s forms one continuous observing session.' % mses[0].basename,
                           shortmsg='Unbroken observing session',
                           vis=mses[0].basename,
                           origin=origin)

    # reorder MSes by start time
    by_start = sorted(mses,
                      key=lambda m: utils.get_epoch_as_datetime(m.start_time))

    # create an interval for each one, including our tolerance
    intervals = []
    for ms in by_start:
        start = utils.get_epoch_as_datetime(ms.start_time)
        end = utils.get_epoch_as_datetime(ms.end_time)
        interval = measures.TimeInterval(start - tolerance, end + tolerance)
        intervals.append(interval)

    # check whether the intervals overlap
    bad_mses = []
    for i, (interval1, interval2) in enumerate(zip(intervals[0:-1],
                                                   intervals[1:])):
        if not interval1.overlaps(interval2):
            bad_mses.append(utils.commafy([by_start[i].basename,
                                           by_start[i+1].basename]))

    if bad_mses:
        basenames = utils.commafy(bad_mses, False)
        longmsg = ('Measurement sets %s are not contiguous. They may be '
                   'miscalibrated as a result.' % basenames)
        shortmsg = 'Gaps between observations'
        score = 0.5
    else:
        basenames = utils.commafy([ms.basename for ms in mses])
        longmsg = ('Measurement sets %s are contiguous.' % basenames)
        shortmsg = 'Unbroken observing session'
        score = 1.0

    origin = pqa.QAOrigin(metric_name='score_contiguous_session',
                          metric_score=not bool(bad_mses),
                          metric_units='Non-contiguous measurement sets present')

    return pqa.QAScore(score, longmsg=longmsg, shortmsg=shortmsg, origin=origin)


@log_qa
def score_wvrgcal(ms_name, wvr_score):
    if wvr_score < 1.0:
        score = 0
    else:
        score = linear_score(wvr_score, 1.0, 2.0, 0.5, 1.0)

    longmsg = 'RMS improvement was %0.2f for %s' % (wvr_score, ms_name)
    shortmsg = '%0.2fx improvement' % wvr_score

    origin = pqa.QAOrigin(metric_name='score_wvrgcal',
                          metric_score=wvr_score,
                          metric_units='Phase RMS improvement after applying WVR correction')

    return pqa.QAScore(score, longmsg=longmsg, shortmsg=shortmsg, vis=os.path.basename(ms_name), origin=origin)


@log_qa
def score_sdtotal_data_flagged(label, frac_flagged):
    """
    Calculate a score for the flagging task based on the total fraction of
    data flagged.

    0%-5% flagged   -> 1
    5%-50% flagged  -> 0.5
    50-100% flagged -> 0
    """
    if frac_flagged > 0.5:
        score = 0
    else:
        score = linear_score(frac_flagged, 0.05, 0.5, 1.0, 0.5)

    percent = 100.0 * frac_flagged
    longmsg = '%0.2f%% of data in %s was newly flagged' % (percent, label)
    shortmsg = '%0.2f%% data flagged' % percent

    origin = pqa.QAOrigin(metric_name='score_sdtotal_data_flagged',
                          metric_score=frac_flagged,
                          metric_units='Fraction of data newly flagged')

    return pqa.QAScore(score, longmsg=longmsg, shortmsg=shortmsg, vis=None, origin=origin)


@log_qa
def score_sdtotal_data_flagged_old(name, ant, spw, pol, frac_flagged, field=None):
    """
    Calculate a score for the flagging task based on the total fraction of
    data flagged.

    0%-5% flagged   -> 1
    5%-50% flagged  -> 0.5
    50-100% flagged -> 0
    """
    if frac_flagged > 0.5:
        score = 0
    else:
        score = linear_score(frac_flagged, 0.05, 0.5, 1.0, 0.5)

    percent = 100.0 * frac_flagged
    if field is None:
        longmsg = '%0.2f%% of data in %s (Ant=%s, SPW=%d, Pol=%d) was flagged' % (percent, name, ant, spw, pol)
    else:
        longmsg = ('%0.2f%% of data in %s (Ant=%s, Field=%s, SPW=%d, Pol=%s) was '
                   'flagged' % (percent, name, ant, field, spw, pol))
    shortmsg = '%0.2f%% data flagged' % percent

    origin = pqa.QAOrigin(metric_name='score_sdtotal_data_flagged_old',
                          metric_score=frac_flagged,
                          metric_units='Fraction of data newly flagged')

    return pqa.QAScore(score, longmsg=longmsg, shortmsg=shortmsg, vis=os.path.basename(name), origin=origin)


@log_qa
def score_tsysspwmap(ms, unmappedspws):
    """
    Score is equal to the fraction of unmapped windows
    """

    if len(unmappedspws) <= 0:
        score = 1.0
        longmsg = 'Tsys spw map is complete for %s ' % ms.basename
        shortmsg = 'Tsys spw map is complete'
    else:
        nscispws = len([spw.id for spw in ms.get_spectral_windows(science_windows_only=True)])
        if nscispws <= 0:
            score = 0.0
        else:
            score = float(nscispws - len(unmappedspws)) / float(nscispws)
        longmsg = 'Tsys spw map is incomplete for %s science window%s ' % (ms.basename,
                                                                           utils.commafy(unmappedspws, False, 's'))
        shortmsg = 'Tsys spw map is incomplete'

    origin = pqa.QAOrigin(metric_name='score_tsysspwmap',
                          metric_score=score,
                          metric_units='Fraction of unmapped Tsys windows')

    return pqa.QAScore(score, longmsg=longmsg, shortmsg=shortmsg, vis=ms.basename, origin=origin)


@log_qa
def score_setjy_measurements(ms, reqfields, reqintents, reqspws, measurements):
    """
    Score is equal to the ratio of the number of actual flux
    measurements to expected number of flux measurements
    """

    # Expected fields
    scifields = {field for field in ms.get_fields(reqfields, intent=reqintents)}

    # Expected science windows
    scispws = {spw.id for spw in ms.get_spectral_windows(reqspws, science_windows_only=True)}

    # Loop over the expected fields
    nexpected = 0
    for scifield in scifields:
        validspws = {spw.id for spw in scifield.valid_spws}
        nexpected += len(validspws.intersection(scispws))

    # Loop over the measurements
    nmeasured = 0
    for value in measurements.values():
        # Loop over the flux measurements
        nmeasured += len(value)

    # Compute score
    if nexpected == 0:
        score = 0.0
        longmsg = 'No flux calibrators for %s ' % ms.basename
        shortmsg = 'No flux calibrators'
    elif nmeasured == 0:
        score = 0.0
        longmsg = 'No flux measurements for %s ' % ms.basename
        shortmsg = 'No flux measurements'
    elif nexpected == nmeasured:
        score = 1.0
        longmsg = 'All expected flux calibrator measurements present for %s ' % ms.basename
        shortmsg = 'All expected flux calibrator measurements present'
    elif nmeasured < nexpected:
        score = float(nmeasured) / float(nexpected)
        longmsg = 'Missing flux calibrator measurements for %s %d/%d ' % (ms.basename, nmeasured, nexpected)
        shortmsg = 'Missing flux calibrator measurements'
    else:
        score = 0.0
        longmsg = 'Too many flux calibrator measurements for %s %d/%d' % (ms.basename, nmeasured, nexpected)
        shortmsg = 'Too many flux measurements'

    origin = pqa.QAOrigin(metric_name='score_setjy_measurements',
                          metric_score=score,
                          metric_units='Ratio of number of flux measurements to number expected')

    return pqa.QAScore(score, longmsg=longmsg, shortmsg=shortmsg, vis=ms.basename, origin=origin)


@log_qa
def score_number_antenna_offsets(ms, offsets):
    """
    Score is 1.0 if no antenna needed a position offset correction, and
    set to the "suboptimal" threshold if at least one antenna needed a
    correction.
    """
    nant_with_offsets = len(offsets) // 3

    if nant_with_offsets == 0:
        score = 1.0
        longmsg = 'No antenna position offsets for %s ' % ms.basename
        shortmsg = 'No antenna position offsets'
    else:
        # CAS-8877: if at least 1 antenna needed correction, then set the score
        # to the "suboptimal" threshold.
        score = rutils.SCORE_THRESHOLD_SUBOPTIMAL
        longmsg = '%d nonzero antenna position offsets for %s ' % (nant_with_offsets, ms.basename)
        shortmsg = 'Nonzero antenna position offsets'

    origin = pqa.QAOrigin(metric_name='score_number_antenna_offsets',
                          metric_score=nant_with_offsets,
                          metric_units='Number of antennas requiring position offset correction')

    return pqa.QAScore(score, longmsg=longmsg, shortmsg=shortmsg, vis=ms.basename, origin=origin)


@log_qa
def score_missing_derived_fluxes(ms, reqfields, reqintents, measurements):
    """
    Score is equal to the ratio of actual flux
    measurement to expected flux measurements
    """
    # Expected fields
    scifields = {field for field in ms.get_fields(reqfields, intent=reqintents)}

    # Expected science windows
    scispws = {spw.id for spw in ms.get_spectral_windows(science_windows_only=True)}

    # Loop over the expected fields
    nexpected = 0
    for scifield in scifields:
        validspws = {spw.id for spw in scifield.valid_spws}
        nexpected += len(validspws.intersection(scispws))

    # Loop over measurements
    nmeasured = 0
    for key, value in measurements.items():
        # Loop over the flux measurements
        for flux in value:
            fluxjy = getattr(flux, 'I').to_units(measures.FluxDensityUnits.JANSKY)
            uncjy = getattr(flux.uncertainty, 'I').to_units(measures.FluxDensityUnits.JANSKY)
            if fluxjy <= 0.0 or uncjy <= 0.0:
                continue
            nmeasured += 1

    # Compute score
    if nexpected == 0:
        score = 0.0
        longmsg = 'No secondary calibrators for %s ' % ms.basename
        shortmsg = 'No secondary calibrators'
    elif nmeasured == 0:
        score = 0.0
        longmsg = 'No derived fluxes for %s ' % ms.basename
        shortmsg = 'No derived fluxes'
    elif nexpected == nmeasured:
        score = 1.0
        longmsg = 'All expected derived fluxes present for %s ' % ms.basename
        shortmsg = 'All expected derived fluxes present'
    elif nmeasured < nexpected:
        score = float(nmeasured) / float(nexpected)
        longmsg = 'Missing derived fluxes for %s %d/%d' % (ms.basename, nmeasured, nexpected)
        shortmsg = 'Missing derived fluxes'
    else:
        score = 0.0
        longmsg = 'Extra derived fluxes for %s %d/%d' % (ms.basename, nmeasured, nexpected)
        shortmsg = 'Extra derived fluxes'

    origin = pqa.QAOrigin(metric_name='score_missing_derived_fluxes',
                          metric_score=score,
                          metric_units='Ratio of number of flux measurements to number expected')

    return pqa.QAScore(score, longmsg=longmsg, shortmsg=shortmsg, vis=ms.basename, origin=origin)


@log_qa
def score_refspw_mapping_fraction(ms, ref_spwmap):
    """
    Compute the fraction of science spws that have not been
    mapped to other windows.
    """
    if ref_spwmap == [-1]:
        score = 1.0
        longmsg = 'No mapped science spws for %s ' % ms.basename
        shortmsg = 'No mapped science spws'

        origin = pqa.QAOrigin(metric_name='score_refspw_mapping_fraction',
                              metric_score=0,
                              metric_units='Number of unmapped science spws')
    else:
        # Expected science windows
        scispws = {spw.id for spw in ms.get_spectral_windows(science_windows_only=True)}
        nexpected = len(scispws)

        nunmapped = 0
        for spwid in scispws:
            if spwid == ref_spwmap[spwid]:
                nunmapped += 1

        if nunmapped >= nexpected:
            score = 1.0
            longmsg = 'No mapped science spws for %s ' % ms.basename
            shortmsg = 'No mapped science spws'
        else:
            # Replace the previous score with a warning
            score = rutils.SCORE_THRESHOLD_WARNING
            longmsg = 'There are %d mapped science spws for %s ' % (nexpected - nunmapped, ms.basename)
            shortmsg = 'There are mapped science spws'

        origin = pqa.QAOrigin(metric_name='score_refspw_mapping_fraction',
                              metric_score=nunmapped,
                              metric_units='Number of unmapped science spws')

    return pqa.QAScore(score, longmsg=longmsg, shortmsg=shortmsg, vis=ms.basename, origin=origin)


@log_qa
<<<<<<< HEAD
def score_combine_spwmapping(ms, intent, field, spwmapping):
    """
    Evaluate whether or not a spw mapping is using combine.
    If not, then set score to 1. If so, then set score to the sub-optimal
    threshold (for blue info message).
    """
    if spwmapping.combine:
        score = rutils.SCORE_THRESHOLD_SUBOPTIMAL
        longmsg = f'Using combined spw mapping for {ms.basename}, intent={intent}, field={field}'
        shortmsg = 'Using combined spw mapping'
    else:
        score = 1.0
        longmsg = f'No combined spw mapping for {ms.basename}, intent={intent}, field={field}'
        shortmsg = 'No combined spw mapping'

    origin = pqa.QAOrigin(metric_name='score_check_phaseup_combine_mapping',
                          metric_score=spwmapping.combine,
                          metric_units='Using combined spw mapping')

    applies_to = pqa.TargetDataSelection(vis={ms.basename}, intent={intent}, field={field})

    return pqa.QAScore(score, longmsg=longmsg, shortmsg=shortmsg, vis=ms.basename, origin=origin, applies_to=applies_to)


@log_qa
def score_phaseup_mapping_fraction(ms, intent, field, spwmapping):
    """
    Compute the fraction of science spws that have not been
    mapped to other probably wider windows.
    """
    if not spwmapping.spwmap:
        nunmapped = len([spw for spw in ms.get_spectral_windows(science_windows_only=True)])
        score = 1.0
        longmsg = f'No spw mapping for {ms.basename}, intent={intent}, field={field}'
        shortmsg = 'No spw mapping'
    elif spwmapping.combine:
        nunmapped = 0
        score = rutils.SCORE_THRESHOLD_WARNING
        longmsg = f'Combined spw mapping for {ms.basename}, intent={intent}, field={field}'
        shortmsg = 'Combined spw mapping'
    else:
        # Expected science windows
        scispws = [spw for spw in ms.get_spectral_windows(science_windows_only=True)]
        scispwids = [spw.id for spw in ms.get_spectral_windows(science_windows_only=True)]
        nexpected = len(scispwids)

        nunmapped = 0
        samesideband = True
        for spwid, scispw in zip(scispwids, scispws):
            if spwid == spwmapping.spwmap[spwid]:
                nunmapped += 1
            else:
                if scispw.sideband != ms.get_spectral_window(spwmapping.spwmap[spwid]).sideband:
                    samesideband = False

        if nunmapped >= nexpected:
            score = 1.0
            longmsg = f'No spw mapping for {ms.basename}, intent={intent}, field={field}'
            shortmsg = 'No spw mapping'
        else:
            # Replace the previous score with a warning
            if samesideband is True:
                score = rutils.SCORE_THRESHOLD_SUBOPTIMAL
                longmsg = f'Spw mapping within sidebands for {ms.basename}, intent={intent}, field={field}'
                shortmsg = 'Spw mapping within sidebands'
            else:
                score = rutils.SCORE_THRESHOLD_WARNING
                longmsg = f'Spw mapping across sidebands required for {ms.basename}, intent={intent}, field={field}'
                shortmsg = 'Spw mapping across sidebands'

    origin = pqa.QAOrigin(metric_name='score_phaseup_mapping_fraction',
                          metric_score=nunmapped,
                          metric_units='Number of unmapped science spws')

    applies_to = pqa.TargetDataSelection(vis={ms.basename}, intent={intent}, field={field})

    return pqa.QAScore(score, longmsg=longmsg, shortmsg=shortmsg, vis=ms.basename, origin=origin, applies_to=applies_to)


@log_qa
=======
>>>>>>> df10486c
def score_phaseup_spw_median_snr_for_phase(ms, field, spw, median_snr, snr_threshold):
    """
    Score the median achieved SNR for a given phase calibrator field and SpW.
    Introduced for hifa_spwphaseup (PIPE-665).
    """
    if median_snr <= 0.3 * snr_threshold:
        score = rutils.SCORE_THRESHOLD_ERROR
        shortmsg = 'Low median SNR'
        longmsg = f'For {ms.basename}, field={field} (intent=PHASE), SpW={spw}, the median achieved SNR ({median_snr:.1f}) is <= 30% of the' \
                  f' phase SNR threshold ({snr_threshold:.1f}).'
    elif median_snr <= 0.5 * snr_threshold:
        score = rutils.SCORE_THRESHOLD_WARNING
        shortmsg = 'Low median SNR'
        longmsg = f'For {ms.basename}, field={field} (intent=PHASE), SpW={spw}, the median achieved SNR ({median_snr:.1f}) is <= 50% of the' \
                  f' phase SNR threshold ({snr_threshold:.1f}).'
    elif median_snr <= 0.75 * snr_threshold:
        score = rutils.SCORE_THRESHOLD_SUBOPTIMAL
        shortmsg = 'Low median SNR'
        longmsg = f'For {ms.basename}, field={field} (intent=PHASE), SpW={spw}, the median achieved SNR ({median_snr:.1f}) is <= 75% of the' \
                  f' phase SNR threshold ({snr_threshold:.1f}).'
    else:
        score = 1.0
        shortmsg = 'Median SNR is ok'
        longmsg = f'For {ms.basename}, field={field} (intent=PHASE), SpW={spw}, the median achieved SNR ({median_snr:.1f}) is > 75% of the' \
                  f' phase SNR threshold ({snr_threshold:.1f}).'

    origin = pqa.QAOrigin(metric_name='score_phaseup_spw_median_snr',
                          metric_score=median_snr,
                          metric_units='Median SNR')

    applies_to = pqa.TargetDataSelection(vis={ms.basename}, field={field}, spw={spw})

    return pqa.QAScore(score, longmsg=longmsg, shortmsg=shortmsg, vis=ms.basename, origin=origin, applies_to=applies_to)


@log_qa
def score_phaseup_spw_median_snr_for_check(ms, field, spw, median_snr, snr_threshold):
    """
    Score the median achieved SNR for a given check source field and SpW.
    Introduced for hifa_spwphaseup (PIPE-665).
    """
    if median_snr <= 0.3 * snr_threshold:
        score = 0.7
        shortmsg = 'Low median SNR'
        longmsg = f'For {ms.basename}, field={field} (intent=CHECK), SpW={spw}, the median achieved SNR ({median_snr:.1f}) is <= 30% of the' \
                  f' phase SNR threshold ({snr_threshold:.1f}).'
    elif median_snr <= 0.5 * snr_threshold:
        score = 0.8
        shortmsg = 'Low median SNR'
        longmsg = f'For {ms.basename}, field={field} (intent=CHECK), SpW={spw}, the median achieved SNR ({median_snr:.1f}) is <= 50% of the' \
                  f' phase SNR threshold ({snr_threshold:.1f}).'
    elif median_snr <= 0.75 * snr_threshold:
        score = 0.9
        shortmsg = 'Low median SNR'
        longmsg = f'For {ms.basename}, field={field} (intent=CHECK), SpW={spw}, the median achieved SNR ({median_snr:.1f}) is <= 75% of the' \
                  f' phase SNR threshold ({snr_threshold:.1f}).'
    else:
        score = 1.0
        shortmsg = 'Median SNR is ok'
        longmsg = f'For {ms.basename}, field={field} (intent=CHECK), SpW={spw}, the median achieved SNR ({median_snr:.1f}) is > 75% of the' \
                  f' phase SNR threshold ({snr_threshold:.1f}).'

    origin = pqa.QAOrigin(metric_name='score_phaseup_spw_median_snr',
                          metric_score=median_snr,
                          metric_units='Median SNR')

    applies_to = pqa.TargetDataSelection(vis={ms.basename}, field={field}, spw={spw})

    return pqa.QAScore(score, longmsg=longmsg, shortmsg=shortmsg, vis=ms.basename, origin=origin, applies_to=applies_to)

@log_qa
def score_missing_phaseup_snrs(ms, spwids, phsolints):
    """
    Score is the fraction of spws with phaseup SNR estimates
    """
    # Compute the number of expected and missing SNR measurements
    nexpected = len(spwids)
    missing_spws = []
    for i in range(len(spwids)):
        if not phsolints[i]:
            missing_spws.append(spwids[i])
    nmissing = len(missing_spws)

    if nexpected <= 0:
        score = 0.0
        longmsg = 'No phaseup SNR estimates for %s ' % ms.basename
        shortmsg = 'No phaseup SNR estimates'
    elif nmissing <= 0:
        score = 1.0
        longmsg = 'No missing phaseup SNR estimates for %s ' % ms.basename
        shortmsg = 'No missing phaseup SNR estimates'
    else:
        score = float(nexpected - nmissing) / nexpected
        longmsg = 'Missing phaseup SNR estimates for spws %s in %s ' % \
            (missing_spws, ms.basename)
        shortmsg = 'Missing phaseup SNR estimates'

    origin = pqa.QAOrigin(metric_name='score_missing_phaseup_snrs',
                          metric_score=nmissing,
                          metric_units='Number of spws with missing SNR measurements')

    applies_to = pqa.TargetDataSelection(vis={ms.basename}, spw={spwid for spwid in spwids})

    return pqa.QAScore(score, longmsg=longmsg, shortmsg=shortmsg, vis=ms.basename, origin=origin, applies_to=applies_to)


@log_qa
def score_poor_phaseup_solutions(ms, spwids, nphsolutions, min_nsolutions):
    """
    Score is the fraction of spws with poor phaseup solutions
    """
    # Compute the number of expected and poor SNR measurements
    nexpected = len(spwids)
    poor_spws = []
    for i in range(len(spwids)):
        if not nphsolutions[i]:
            poor_spws.append(spwids[i])
        elif nphsolutions[i] < min_nsolutions:
            poor_spws.append(spwids[i])
    npoor = len(poor_spws)

    if nexpected <= 0:
        score = 0.0
        longmsg = 'No phaseup solutions for %s ' % ms.basename
        shortmsg = 'No phaseup solutions'
    elif npoor <= 0:
        score = 1.0
        longmsg = 'No poorly determined phaseup solutions for %s ' % ms.basename
        shortmsg = 'No poorly determined phaseup solutions'
    else:
        score = float(nexpected - npoor) / nexpected
        longmsg = 'Poorly determined phaseup solutions for spws %s in %s ' % \
            (poor_spws, ms.basename)
        shortmsg = 'Poorly determined phaseup solutions'

    origin = pqa.QAOrigin(metric_name='score_poor_phaseup_solutions',
                          metric_score=npoor,
                          metric_units='Number of poor phaseup solutions')

    applies_to = pqa.TargetDataSelection(vis={ms.basename}, spw={spwid for spwid in spwids})

    return pqa.QAScore(score, longmsg=longmsg, shortmsg=shortmsg, vis=ms.basename, origin=origin, applies_to=applies_to)


@log_qa
def score_missing_bandpass_snrs(ms, spwids, bpsolints):
    """
    Score is the fraction of spws with bandpass SNR estimates
    """

    # Compute the number of expected and missing SNR measurements
    nexpected = len(spwids)
    missing_spws = []
    for i in range(len(spwids)):
        if not bpsolints[i]:
            missing_spws.append(spwids[i])
    nmissing = len(missing_spws)

    if nexpected <= 0:
        score = 0.0
        longmsg = 'No bandpass SNR estimates for %s ' % ms.basename
        shortmsg = 'No bandpass SNR estimates'
    elif nmissing <= 0:
        score = 1.0
        longmsg = 'No missing bandpass SNR estimates for %s ' % ms.basename
        shortmsg = 'No missing bandpass SNR estimates'
    else:
        score = float(nexpected - nmissing) / nexpected
        longmsg = 'Missing bandpass SNR estimates for spws %s in%s ' % \
            (missing_spws, ms.basename)
        shortmsg = 'Missing bandpass SNR estimates'

    origin = pqa.QAOrigin(metric_name='score_missing_bandpass_snrs',
                          metric_score=nmissing,
                          metric_units='Number of missing bandpass SNR estimates')

    return pqa.QAScore(score, longmsg=longmsg, shortmsg=shortmsg, vis=ms.basename, origin=origin)


@log_qa
def score_poor_bandpass_solutions(ms, spwids, nbpsolutions, min_nsolutions):
    """
    Score is the fraction of spws with poor bandpass solutions
    """
    # Compute the number of expected and poor solutions
    nexpected = len(spwids)
    poor_spws = []
    for i in range(len(spwids)):
        if not nbpsolutions[i]:
            poor_spws.append(spwids[i])
        elif nbpsolutions[i] < min_nsolutions:
            poor_spws.append(spwids[i])
    npoor = len(poor_spws)

    if nexpected <= 0:
        score = 0.0
        longmsg = 'No bandpass solutions for %s ' % ms.basename
        shortmsg = 'No bandpass solutions'
    elif npoor <= 0:
        score = 1.0
        longmsg = 'No poorly determined bandpass solutions for %s ' % ms.basename
        shortmsg = 'No poorly determined bandpass solutions'
    else:
        score = float(nexpected - npoor) / nexpected
        longmsg = 'Poorly determined bandpass solutions for spws %s in %s ' % (poor_spws, ms.basename)
        shortmsg = 'Poorly determined bandpass solutions'

    origin = pqa.QAOrigin(metric_name='score_missing_bandpass_snrs',
                          metric_score=npoor,
                          metric_units='Number of poor bandpass solutions')

    return pqa.QAScore(score, longmsg=longmsg, shortmsg=shortmsg, vis=ms.basename, origin=origin)


@log_qa
def score_missing_phase_snrs(ms, spwids, snrs):
    """
    Score is the fraction of spws with SNR estimates
    """
    # Compute the number of expected and missing SNR measurements
    nexpected = len(spwids)
    missing_spws = []
    for i in range(len(spwids)):
        if not snrs[i]:
            missing_spws.append(spwids[i])
    nmissing = len(missing_spws)

    if nexpected <= 0:
        score = 0.0
        longmsg = 'No gaincal SNR estimates for %s ' % ms.basename
        shortmsg = 'No gaincal SNR estimates'
    elif nmissing <= 0:
        score = 1.0
        longmsg = 'No missing gaincal SNR estimates for %s ' % ms.basename
        shortmsg = 'No missing gaincal SNR estimates'
    else:
        score = float(nexpected - nmissing) / nexpected
        longmsg = 'Missing gaincal SNR estimates for spws %s in %s ' % (missing_spws, ms.basename)
        shortmsg = 'Missing gaincal SNR estimates'

    origin = pqa.QAOrigin(metric_name='score_missing_phase_snrs',
                          metric_score=nmissing,
                          metric_units='Number of missing phase SNR estimates')

    return pqa.QAScore(score, longmsg=longmsg, shortmsg=shortmsg, vis=ms.basename, origin=origin)


@log_qa
def score_poor_phase_snrs(ms, spwids, minsnr, snrs):
    """
    Score is the fraction of spws with poor snr estimates
    """
    # Compute the number of expected and poor solutions
    nexpected = len(spwids)
    poor_spws = []
    for i in range(len(spwids)):
        if not snrs[i]:
            poor_spws.append(spwids[i])
        elif snrs[i] < minsnr:
            poor_spws.append(spwids[i])
    npoor = len(poor_spws)

    if nexpected <= 0:
        score = 0.0
        longmsg = 'No gaincal SNR estimates for %s ' % \
            ms.basename
        shortmsg = 'No gaincal SNR estimates'
    elif npoor <= 0:
        score = 1.0
        longmsg = 'No low gaincal SNR estimates for %s ' % \
            ms.basename
        shortmsg = 'No low gaincal SNR estimates'
    else:
        score = float(nexpected - npoor) / nexpected
        longmsg = 'Low gaincal SNR estimates for spws %s in %s ' % \
            (poor_spws, ms.basename)
        shortmsg = 'Low gaincal SNR estimates'

    origin = pqa.QAOrigin(metric_name='score_poor_phase_snrs',
                          metric_score=npoor,
                          metric_units='Number of poor phase SNR estimates')

    return pqa.QAScore(score, longmsg=longmsg, shortmsg=shortmsg, vis=ms.basename, origin=origin)


@log_qa
def score_derived_fluxes_snr(ms, measurements):
    """
    Score the SNR of the derived flux measurements.

    See PIPE-644 for latest description.

    Linearly scale QA score based on SNR value, where
      QA = 1.0 if SNR >= 26.25
      QA = 0.66 if SNR < 5.0
    and QA linearly scales from 0.66 to 1.0 between SNR 5 to 26.25.

    These QA and SNR threshold were chosen such that SNR values in the range of
    5-20 should map to QA scores in the range that will show as a blue
    "suboptimal" level QA message.
    """
    # Loop over measurements
    nmeasured = 0
    score = 0.0
    minscore = 1.0
    minsnr = None
    snr_thresh = 26.25
    low_snr_flux = collections.defaultdict(list)

    for fieldid, field_measurements in measurements.items():
        # Loop over the flux measurements
        for measurement in field_measurements:
            fluxjy = measurement.I.to_units(measures.FluxDensityUnits.JANSKY)
            uncjy = measurement.uncertainty.I.to_units(measures.FluxDensityUnits.JANSKY)
            if fluxjy <= 0.0 or uncjy <= 0.0:
                continue
            snr = fluxjy / uncjy
            minsnr = snr if minsnr is None else min(minsnr, snr)
            nmeasured += 1
            score1 = linear_score(float(snr), 5.0, snr_thresh, 0.66, 1.0)
            minscore = min(minscore, score1)
            score += score1
            if score1 < 1.0:
                low_snr_flux[fieldid].append(measurement.spw_id)

    if nmeasured > 0:
        score /= nmeasured

    if nmeasured == 0:
        score = 0.0
        longmsg = 'No derived fluxes for %s ' % ms.basename
        shortmsg = 'No derived fluxes'
    elif minscore >= 1.0:
        score = 1.0
        longmsg = 'No low SNR derived fluxes for %s ' % ms.basename
        shortmsg = 'No low SNR derived fluxes'
    else:
        # Report which field(s) and SpW(s) had low SNR.
        fld_summaries = [f'field {fid}, SpW(s) {", ".join(str(s) for s in sorted(spwids))}'
                         for fid, spwids in sorted(low_snr_flux.items())]
        longmsg = f'For {ms.basename}, the fractional uncertainty in the derived scaling factor is large' \
                  f' (> {100/snr_thresh:.1f}%) for {"; ".join(fld_summaries)}. The calibrator may be too faint.'
        shortmsg = 'Uncertainty in some of the derived fluxes'

    origin = pqa.QAOrigin(metric_name='score_derived_fluxes_snr',
                          metric_score=minsnr,
                          metric_units='Minimum SNR of derived flux measurement')

    return pqa.QAScore(score, longmsg=longmsg, shortmsg=shortmsg, vis=ms.basename, origin=origin)


@log_qa
def score_path_exists(mspath, path, pathtype):
    """
    Score the existence of the path
        1.0 if it exist
        0.0 if it does not
    """
    if os.path.exists(path):
        score = 1.0
        longmsg = 'The %s file %s for %s was created' % (pathtype, os.path.basename(path), os.path.basename(mspath))
        shortmsg = 'The %s file was created' % pathtype
    else:
        score = 0.0
        longmsg = 'The %s file %s for %s was not created' % (pathtype, os.path.basename(path), os.path.basename(mspath))
        shortmsg = 'The %s file was not created' % pathtype

    origin = pqa.QAOrigin(metric_name='score_path_exists',
                          metric_score=bool(score),
                          metric_units='Path exists on disk')

    return pqa.QAScore(score, longmsg=longmsg, shortmsg=shortmsg, origin=origin)


@log_qa
def score_file_exists(filedir, filename, filetype):
    """
    Score the existence of a products file
        1.0 if it exists
        0.0 if it does not
    """
    if filename is None:
        score = 1.0
        longmsg = 'The %s file is undefined' % filetype
        shortmsg = 'The %s file is undefined' % filetype

        origin = pqa.QAOrigin(metric_name='score_file_exists',
                              metric_score=None,
                              metric_units='No %s file to check' % filetype)

        return pqa.QAScore(score, longmsg=longmsg, shortmsg=shortmsg, origin=origin)

    file_path = os.path.join(filedir, os.path.basename(filename))
    if os.path.exists(file_path):
        score = 1.0
        longmsg = 'The %s file has been exported' % filetype
        shortmsg = 'The %s file has been exported' % filetype
    else:
        score = 0.0
        longmsg = 'The %s file %s does not exist' % (filetype, os.path.basename(filename))
        shortmsg = 'The %s file does not exist' % filetype

    origin = pqa.QAOrigin(metric_name='score_file_exists',
                          metric_score=bool(score),
                          metric_units='File exists on disk')

    return pqa.QAScore(score, longmsg=longmsg, shortmsg=shortmsg, origin=origin)


@log_qa
def score_mses_exist(filedir, visdict):
    """
    Score the existence of the flagging products files
        1.0 if they all exist
        n / nexpected if some of them exist
        0.0 if none exist
    """

    nexpected = len(visdict)
    nfiles = 0
    missing = []

    for visname in visdict:
        file_path = os.path.join(filedir, os.path.basename(visdict[visname]))
        if os.path.exists(file_path):
            nfiles += 1
        else:
            missing.append(os.path.basename(visdict[visname]))

    if nfiles <= 0:
        score = 0.0
        longmsg = 'Final ms files %s are missing' % (','.join(missing))
        shortmsg = 'Missing final ms files'
    elif nfiles < nexpected:
        score = float(nfiles) / float(nexpected)
        longmsg = 'Final ms files %s are missing' % (','.join(missing))
        shortmsg = 'Missing final ms files'
    else:
        score = 1.0
        longmsg = 'No missing final ms  files'
        shortmsg = 'No missing final ms files'

    origin = pqa.QAOrigin(metric_name='score_mses_exist',
                          metric_score=len(missing),
                          metric_units='Number of missing ms product files')

    return pqa.QAScore(score, longmsg=longmsg, shortmsg=shortmsg, origin=origin)


@log_qa
def score_flags_exist(filedir, visdict):
    """
    Score the existence of the flagging products files
        1.0 if they all exist
        n / nexpected if some of them exist
        0.0 if none exist
    """
    nexpected = len(visdict)
    nfiles = 0
    missing = []

    for visname in visdict:
        file_path = os.path.join(filedir, os.path.basename(visdict[visname][0]))
        if os.path.exists(file_path):
            nfiles += 1
        else:
            missing.append(os.path.basename(visdict[visname][0]))

    if nfiles <= 0:
        score = 0.0
        longmsg = 'Final flag version files %s are missing' % (','.join(missing))
        shortmsg = 'Missing final flags version files'
    elif nfiles < nexpected:
        score = float(nfiles) / float(nexpected)
        longmsg = 'Final flag version files %s are missing' % (','.join(missing))
        shortmsg = 'Missing final flags version files'
    else:
        score = 1.0
        longmsg = 'No missing final flag version files'
        shortmsg = 'No missing final flags version files'

    origin = pqa.QAOrigin(metric_name='score_flags_exist',
                          metric_score=len(missing),
                          metric_units='Number of missing flagging product files')

    return pqa.QAScore(score, longmsg=longmsg, shortmsg=shortmsg, origin=origin)


@log_qa
def score_flagging_view_exists(filename, result):
    """
    Assign a score of zero if the flagging view cannot be computed
    """

    # By default, assume no flagging views were found.
    score = 0.0
    longmsg = 'No flagging views for %s' % filename
    shortmsg = 'No flagging views'

    # Check if this is a flagging result for a single metric, where
    # the flagging view is stored directly in the result.
    try:
        view = result.view
        if view:
            score = 1.0
            longmsg = 'Flagging views exist for %s' % filename
            shortmsg = 'Flagging views exist'
    except AttributeError:
        pass

    # Check if this flagging results contains multiple metrics,
    # and look for flagging views among components.
    try:
        # Set score to 1 as soon as a single metric contains a
        # valid flagging view.
        for metricresult in result.components.values():
            view = metricresult.view
            if view:
                score = 1.0
                longmsg = 'Flagging views exist for %s' % filename
                shortmsg = 'Flagging views exist'
    except AttributeError:
        pass

    origin = pqa.QAOrigin(metric_name='score_flagging_view_exists',
                          metric_score=bool(score),
                          metric_units='Presence of flagging view')

    return pqa.QAScore(score, longmsg=longmsg, shortmsg=shortmsg, vis=filename, origin=origin)


@log_qa
def score_applycmds_exist(filedir, visdict):
    """
    Score the existence of the apply commands products files
        1.0 if they all exist
        n / nexpected if some of them exist
        0.0 if none exist
    """
    nexpected = len(visdict)
    nfiles = 0
    missing = []

    for visname in visdict:
        file_path = os.path.join(filedir, os.path.basename(visdict[visname][1]))
        if os.path.exists(file_path):
            nfiles += 1
        else:
            missing.append(os.path.basename(visdict[visname][1]))

    if nfiles <= 0:
        score = 0.0
        longmsg = 'Final apply commands files %s are missing' % (','.join(missing))
        shortmsg = 'Missing final apply commands files'
    elif nfiles < nexpected:
        score = float(nfiles) / float(nexpected)
        longmsg = 'Final apply commands files %s are missing' % (','.join(missing))
        shortmsg = 'Missing final apply commands files'
    else:
        score = 1.0
        longmsg = 'No missing final apply commands files'
        shortmsg = 'No missing final apply commands files'

    origin = pqa.QAOrigin(metric_name='score_applycmds_exist',
                          metric_score=len(missing),
                          metric_units='Number of missing apply command files')

    return pqa.QAScore(score, longmsg=longmsg, shortmsg=shortmsg, origin=origin)


@log_qa
def score_caltables_exist(filedir, sessiondict):
    """
    Score the existence of the caltables products files
        1.0 if theu all exist
        n / nexpected if some of them exist
        0.0 if none exist
    """
    nexpected = len(sessiondict)
    nfiles = 0
    missing = []

    for sessionname in sessiondict:
        file_path = os.path.join(filedir, os.path.basename(sessiondict[sessionname][1]))
        if os.path.exists(file_path):
            nfiles += 1
        else:
            missing.append(os.path.basename(sessiondict[sessionname][1]))

    if nfiles <= 0:
        score = 0.0
        longmsg = 'Caltables files %s are missing' % (','.join(missing))
        shortmsg = 'Missing caltables files'
    elif nfiles < nexpected:
        score = float(nfiles) / float(nexpected)
        longmsg = 'Caltables files %s are missing' % (','.join(missing))
        shortmsg = 'Missing caltables files'
    else:
        score = 1.0
        longmsg = 'No missing caltables files'
        shortmsg = 'No missing caltables files'

    origin = pqa.QAOrigin(metric_name='score_caltables_exist',
                          metric_score=len(missing),
                          metric_units='Number of missing caltables')

    return pqa.QAScore(score, longmsg=longmsg, shortmsg=shortmsg, origin=origin)


@log_qa
def score_images_exist(filesdir, imaging_products_only, calimages, targetimages):
    if imaging_products_only:
        if len(targetimages) <= 0:
            score = 0.0
            metric = 0
            longmsg = 'No target images were exported'
            shortmsg = 'No target images exported'
        else:
            score = 1.0
            metric = len(targetimages)
            longmsg = '%d target images were exported' % (len(targetimages))
            shortmsg = 'Target images exported'
    else:
        if len(targetimages) <= 0 and len(calimages) <= 0:
            score = 0.0
            metric = 0
            longmsg = 'No images were exported'
            shortmsg = 'No images exported'
        else:
            score = 1.0
            metric = len(calimages) + len(targetimages)
            longmsg = '%d images were exported' % (len(calimages) + len(targetimages))
            shortmsg = 'Images exported'

    origin = pqa.QAOrigin(metric_name='score_images_exist',
                          metric_score=metric,
                          metric_units='Number of exported images')

    return pqa.QAScore(score, longmsg=longmsg, shortmsg=shortmsg, origin=origin)


@log_qa
def score_sd_line_detection(group_id_list, spw_id_list, lines_list):
    detected_spw = []
    detected_group = []

    for group_id, spw_id, lines in zip(group_id_list, spw_id_list, lines_list):
        if any([l[2] for l in lines]):
            LOG.trace('detected lines exist at group_id %s spw_id %s' % (group_id, spw_id))
            unique_spw_id = set(spw_id)
            if len(unique_spw_id) == 1:
                detected_spw.append(unique_spw_id.pop())
            else:
                detected_spw.append(-1)
            detected_group.append(group_id)

    if len(detected_spw) == 0:
        score = 0.0
        longmsg = 'No spectral lines were detected'
        shortmsg = 'No spectral lines were detected'
    else:
        score = 1.0
        if detected_spw.count(-1) == 0:
            longmsg = 'Spectral lines were detected in spws %s' % (', '.join(map(str, detected_spw)))
        else:
            longmsg = 'Spectral lines were detected in ReductionGroups %s' % (','.join(map(str, detected_group)))
        shortmsg = 'Spectral lines were detected'

    origin = pqa.QAOrigin(metric_name='score_sd_line_detection',
                          metric_score=len(detected_spw),
                          metric_units='Number of spectral lines detected')

    return pqa.QAScore(score, longmsg=longmsg, shortmsg=shortmsg, origin=origin)


@log_qa
def score_sd_line_detection_for_ms(group_id_list, field_id_list, spw_id_list, lines_list):
    detected_spw = []
    detected_field = []
    detected_group = []

    for group_id, field_id, spw_id, lines in zip(group_id_list, field_id_list, spw_id_list, lines_list):
        if any([l[2] for l in lines]):
            LOG.trace('detected lines exist at group_id %s field_id %s spw_id %s' % (group_id, field_id, spw_id))
            unique_spw_id = set(spw_id)
            if len(unique_spw_id) == 1:
                detected_spw.append(unique_spw_id.pop())
            else:
                detected_spw.append(-1)
            unique_field_id = set(field_id)
            if len(unique_field_id) == 1:
                detected_field.append(unique_field_id.pop())
            else:
                detected_field.append(-1)
            detected_group.append(group_id)

    if len(detected_spw) == 0:
        score = 0.0
        longmsg = 'No spectral lines are detected'
        shortmsg = 'No spectral lines are detected'
    else:
        score = 1.0
        if detected_spw.count(-1) == 0 and detected_field.count(-1) == 0:
            longmsg = 'Spectral lines are detected at Spws (%s) Fields (%s)' % (', '.join(map(str, detected_spw)),
                                                                                ', '.join(map(str, detected_field)))
        else:
            longmsg = 'Spectral lines are detected at ReductionGroups %s' % (','.join(map(str, detected_group)))
        shortmsg = 'Spectral lines are detected'

    origin = pqa.QAOrigin(metric_name='score_sd_line_detection_for_ms',
                          metric_score=len(detected_spw),
                          metric_units='Number of spectral lines detected')

    return pqa.QAScore(score, longmsg=longmsg, shortmsg=shortmsg, origin=origin)

@log_qa
def score_sd_baseline_quality(vis: str, source: str, ant: str, vspw: str,
                              pol: str, stat: List[tuple]) -> pqa.QAScore:
    """
    Return Pipeline QA score of baseline quality.

    Args:
        vis: MS name
        source: source name
        ant: antenna name
        vspw: virtual spw ID
        pol: polarization
        stat: a list of binned statistics

    Returns:
        Pipeline QA score of baseline quality.
    """
    scores = []
    LOG.info(f'Statistics of {vis}: {source}, {ant}, {vspw}, {pol}')
    # See PIPEREQ-168 for details of QA metrics.
    # The values of bin_diff_ratio at the edges of ramp
    ramp_range = (1.8, 3.6)
    # The scores at the corresponding edges of ramp. These values are also
    # adopted in extrapolation beyond ramp_range.
    score_range = (1.0, 0.33)
    metric_func = interpolate.interp1d(ramp_range, score_range,
                                       kind='linear', bounds_error=False,
                                       fill_value=score_range)
    for s in stat:
        diff_score =  metric_func(s.bin_diff_ratio)
        scores.append(diff_score)
        LOG.info(f'rdiff = {s.bin_diff_ratio} -> score = {diff_score}')
    final_score = np.nanmin(scores)
    quality = 'Good'
    if final_score <= 0.66:
        quality='Poor'
    elif final_score <= 0.9:
        quality='Moderate'
    shortmsg = f'{quality} baseline flatness'
    longmsg = f'{quality} baseline flatness in {vis}, {source}, {ant}, virtual spw {vspw}, {pol}'
    origin = pqa.QAOrigin(metric_name='score_sd_baseline_quality',
                          metric_score=len(stat),
                          metric_units='Statistics of binned spectra')

    return pqa.QAScore(final_score, longmsg=longmsg, shortmsg=shortmsg, origin=origin)

@log_qa
def score_checksources(mses, fieldname, spwid, imagename, rms, gfluxscale, gfluxscale_err):
    """
    Score a single field image of a point source by comparing the source
    reference position to the fitted position and the source reference flux
    to the fitted flux.

    The source is assumed to be near the center of the image.
    The fit is performed using pixels in a circular regions
    around the center of the image
    """
    qa = casa_tools.quanta
    me = casa_tools.measures

    # Get the reference direction of the check source field
    #    There is at least one field with check source intent
    #    Protect against the same source having multiple fields
    #    with different intent.
    #    Assume that the same field as defined by its field name
    #    has the same direction in all the mses that contributed
    #    to the input image. Loop through the ms(s) and find the
    #    first occurrence of the specified field. Convert the
    #    direction to ICRS to match the default image coordinate
    #    system

    refdirection = None
    for ms in mses:
        field = ms.get_fields(name=fieldname)
        # No fields with the check source name. Should be
        # impossible at this point but check just in case
        if not field:
            continue
        # Find check field for that ms
        chkfield = None
        for fielditem in field:
            if 'CHECK' not in fielditem.intents:
                continue
            chkfield = fielditem
            break
        # No matching check field for that ms, next ms
        if chkfield is None:
            continue
        # Found field, get reference direction in ICRS coordinates
        LOG.info('Using field name %s id %s to determine check source reference direction' %
                 (chkfield.name, str(chkfield.id)))
        refdirection = me.measure(chkfield.mdirection, 'ICRS')
        break

    # Get the reference flux of the check source field
    #    Loop over all the ms(s) extracting the derived flux
    #    values for the specified field and spw. Set the reference
    #    flux to the maximum of these values.
    reffluxes = []
    for ms in mses:
        if not ms.derived_fluxes:
            continue
        for field_arg, measurements in ms.derived_fluxes.items():
            mfield = ms.get_fields(field_arg)
            chkfield = None
            for mfielditem in mfield:
                if mfielditem.name != fieldname:
                    continue
                if 'CHECK' not in mfielditem.intents:
                    continue
                chkfield = mfielditem
                break
            # No matching check field for this ms
            if chkfield is None:
                continue
            LOG.info('Using field name %s id %s to identify check source flux densities' %
                     (chkfield.name, str(chkfield.id)))
            for measurement in sorted(measurements, key=lambda m: int(m.spw_id)):
                if int(measurement.spw_id) != spwid:
                    continue
                for stokes in ['I']:
                    try:
                        flux = getattr(measurement, stokes)
                        flux_jy = float(flux.to_units(measures.FluxDensityUnits.JANSKY))
                        reffluxes.append(flux_jy)
                    except:
                        pass

    # Use the maximum reference flux
    if not reffluxes:
        refflux = None
    else:
        median_flux = np.median(np.array(reffluxes))
        refflux = qa.quantity(median_flux, 'Jy')

    # Do the fit and compute positions offsets and flux ratios
    fitdict = checksource.checkimage(imagename, rms, refdirection, refflux)

    msnames = ','.join([os.path.basename(ms.name).strip('.ms') for ms in mses])

    # Compute the scores the default score is the geometric mean of
    # the position and flux scores if both are available.
    if not fitdict:
        offset = None
        offset_err = None
        beams = None
        beams_err = None
        fitflux = None
        fitflux_err = None
        fitpeak = None
        score = 0.0
        longmsg = 'Check source fit failed for %s field %s spwid %d' % (msnames, fieldname, spwid)
        shortmsg = 'Check source fit failed'
        metric_score = 'N/A'
        metric_units = 'Check source fit failed'

    else:
        offset = fitdict['positionoffset']['value'] * 1000.0
        offset_err = fitdict['positionoffset_err']['value'] * 1000.0
        beams = fitdict['beamoffset']['value']
        beams_err = fitdict['beamoffset_err']['value']
        fitflux = fitdict['fitflux']['value']
        fitflux_err = fitdict['fitflux_err']['value']
        fitpeak = fitdict['fitpeak']['value']
        shortmsg = 'Check source fit successful'

        warnings = []

        if refflux is not None:
            coherence = fitdict['fluxloss']['value'] * 100.0
            flux_score = max(0.0, 1.0 - fitdict['fluxloss']['value'])
            flux_metric = fitdict['fluxloss']['value']
            flux_unit = 'flux loss'
        else:
            flux_score = 0.0
            flux_metric = 'N/A'
            flux_unit = 'flux loss'

        offset_score = 0.0
        offset_metric = 'N/A'
        offset_unit = 'beams'
        if beams is None:
            warnings.append('unfitted offset')
        else:
            offset_score = max(0.33, 1.0 - min(1.0, beams))
            offset_metric = beams
            if beams > 0.30:
                warnings.append('large fitted offset of %.2f marcsec and %.2f synth beam' % (offset, beams))

        fitflux_score = 0.0
        fitflux_metric = 'N/A'
        fitflux_unit = 'fitflux/refflux'
        if gfluxscale is None:
            warnings.append('undefined gfluxscale result')
        elif gfluxscale == 0.0:
            warnings.append('gfluxscale value of 0.0 mJy')
        else:
            chk_fitflux_gfluxscale_ratio = fitflux * 1000. / gfluxscale
            fitflux_score = max(0.33, 1.0 - abs(1.0 - chk_fitflux_gfluxscale_ratio))
            fitflux_metric = chk_fitflux_gfluxscale_ratio
            if chk_fitflux_gfluxscale_ratio < 0.8:
                warnings.append('low [Fitted / gfluxscale] Flux Density Ratio of %.2f' % (chk_fitflux_gfluxscale_ratio))

        fitpeak_score = 0.0
        fitpeak_metric = 'N/A'
        fitpeak_unit = 'fitpeak/fitflux'
        if fitflux is None:
            warnings.append('undefined check fit result')
        elif fitflux == 0.0:
            warnings.append('Fitted Flux Density value of 0.0 mJy')
        else:
            chk_fitpeak_fitflux_ratio = fitpeak / fitflux
            fitpeak_score = max(0.33, 1.0 - abs(1.0 - (chk_fitpeak_fitflux_ratio)))
            fitpeak_metric = chk_fitpeak_fitflux_ratio
            if chk_fitpeak_fitflux_ratio < 0.7:
                warnings.append('low Fitted [Peak Intensity / Flux Density] Ratio of %.2f' % (chk_fitpeak_fitflux_ratio))

        snr_msg = ''
        if gfluxscale is not None and gfluxscale_err is not None:
            if gfluxscale_err != 0.0:
                chk_gfluxscale_snr = gfluxscale / gfluxscale_err
                if chk_gfluxscale_snr < 20.:
                    snr_msg = ', however, the S/N of the gfluxscale measurement is low'

        if any(np.array([offset_score, fitflux_score, fitpeak_score]) < 1.0):
            score = math.sqrt(offset_score * fitflux_score * fitpeak_score)
        else:
            score = offset_score * fitflux_score * fitpeak_score
        metric_score = [offset_metric, fitflux_metric, fitpeak_metric]
        metric_units = '%s, %s, %s' % (offset_unit, fitflux_unit, fitpeak_unit)

        if warnings != []:
            longmsg = 'EB %s field %s spwid %d: has a %s%s' % (msnames, fieldname, spwid, ' and a '.join(warnings), snr_msg)
            # Log warnings only if they would not be logged by the QA system (score <= 0.66)
            if score > 0.66:
                LOG.warning(longmsg)
        else:
            if score <= 0.9:
                longmsg = 'EB %s field %s spwid %d: Check source fit not optimal' % (msnames, fieldname, spwid)
            else:
                longmsg = 'EB %s field %s spwid %d: Check source fit successful' % (msnames, fieldname, spwid)

        if score <= 0.9:
            shortmsg = 'Check source fit not optimal'

    origin = pqa.QAOrigin(metric_name='ScoreChecksources',
                          metric_score=metric_score,
                          metric_units=metric_units)

    return pqa.QAScore(score, longmsg=longmsg, shortmsg=shortmsg, origin=origin), offset, offset_err, beams, beams_err, fitflux, fitflux_err, fitpeak


@log_qa
def score_multiply(scores_list):
    score = functools.reduce(operator.mul, scores_list, 1.0)
    longmsg = 'Multiplication of scores.'
    shortmsg = 'Multiplication of scores.'
    origin = pqa.QAOrigin(metric_name='score_multiply',
                          metric_score=len(scores_list),
                          metric_units='Number of multiplied scores.')

    return pqa.QAScore(score, longmsg=longmsg, shortmsg=shortmsg, origin=origin)


@log_qa
def score_sd_skycal_elevation_difference(ms, resultdict, threshold=3.0):
    """
    """
    field_ids = list(resultdict.keys())
    metric_score = []
    el_threshold = threshold
    lmsg_list = []
    for field_id in field_ids:
        field = ms.fields[field_id]
        if field_id not in resultdict:
            continue

        eldiffant = resultdict[field_id]
        warned_antennas = set()
        for antenna_id, eldiff in eldiffant.items():
            for spw_id, eld in eldiff.items():
                preceding = eld.eldiff0
                subsequent = eld.eldiff1
                # LOG.info('field {} antenna {} spw {} preceding={}'.format(field_id, antenna_id, spw_id, preceding))
                # LOG.info('field {} antenna {} spw {} subsequent={}'.format(field_id, antenna_id, spw_id, subsequent))
                max_pred = None
                max_subq = None
                if len(preceding) > 0:
                    max_pred = np.abs(preceding).max()
                    metric_score.append(max_pred)
                    if max_pred >= el_threshold:
                        warned_antennas.add(antenna_id)
                if len(subsequent) > 0:
                    max_subq = np.abs(subsequent).max()
                    metric_score.append(max_subq)
                    if max_subq >= el_threshold:
                        warned_antennas.add(antenna_id)
                LOG.debug('field {} antenna {} spw {} metric_score {}'.format(field_id, antenna_id, spw_id, metric_score))

        if len(warned_antennas) > 0:
            antenna_names = ', '.join([ms.antennas[a].name for a in warned_antennas])
            lmsg_list.append(
                'field {} (antennas {})'.format(field.name, antenna_names)
            )

    if len(lmsg_list) > 0:
        longmsg = 'Elevation difference between ON and OFF exceeds threshold ({}deg) for {}: {}'.format(
            el_threshold,
            ms.basename,
            ', '.join(lmsg_list)
        )
    else:
        longmsg = 'Elevation difference between ON and OFF is below threshold ({}deg) for {}'.format(
            el_threshold,
            ms.basename
        )

    # CAS-11054: it is decided that we do not calculate QA score based on elevation difference for Cycle 6
    # PIPE-246: we implement QA score based on elevation difference for Cycle 7.
    #           requirement is that score is 0.8 if elevation difference is larger than 3deg.
    # make sure threshold is 3deg
    assert el_threshold == 3.0
    max_metric_score = np.max(metric_score)
    # lower the score if elevation difference exceeds 3deg
    score = 1.0 if max_metric_score < el_threshold else 0.8
    origin = pqa.QAOrigin(metric_name='OnOffElevationDifference',
                          metric_score=max_metric_score,
                          metric_units='deg')

    if score < 1.0:
        shortmsg = 'Elevation difference between ON and OFF exceeds {}deg'.format(el_threshold)
    else:
        shortmsg = 'Elevation difference between ON and OFF is below {}deg'.format(el_threshold)

    return pqa.QAScore(score, longmsg=longmsg, shortmsg=shortmsg, origin=origin, vis=ms.basename)


def generate_metric_mask(context, result, cs, mask):
    """
    Generate boolean mask array for metric calculation in
    score_sdimage_masked_pixels. If image pixel contains
    observed points, mask will be True. Otherwise, mask is
    False.

    Arguments:
        context {Context} -- Pipeline context
        result {SDImagingResultItem} -- result item created by
                                        hsd_imaging
        cs {coordsys} -- CASA coordsys tool
        mask {bool array} -- image mask

    Returns:
        bool array -- metric mask (True: valid, False: invalid)
    """
    outcome = result.outcome
    org_direction = outcome['image'].org_direction
    imshape = mask.shape

    file_index = np.asarray(outcome['file_index'])
    antenna_list = np.asarray(outcome['assoc_antennas'])
    field_list = np.asarray(outcome['assoc_fields'])
    vspw_list = np.asarray(outcome['assoc_spws'])

    mses = context.observing_run.measurement_sets
    ms_list = [mses[i] for i in file_index]
    spw_list = np.asarray([context.observing_run.virtual2real_spw_id(i, m) for i, m in zip(vspw_list, ms_list)])

    ra = []
    dec = []
    ofs_ra = []
    ofs_dec = []
    online_flag = []

    for i in range(len(ms_list)):
        origin_basename = os.path.basename(ms_list[i].origin_ms)
        datatable_name = os.path.join(context.observing_run.ms_datatable_name, origin_basename)
        rotable_name = os.path.join(datatable_name, 'RO')
        rwtable_name = os.path.join(datatable_name, 'RW')
        _index = np.where(file_index == file_index[i])
        if len(_index[0]) == 0:
            continue

        _antlist = antenna_list[_index]
        _fieldlist = field_list[_index]
        _spwlist = spw_list[_index]

        with casa_tools.TableReader(rotable_name) as tb:
            unit_ra = tb.getcolkeyword('OFS_RA', 'UNIT')
            unit_dec = tb.getcolkeyword('OFS_DEC', 'UNIT')
            tsel = tb.query('SRCTYPE==0&&ANTENNA IN {}&&FIELD_ID IN {}&&IF IN {}'.format(list(_antlist), list(_fieldlist), list(_spwlist)))
            ofs_ra.extend(tsel.getcol('OFS_RA'))
            ofs_dec.extend(tsel.getcol('OFS_DEC'))
            rows = tsel.rownumbers()
            tsel.close()

        with casa_tools.TableReader(rwtable_name) as tb:
            permanent_flag = tb.getcol('FLAG_PERMANENT').take(rows, axis=2)
            online_flag.extend(permanent_flag[0, OnlineFlagIndex])

    if org_direction is None:
        ra = np.asarray(ofs_ra)
        dec = np.asarray(ofs_dec)
    else:
        for rr, dd in zip(ofs_ra, ofs_dec):
            shift_ra, shift_dec = direction_recover( rr, dd, org_direction )
            ra.append(shift_ra)
            dec.append(shift_dec)
        ra = np.asarray(ra)
        dec = np.asarray(dec)
    online_flag = np.asarray(online_flag)

    del ofs_ra, ofs_dec

    metric_mask = np.empty(imshape, dtype=bool)
    metric_mask[:] = False

    qa = casa_tools.quanta

    # template measure for world-pixel conversion
    # 2019/06/03 TN
    # Workaround for memory consumption issue (PIPE-362)
    # cs.topixel consumes some amount of memory and it accumulates,
    # too many call of cs.topixel results in unexpectedly large amount of
    # memory usage. To avoid cs.topixel, approximate mapping to pixel
    # coordinate is done manually.
    blc = cs.toworld([-0.5, -0.5, 0, 0], format='q')
    brc = cs.toworld([imshape[0] - 0.5, -0.5, 0, 0], format='q')
    tlc = cs.toworld([-0.5, imshape[1] - 0.5, 0, 0], format='q')
    trc = cs.toworld([imshape[0] - 0.5, imshape[1] - 0.5, 0, 0], format='q')
    #print('blc {} {}'.format(blc['quantity']['*1'], blc['quantity']['*2']))
    #print('brc {} {}'.format(brc['quantity']['*1'], brc['quantity']['*2']))
    #print('tlc {} {}'.format(tlc['quantity']['*1'], tlc['quantity']['*2']))
    #print('trc {} {}'.format(trc['quantity']['*1'], trc['quantity']['*2']))
    #print('cen {} {}'.format(cen['quantity']['*1'], cen['quantity']['*2']))
    cpi = qa.convert(qa.quantity(180, 'deg'), unit_ra)['value']
    s0 = (qa.convert(tlc['quantity']['*1'], unit_ra)['value'] - qa.convert(blc['quantity']['*1'], unit_ra)['value']) \
        / (qa.convert(tlc['quantity']['*2'], unit_dec)['value'] - qa.convert(blc['quantity']['*2'], unit_dec)['value'])
    t0 = ((qa.convert(blc['quantity']['*1'], unit_ra)['value']) + cpi) % (cpi * 2) - cpi
    s1 = (qa.convert(trc['quantity']['*1'], unit_ra)['value'] - qa.convert(brc['quantity']['*1'], unit_ra)['value']) \
        / (qa.convert(trc['quantity']['*2'], unit_dec)['value'] - qa.convert(brc['quantity']['*2'], unit_dec)['value'])
    t1 = ((qa.convert(brc['quantity']['*1'], unit_ra)['value']) + cpi) % (cpi * 2) - cpi
    ymax = (qa.convert(tlc['quantity']['*2'], unit_dec)['value'] + qa.convert(trc['quantity']['*2'], unit_dec)['value']) / 2
    ymin = (qa.convert(blc['quantity']['*2'], unit_dec)['value'] + qa.convert(brc['quantity']['*2'], unit_dec)['value']) / 2
    dy = (ymax - ymin) / imshape[1]
    #print('s0 {} t0 {} s1 {} t1 {}'.format(s0, t0, s1, t1))
    #print('ymax {} ymin {} dy {}'.format(ymax, ymin, dy))
    #world = cs.toworld([0, 0, 0, 0], format='m')
    px = np.empty_like(ra)
    py = np.empty_like(dec)
    px[:] = -1
    py[:] = -1
    for i, (x, y, f) in enumerate(zip(ra, dec, online_flag)):
        if f != 1:
            # PIPE-439 flagged pointing data are not taken into account
            continue

        #world['measure']['direction']['m0']['value'] = qa.quantity(x, unit_ra)
        #world['measure']['direction']['m1']['value'] = qa.quantity(y, unit_dec)
        #p = cs.topixel(world)
        #px[i] = p['numeric'][0]
        #py[i] = p['numeric'][1]
        y0 = y
        xmin = s0 * (y - y0) + t0
        xmax = s1 * (y - y0) + t1
        dx = (xmax - xmin) / imshape[0]
        #print('xmin {} xmax {} dx {}'.format(xmin, xmax, dx))
        #print('x {} y {}'.format(x, y))
        py[i] = (y - ymin) / dy - 0.5
        px[i] = (x - xmin) / dx - 0.5
        #print('WORLD {} {} <-> PIXEL {} {}'.format(x, y, px[i], py[i]))

    for x, y in zip(map(int, np.round(px)), map(int, np.round(py))):
        #print(x, y)
        if 0 <= x and x <= imshape[0] - 1 and 0 <= y and y <= imshape[1] - 1:
            metric_mask[x, y, :, :] = True

    # exclude edge channels
    edge_channels = [i for i in range(imshape[3]) if np.all(mask[:, :, :, i] == False)]
    LOG.debug('edge channels: {}'.format(edge_channels))
    metric_mask[:, :, :, edge_channels] = False

    return metric_mask


def direction_recover( ra, dec, org_direction ):
    me = casa_tools.measures
    qa = casa_tools.quanta

    direction = me.direction( org_direction['refer'],
                              str(ra)+'deg', str(dec)+'deg' )
    zero_direction  = me.direction( org_direction['refer'], '0deg', '0deg' )
    offset = me.separation( zero_direction, direction )
    posang = me.posangle( zero_direction, direction )
    new_direction = me.shift( org_direction, offset=offset, pa=posang )
    new_ra  = qa.convert( new_direction['m0'], 'deg' )['value']
    new_dec = qa.convert( new_direction['m1'], 'deg' )['value']

    return new_ra, new_dec


@log_qa
def score_sdimage_masked_pixels(context, result):
    """
    Evaluate QA score based on the fraction of masked pixels in image.


    Requirements (PIPE-249):
        - calculate the number of masked pixels in image
        - search area should be the extent of pointing direction
        - QA score should be
            1.0 (if the nuber of masked pixel == 0)
            0.5 (if any of the pixel in pointing area is masked)
            0.0 (if 10% of the pixels in pointing area are masked)
            *linearly interpolate between 0.5 and 0.0

    Arguments:
        context {Context} -- Pipeline context
        result {SDImagingResultItem} -- Imaging result instance

    Returns:
        QAScore -- QAScore instance holding the score based on number of
                   masked pixels in image
    """
    # metric score is a fraction of masked pixels
    result_item = result.outcome
    image_item = result_item['image']
    imagename = image_item.imagename

    LOG.debug('imagename = {}'.format(imagename))
    with casa_tools.ImageReader(imagename) as ia:
        # get mask
        # Mask Definition: True is valid, False is invalid.
        mask = ia.getchunk(getmask=True)

        imageshape = ia.shape()

        # cs represents coordinate system of the image
        cs = ia.coordsys()

    # image shape: (lon, lat, stokes, freq)
    LOG.debug('image shape: {}'.format(list(imageshape)))

    try:
        # metric_mask is boolean array that defines the region to be excluded
        #    True: included in the metric calculation
        #   False: excluded from the metric calculation
        # TODO: decide if any margin is necessary
        metric_mask = generate_metric_mask(context, result, cs, mask)
    finally:
        # done using coordsys tool
        cs.done()

    # calculate metric_score
    total_pixels = mask[metric_mask]
    LOG.debug('Total number of pixels to be included in: {}'.format(len(total_pixels)))
    masked_pixels = total_pixels[total_pixels == False]
    if len(total_pixels) == 0:
        LOG.warning('No pixels associated with pointing data exist. QA score will be zero.')
        metric_score = -1.0
    else:
        masked_fraction = float(len(masked_pixels)) / float(len(total_pixels))
        LOG.debug('Number of masked pixels: {} fraction {}'.format(len(masked_pixels), masked_fraction))
        metric_score = masked_fraction

    # score should be evaluated from metric score
    lmsg = ''
    smsg = ''
    score = 0.0
    metric_score_threshold = 0.1
    metric_score_max = 1.0
    metric_score_min = 0.0

    # convert score and threshold for logging purpose
    frac2percentage = lambda x: '{:.4g}%'.format(x * 100)
    imbasename = os.path.basename(imagename.rstrip('/'))

    if metric_score > metric_score_max:
        # metric_score should not exceed 1.0. something wrong.
        _x = frac2percentage(metric_score_max)
        lmsg = '{}: fraction of number of masked pixels should not exceed {}. something went wrong.'.format(imbasename, _x)
        smsg = 'metric value out of range.'
        score = 0.0
    elif metric_score < metric_score_min:
        lmsg = '{}: No pixels associated with pointing data exist. something went wrong.'.format(imbasename)
        smsg = 'metric value out of range.'
        score = 0.0
    elif metric_score == metric_score_min:
        lmsg = 'All examined pixels in image {} are valid.'.format(imbasename)
        smsg = 'All examined pixels are valid.'
        score = 1.0
    elif metric_score > metric_score_threshold:
        _x = frac2percentage(metric_score_threshold)
        _y = frac2percentage(metric_score)
        lmsg = 'Fraction of masked pixels in image {} is {}, exceeding threshold value ({}).'.format(imbasename, _y, _x)
        smsg = 'More than {} of image pixels are masked.'.format(_x)
        score = 0.0
    else:
        # interpolate between 0.5 and 0.0
        _x = frac2percentage(metric_score)
        lmsg = 'Fraction of masked pixels in image {} is {}.'.format(imbasename, _x)
        smsg = '{} of image pixels are masked.'.format(_x)
        smax = 0.5
        mmax = 0.0
        smin = 0.0
        mmin = 0.1
        score = (smax - smin) / (mmax - mmin) * (metric_score - mmin) + smin

    origin = pqa.QAOrigin(metric_name='SingleDishImageMaskedPixels',
                          metric_score=metric_score,
                          metric_units='Fraction of masked pixels in image')

    return pqa.QAScore(score,
                       longmsg=lmsg,
                       shortmsg=smsg,
                       origin=origin)


@log_qa
def score_gfluxscale_k_spw(vis, field, spw_id, k_spw, ref_spw):
    """ Convert internal spw_id-spw_id consistency ratio to a QA score.

    See CAS-10792 for full specification.
    See PIPE-644 for update to restrict range of scores.

    k_spw is equal to the ratio:

                       calibrated visibility flux / catalogue flux
    k_spw = --------------------------------------------------------------------
            (calibrated visibility flux / catalogue flux) for highest SNR window

    Q_spw = abs(1 - k_spw)

    If        Q_spw < 0.1 then QA score = 1.0  (green)
    If 0.1 <= Q_spw < 0.2 then QA score = 0.75 (Blue/below standard)
    If 0.2 <= Q_spw       then QA score = 0.5  (Yellow/warning)

    :param k_spw: numeric k_spw ratio, as per spec
    :param vis: name of measurement set to which k_spw applies
    :param field: field domain object to which k_spw applies
    :param spw_id: name of spectral window to which k_spw applies
    :return: QA score
    """
    q_spw = abs(1-k_spw)
    if q_spw < 0.1:
        score = 1.0
    elif q_spw < 0.2:
        score = 0.75
    else:
        score = 0.5

    longmsg = ('Ratio of <i>S</i><sub>calibrated</sub>/<i>S</i><sub>catalogue</sub> for {} ({}) spw {} in {} differs by'
               ' {:.0%} from the ratio for the highest SNR spw ({})'
               ''.format(utils.dequote(field.name), ','.join(field.intents), spw_id, vis, q_spw, ref_spw))
    shortmsg = 'Internal spw-spw consistency'

    origin = pqa.QAOrigin(metric_name='score_gfluxscale_k_spw',
                          metric_score=float(k_spw),
                          metric_units='Number of spws with missing SNR measurements')

    return pqa.QAScore(score, longmsg=longmsg, shortmsg=shortmsg, vis=vis, origin=origin)


@log_qa
def score_science_spw_names(mses, virtual_science_spw_names):
    """
    Check that all MSs have the same set of spw names. If this is
    not the case, the virtual spw mapping will not work.
    """

    score = 1.0
    msgs = []
    for ms in mses:
        spw_msgs = []
        for s in ms.get_spectral_windows(science_windows_only=True):
            if s.name not in virtual_science_spw_names:
                score = 0.0
                spw_msgs.append('{0} (ID {1})'.format(s.name, s.id))
        if spw_msgs != []:
            msgs.append('Science spw names {0} of EB {1} do not match spw names of first EB.'
                        ''.format(','.join(spw_msgs), os.path.basename(ms.name).replace('.ms', '')))

    if msgs == []:
        longmsg = 'Science spw names match virtual spw lookup table'
        shortmsg = 'Science spw names match'
    else:
        longmsg = '{0} Virtual spw ID mapping will not work.'.format(' '.join(msgs))
        shortmsg = 'Science spw names do not match'

    origin = pqa.QAOrigin(metric_name='score_spwnames',
                          metric_score=score,
                          metric_units='spw names match virtual spw name lookup table')

    return pqa.QAScore(score, longmsg=longmsg, shortmsg=shortmsg, origin=origin)

def score_renorm(result):
    if result.renorm_applied:
        msg = 'Restore successful with renormalization applied'
        score = rutils.SCORE_THRESHOLD_SUBOPTIMAL
    else:
        msg = 'Restore successful'
        score = 1.0

    origin = pqa.QAOrigin(metric_name='score_renormalize',
                            metric_score=score,
                            metric_units='')
    return pqa.QAScore(score, longmsg=msg, shortmsg=msg, origin=origin)

@log_qa
def score_fluxservice(result):
    """
    If the primary FS query fails and the backup is invoked,
    the severity level should be BLUE (below standard; numerically, on its own, 0.9).
    If the backup FS query also fails, the warning should be YELLOW (WARNING; numerically, on its own, 0.6).
    But it should keep running as it currently does.
    """

    if result.inputs['dbservice'] is False:
        score = 1.0
        msg = "Flux catalog service not used."
        for setjy_result in result.setjy_results:
            measurements = setjy_result.measurements
            for measurement in measurements.items():
                try:
                    fluxorigin = measurement[1][0].origin
                    if fluxorigin == 'Source.xml':
                        score = 0.3
                        msg = "Flux catalog service not used.  Source.xml is the origin."
                except Exception as e:
                    LOG.debug("Skip since there is not a flux measurement")

        origin = pqa.QAOrigin(metric_name='score_fluxservice',
                              metric_score=score,
                              metric_units='flux service')
        return pqa.QAScore(score, longmsg=msg, shortmsg=msg, origin=origin)
    elif result.inputs['dbservice'] is True:
        msg = ""
        if result.fluxservice is 'FIRSTURL':
            msg += "Flux catalog service used.  "
            score = 1.0
        elif result.fluxservice is 'BACKUPURL':
            msg += "Backup flux catalog service used.  "
            score = 0.9
        elif result.fluxservice is 'FAIL':
            msg += "Neither primary or backup flux service could be queried.  ASDM values used."
            score = 0.3

        agecounter = 0
        if result.fluxservice in ['FIRSTURL', 'BACKUPURL']:
            for setjy_result in result.setjy_results:
                measurements = setjy_result.measurements
                for measurement in measurements.items():
                    try:
                        fieldid = measurement[0]
                        mm = result.mses[0]
                        fieldobjs = mm.get_fields(field_id=fieldid)
                        intentlist = []
                        for fieldobj in fieldobjs:
                            intentlist.append(fieldobj.intents)

                        # PIPE-1124.  Only determine QA age scoring if 'AMPLITUDE' intent is present for a source.
                        if 'AMPLTIUDE' in intentlist:
                            age = measurement[1][0].age  # second element of a tuple, first element of list of flux objects
                            if int(abs(age)) > 14:
                                agecounter = agecounter + 1
                    except IndexError:
                        LOG.debug("Skip since there is no age present")

            # Any sources with age of nearest monitoring point greater than 14 days?
            if agecounter > 0:
                score = 0.5
                msg += "Age of nearest monitor point is greater than 14 days."

        origin = pqa.QAOrigin(metric_name='score_fluxservice',
                              metric_score=score,
                              metric_units='flux service')
        return pqa.QAScore(score, longmsg=msg, shortmsg=msg, origin=origin)


@log_qa
def score_fluxservicemessages(result):
    """
    Report any flux service messaging and status codes
    """
    if result.inputs['dbservice'] is False:
        score = 1.0
        longmsg = "Flux catalog service not used.  No warning messages reported."
        shortmsg = longmsg
    elif result.inputs['dbservice'] is True:
        score = 1.0
        longmsg = "No warning messages from the flux catalog service."
        shortmsg = longmsg
        if result.qastatus:
            longmsg = ""
            for qacode in result.qastatus:
                if qacode['clarification']:
                    score = 0.5
                    # Queries a per source, so there may be more than one message returned.
                    longmsg += "Source: {!s},  Status code: {!s},     Message: {!s}\n".format(qacode['source'],
                                                                                            qacode['status_code'],
                                                                                            qacode['clarification'])
                    shortmsg = "Flux service returned warning messages."

    origin = pqa.QAOrigin(metric_name='score_fluxservice_messaging',
                          metric_score=score,
                          metric_units='flux service messaging')
    return pqa.QAScore(score, longmsg=longmsg, shortmsg=shortmsg, origin=origin)


@log_qa
def score_fluxservicestatuscodes(result):
    """
    Report any flux service codes for status_code > 1
    """
    if result.inputs['dbservice'] is False:
        score = 1.0
        msg = "Flux catalog service not used.  No status codes to report."
    elif result.inputs['dbservice'] is True:
        score = 1.0
        msg = "Flux catalog service status queries returned code 0 or 1."
        if result.qastatus:
            scores = []
            for qacode in result.qastatus:
                # Status code can be 0,1,2,3
                if int(qacode['status_code']) > 1:
                    score = 0.3
                    msg = "A query of the flux catalog service returned a status code: {!s}".format(str(qacode['status_code']))

    origin = pqa.QAOrigin(metric_name='score_fluxservice_statuscode',
                          metric_score=score,
                          metric_units='flux service status code')
    return pqa.QAScore(score, longmsg=msg, shortmsg=msg, origin=origin)


@log_qa
def score_fluxcsv(result):
    """
    Check for existence of flux.csv file on import
    """

    if os.path.exists('flux.csv'):
        score = 1.0
        msg = 'flux.csv exists on disk'
    else:
        score = 0.3
        msg = "flux.csv does not exist"

    origin = pqa.QAOrigin(metric_name='score_fluxcsv',
                          metric_score=score,
                          metric_units='flux csv')
    return pqa.QAScore(score, longmsg=msg, shortmsg=msg, origin=origin)





@log_qa
def score_mom8_fc_image(mom8_fc_name, mom8_fc_peak_snr, mom8_10_fc_histogram_asymmetry, mom8_fc_max_segment_beams, mom8_fc_frac_max_segment):
    """
    Check the MOM8 FC image for outliers above a given SNR threshold. The score
    can vary between 0.33 and 1.0 depending on the fraction of outlier pixels.
    """

    mom8_fc_outlier_threshold1 = 5.0
    mom8_fc_outlier_threshold2 = 3.5
    mom8_fc_histogram_asymmetry_threshold1 = 0.20
    mom8_fc_histogram_asymmetry_threshold2 = 0.05
    mom8_fc_max_segment_beams_threshold = 1.0
    mom8_fc_score_min = 0.33
    mom8_fc_score_max = 1.00
    mom8_fc_metric_scale = 270.0
    if mom8_fc_frac_max_segment != 0.0:
        mom8_fc_score = mom8_fc_score_min + 0.5 * (mom8_fc_score_max - mom8_fc_score_min) * (1.0 + erf(-np.log10(mom8_fc_metric_scale * mom8_fc_frac_max_segment)))
    else:
        mom8_fc_score = mom8_fc_score_max

    with casa_tools.ImageReader(mom8_fc_name) as image:
        info = image.miscinfo()
        field = info.get('field')
        spw = info.get('virtspw')

    if (mom8_fc_peak_snr > mom8_fc_outlier_threshold1 and mom8_10_fc_histogram_asymmetry > mom8_fc_histogram_asymmetry_threshold1) or \
       (mom8_fc_peak_snr > mom8_fc_outlier_threshold2 and mom8_10_fc_histogram_asymmetry > mom8_fc_histogram_asymmetry_threshold2 and mom8_fc_max_segment_beams > mom8_fc_max_segment_beams_threshold):
        mom8_fc_final_score = min(mom8_fc_score, 0.65)
    else:
        mom8_fc_final_score = max(mom8_fc_score, 0.67)

    if 0.33 <= mom8_fc_final_score < 0.66:
        longmsg = 'MOM8 FC image for field {:s} virtspw {:s} with a peak SNR of {:#.5g} and a flux histogram asymmetry which indicate that there may be residual line emission in the findcont channels.'.format(field, spw, mom8_fc_peak_snr)
        shortmsg = 'MOM8 FC image indicates residual line emission'
        weblog_location = pqa.WebLogLocation.UNSET
    else:
        longmsg = 'MOM8 FC image for field {:s} virtspw {:s} has a peak SNR of {:#.5g} and no significant flux histogram asymmetry.'.format(field, spw, mom8_fc_peak_snr)
        shortmsg = 'MOM8 FC peak SNR and flux histogram'
        weblog_location = pqa.WebLogLocation.ACCORDION

    origin = pqa.QAOrigin(metric_name='score_mom8_fc_image',
                          metric_score=(mom8_fc_peak_snr, mom8_10_fc_histogram_asymmetry, mom8_fc_max_segment_beams, mom8_fc_frac_max_segment),
                          metric_units='Peak SNR / Histogram asymmetry, Max. segment size in beams, Max. segment fraction')

    return pqa.QAScore(mom8_fc_final_score, longmsg=longmsg, shortmsg=shortmsg, origin=origin, weblog_location=weblog_location)<|MERGE_RESOLUTION|>--- conflicted
+++ resolved
@@ -1615,89 +1615,6 @@
 
 
 @log_qa
-<<<<<<< HEAD
-def score_combine_spwmapping(ms, intent, field, spwmapping):
-    """
-    Evaluate whether or not a spw mapping is using combine.
-    If not, then set score to 1. If so, then set score to the sub-optimal
-    threshold (for blue info message).
-    """
-    if spwmapping.combine:
-        score = rutils.SCORE_THRESHOLD_SUBOPTIMAL
-        longmsg = f'Using combined spw mapping for {ms.basename}, intent={intent}, field={field}'
-        shortmsg = 'Using combined spw mapping'
-    else:
-        score = 1.0
-        longmsg = f'No combined spw mapping for {ms.basename}, intent={intent}, field={field}'
-        shortmsg = 'No combined spw mapping'
-
-    origin = pqa.QAOrigin(metric_name='score_check_phaseup_combine_mapping',
-                          metric_score=spwmapping.combine,
-                          metric_units='Using combined spw mapping')
-
-    applies_to = pqa.TargetDataSelection(vis={ms.basename}, intent={intent}, field={field})
-
-    return pqa.QAScore(score, longmsg=longmsg, shortmsg=shortmsg, vis=ms.basename, origin=origin, applies_to=applies_to)
-
-
-@log_qa
-def score_phaseup_mapping_fraction(ms, intent, field, spwmapping):
-    """
-    Compute the fraction of science spws that have not been
-    mapped to other probably wider windows.
-    """
-    if not spwmapping.spwmap:
-        nunmapped = len([spw for spw in ms.get_spectral_windows(science_windows_only=True)])
-        score = 1.0
-        longmsg = f'No spw mapping for {ms.basename}, intent={intent}, field={field}'
-        shortmsg = 'No spw mapping'
-    elif spwmapping.combine:
-        nunmapped = 0
-        score = rutils.SCORE_THRESHOLD_WARNING
-        longmsg = f'Combined spw mapping for {ms.basename}, intent={intent}, field={field}'
-        shortmsg = 'Combined spw mapping'
-    else:
-        # Expected science windows
-        scispws = [spw for spw in ms.get_spectral_windows(science_windows_only=True)]
-        scispwids = [spw.id for spw in ms.get_spectral_windows(science_windows_only=True)]
-        nexpected = len(scispwids)
-
-        nunmapped = 0
-        samesideband = True
-        for spwid, scispw in zip(scispwids, scispws):
-            if spwid == spwmapping.spwmap[spwid]:
-                nunmapped += 1
-            else:
-                if scispw.sideband != ms.get_spectral_window(spwmapping.spwmap[spwid]).sideband:
-                    samesideband = False
-
-        if nunmapped >= nexpected:
-            score = 1.0
-            longmsg = f'No spw mapping for {ms.basename}, intent={intent}, field={field}'
-            shortmsg = 'No spw mapping'
-        else:
-            # Replace the previous score with a warning
-            if samesideband is True:
-                score = rutils.SCORE_THRESHOLD_SUBOPTIMAL
-                longmsg = f'Spw mapping within sidebands for {ms.basename}, intent={intent}, field={field}'
-                shortmsg = 'Spw mapping within sidebands'
-            else:
-                score = rutils.SCORE_THRESHOLD_WARNING
-                longmsg = f'Spw mapping across sidebands required for {ms.basename}, intent={intent}, field={field}'
-                shortmsg = 'Spw mapping across sidebands'
-
-    origin = pqa.QAOrigin(metric_name='score_phaseup_mapping_fraction',
-                          metric_score=nunmapped,
-                          metric_units='Number of unmapped science spws')
-
-    applies_to = pqa.TargetDataSelection(vis={ms.basename}, intent={intent}, field={field})
-
-    return pqa.QAScore(score, longmsg=longmsg, shortmsg=shortmsg, vis=ms.basename, origin=origin, applies_to=applies_to)
-
-
-@log_qa
-=======
->>>>>>> df10486c
 def score_phaseup_spw_median_snr_for_phase(ms, field, spw, median_snr, snr_threshold):
     """
     Score the median achieved SNR for a given phase calibrator field and SpW.
