--- conflicted
+++ resolved
@@ -4158,7 +4158,6 @@
     return pqa.QAScore(mom8_fc_final_score, longmsg=longmsg, shortmsg=shortmsg, origin=origin, weblog_location=weblog_location)
 
 
-<<<<<<< HEAD
 @log_qa
 def score_iersstate(mses) -> pqa.QAScore:
     """
@@ -4194,104 +4193,4 @@
 
         scores.append(pqa.QAScore(score, longmsg=msg, shortmsg=msg, origin=origin))
 
-    return scores
-=======
-
-@log_qa
-def score_rasterscan_correctness_direction_domain_rasterscan_fail(result: SDImportDataResults) -> List[pqa.QAScore]:
-    """Calculate QAScore of direction-domain raster scan heuristics analysis failure in importdata.
-
-    Args:
-        result (SDImportDataResults): instance of SDImportDataResults
-
-    Returns:
-        List[pqa.QAScore]: list of QAScores
-    """
-    msg = 'Direction-domain raster scan analysis failed, fallback to time-domain analysis'
-    return _score_rasterscan_correctness(result.rasterscan_heuristics_results_direction, msg)
-
-
-@log_qa
-def score_rasterscan_correctness_time_domain_rasterscan_fail(result: SDImportDataResults) -> List[pqa.QAScore]:
-    """Calculate QAScore of time-domain raster scan heuristics analysis failure in importdata.
-
-    Args:
-        result (SDImportDataResults): instance of SDImportDataResults
-
-    Returns:
-        List[pqa.QAScore]: list of QAScores
-    """
-    msg = 'Time-domain raster scan analysis issue detected. Failed to identify gap between raster map iteration'
-    return _score_rasterscan_correctness(result.rasterscan_heuristics_results_time, msg)
-
-
-@log_qa
-def score_rasterscan_correctness_imaging_raster_gap(result: SDImagingResultItem) -> List[pqa.QAScore]:
-    """Calculate QAScore of gap existence in raster pattern of imaging.
-
-    Args:
-        result (SDImagingResultItem): instance of SDImagingResultItem
-
-    Returns:
-        List[pqa.QAScore]: list of QAScores
-    """
-    msg = 'Unable to identify gap between raster map iteration'
-    return _score_rasterscan_correctness(result.rasterscan_heuristics_results_rgap, msg)
-
-
-@log_qa
-def score_rasterscan_correctness_imaging_raster_analysis_incomplete(result: SDImagingResultItem) -> List[pqa.QAScore]:
-    """Calculate QAScore when raster scan analysis was incomplete in imaging.
-
-    Args:
-        result (SDImagingResultItem): instance of SDImagingResultItem
-
-    Returns:
-        List[pqa.QAScore]: list of QAScores
-    """
-    msg = 'Raster scan analysis incomplete. Skipping calculation of theoretical image RMS'
-    return _score_rasterscan_correctness(result.rasterscan_heuristics_results_incomp, msg)
-
-
-def _score_rasterscan_correctness(rasterscan_heuristics_results: Dict[str, RasterScanHeuristicsResult], msg: str) -> List[pqa.QAScore]:
-    """Generate score of raster scan correctness of importdata or imaging.
-
-    Args:
-        rasterscan_heuristics_results (Dict[str, RasterScanHeuristicsResult]): Dictionary of raster heuristics result objects
-            treats QAScore of raster scan analysis.
-        msg (str): short message for QA
-
-    Returns:
-        List[pqa.QAScore]: lists contains QAScore objects.
-    """
-
-    qa_scores = []  # [pqa.QAScore]
-    
-    # converting rasterscan_heuristics_results to QA score
-    for _execblock_id, _rasterscan_heuristics_results_list in rasterscan_heuristics_results.items():
-        for _results_list in _rasterscan_heuristics_results_list:
-            _failed_ants = np.unique(_results_list.get_antennas_rasterscan_failed())
-            if len(_failed_ants) > 0:
-                qa_scores.append(_rasterscan_failed_per_eb(_execblock_id, _failed_ants, msg))
-
-    return qa_scores
-
-
-def _rasterscan_failed_per_eb(execblock_id:str, failed_ants: list[str], msg: str) -> 'pqa.QAScore':
-    """Return an object which has FAILED information in raster scan analysis.
-
-    Args:
-        execblock_id (str): Execute Block ID
-        failed_ants (list[str]): List of antenna names
-        msg: short message for QA
-
-    Returns:
-        pqa.QAScore: QA score object
-    """
-    SCORE_FAIL = 0.8
-    longmsg = msg + f' : EB:{execblock_id}:{",".join(failed_ants)}'
-    origin = pqa.QAOrigin(metric_name='score_rasterscan_correctness',
-                        metric_score=SCORE_FAIL,
-                        metric_units='raster scan correctness')
-    return pqa.QAScore(SCORE_FAIL, longmsg=longmsg, shortmsg=msg, origin=origin)
->>>>>>> 0feb0b79
+    return scores