--- conflicted
+++ resolved
@@ -16,11 +16,7 @@
 import os
 import re
 import traceback
-<<<<<<< HEAD
-from typing import Dict, List, Tuple, TYPE_CHECKING
-=======
-from typing import List, Optional, Tuple, TYPE_CHECKING, Union
->>>>>>> 2c6f9478
+from typing import Dict, List, Optional, Tuple, TYPE_CHECKING, Union
 
 import numpy as np
 from scipy import interpolate
