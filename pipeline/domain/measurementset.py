"""Provide a class to store logical representation of MeasurementSet."""
import collections
import contextlib
import itertools
import operator
import os
from typing import TYPE_CHECKING, List, Optional, Tuple, Union

import numpy as np

import pipeline.infrastructure as infrastructure
import pipeline.infrastructure.utils as utils
from pipeline.infrastructure import casa_tools
if TYPE_CHECKING: # Avoid circular import. Used only for type annotation.
    from pipeline.infrastructure.tablereader import RetrieveByIndexContainer

from . import measures
from . import spectralwindow
from .antennaarray import AntennaArray
from .datatype import DataType

LOG = infrastructure.get_logger(__name__)


<<<<<<< HEAD
class MeasurementSet(object):
    """
    A class to store logical representation of a MeasurementSet (MS).

    Attributes:
        name: A path to MeasurementSet
        session: Session name of MS
        antenna_array: Antenna array information
        array_name: Name of array configuration
        derived_fluxes: Flux measurements
        flagcmds: A list of flag commands
        filesize: Disk size of MS
        representative_target: A tuple of the name of representative source,
            frequency and bandwidth.
        representative_window: A representative spectral window name
        science_goals: A science goal information consists of min/max
            acceptable angular resolution, max allowed beam ratio, sensitivity,
            dynamic range and SB name.
        data_descriptions: A list of DataDescription objects associated with MS
        spectral_windows: A list of SpectralWindow objects associated with MS
        spectralspec_spwmap: SpectralSpec mapping
        fields: A list of Field objects associated with MS
        states: A list of State objects associated with MS
        reference_spwmap: Reference spectral window map
        phaseup_spwmap: Spectral window mapping used in spwphaseup calibration
        combine_spwmap: Spectral window mapping used to increase S/N ratio
        data_column: A dictionary to store data type (key) and corresponding
            data column (value)
        reference_antenna_locked: If True, reference antenna is locked to
            prevent modification
        is_imaging_ms: If True, the MS is for imaging (interferometry only)
        origin_ms: A path to the first generation MeasurementSet from which
            the current MS is generated.
    """

    def __init__(self, name: str, session: Optional[str]=None):
        """
        Initialize MeasurmentSet class.

        Args:
            name: A path to MS
            session: Session name of MS
        """
        self.name: str = name
        self.session: Optional[str] = session
        self.antenna_array: Optional[AntennaArray] = None
        self.array_name: str = None
        self.derived_fluxes: Optional[collections.defaultdict] = None
        self.flagcmds: List[str] = []
        self.filesize: measures.FileSize = self._calc_filesize()
        self.representative_target: Tuple[Optional[str], Optional[dict],
                                          Optional[dict]] = (None, None, None)
        self.representative_window: Optional[str] = None
        self.science_goals: dict = {}
        self.data_descriptions: Union[RetrieveByIndexContainer, list] = []
        self.spectral_windows: Union[RetrieveByIndexContainer, list] = []
        self.spectralspec_spwmap: dict = {}
        self.fields: Union[RetrieveByIndexContainer, list] = []
        self.states: Union[RetrieveByIndexContainer, list] = []
        self.reference_spwmap: Optional[List[int]] = None
        self.phaseup_spwmap: Optional[List[int]] = None
        self.combine_spwmap: Optional[List[int]] = None
        self.is_imaging_ms: bool = False
        self.origin_ms: str = name
        self.data_column: dict = {}
=======
class MeasurementSet(object):    
    def __init__(self, name, session=None):
        self.name = name
        self.array_name = None
        self.representative_target = (None, None, None)
        self.representative_window = None
        self.science_goals = {}
        self.antenna_array = None
        self.data_descriptions = []
        self.spectral_windows = []
        self.fields = []
        self.states = []
        self.reference_spwmap = None
        self.derived_fluxes = None
        self.flagcmds = []
        self.session = session
        self.filesize = self._calc_filesize() 
        self.is_imaging_ms = False
        self.work_data = name
>>>>>>> c1f9eaff

        # Dictionary to map each SpectralSpec to list of corresponding spectral
        # window IDs (PIPE-1132).
        self.spectralspec_spwmap = {}

        # Dictionary with collections of spectral window maps for mapping or
        # combining spws, split by (intent, field). This is used in several
        # ALMA ('hifa') calibration tasks.
        self.spwmaps = {}

        # Polarisation calibration requires the refant list be frozen, after
        # which subsequent gaincal calls are executed with
        # refantmode='strict'.
        #
        # To meet this requirement we make the MS refant list lockable. When
        # locked, the refant list cannot be changed. Additionally, gaincal
        # checks the lock status to know whether to set refantmode to strict.
        #
        # The backing property for the refant list.
        self._reference_antenna: Optional[str] = None
        # The refant lock. Setting reference_antenna_locked to True prevents
        # the reference antenna list from being modified. I would have liked
        # to put the lock on a custom refant list class, but some tasks check
        # the type of reference_antenna directly which prevents that approach.
        self.reference_antenna_locked: bool = False

    def _calc_filesize(self):
        """
        Calculate the disk usage of this measurement set.
        """
        total_bytes = 0
        for dirpath, _, filenames in os.walk(self.name):
            for f in filenames:
                fp = os.path.join(dirpath, f)
                total_bytes += os.path.getsize(fp)

        return measures.FileSize(total_bytes, 
                                 measures.FileSizeUnits.BYTES)

    def __str__(self):
        return 'MeasurementSet({0})'.format(self.name)

    @property
    def intents(self):
        intents = set()
        # we look to field rather than state as VLA datasets don't have state
        # entries
        for field in self.fields:
            intents.update(field.intents)
        return intents

    @property
    def antennas(self):
        # return a copy rather than the underlying list
        return list(self.antenna_array.antennas)

    @property
    def basename(self):
        return os.path.basename(self.name)

    def get_antenna(self, search_term=''):
        if search_term == '':
            return self.antennas

        return [a for a in self.antennas
                if a.id in utils.ant_arg_to_id(self.name, search_term, self.antennas)]

    def get_state(self, state_id=None):
        match = [state for state in self.states if state.id == state_id]
        if match:
            return match[0]
        else:
            return None

    def get_scans(self, scan_id=None, scan_intent=None, field=None, spw=None):
        pool = self.scans

        if scan_id is not None:
            # encase raw numbers in a tuple
            if not isinstance(scan_id, collections.Sequence):
                scan_id = (scan_id,)
            pool = [s for s in pool if s.id in scan_id]

        if scan_intent is not None:
            if isinstance(scan_intent, str):
                if scan_intent in ('', '*'):
                    # empty string equals all intents for CASA
                    scan_intent = ','.join(self.intents)
                scan_intent = scan_intent.split(',')
            scan_intent = set(scan_intent) 
            pool = [s for s in pool if not s.intents.isdisjoint(scan_intent)]

        if field is not None:
            fields_with_name = frozenset(self.get_fields(task_arg=field))
            pool = [s for s in pool if not fields_with_name.isdisjoint(s.fields)]

        if spw is not None:
            if not isinstance(spw, collections.Sequence):
                spw = (spw,)
            if isinstance(spw, str):
                if spw in ('', '*'):
                    spw = ','.join(str(spw.id) for spw in self.spectral_windows)
                spw = spw.split(',')
            spw = {int(i) for i in spw}
            pool = {scan for scan in pool for scan_spw in scan.spws if scan_spw.id in spw}
            pool = list(pool)

        return pool

    def get_data_description(self, spw=None, id=None):
        match = None
        if spw is not None:
            if isinstance(spw, spectralwindow.SpectralWindow):
                match = [dd for dd in self.data_descriptions
                         if dd.spw is spw]
            elif isinstance(spw, int):
                match = [dd for dd in self.data_descriptions
                         if dd.spw.id == spw]
        if id is not None:
            match = [dd for dd in self.data_descriptions if dd.id == id]

        if match:
            return match[0]
        else:
            return None

    def get_representative_source_spw(self, source_name=None, source_spwid=None):
        qa = casa_tools.quanta
        cme = casa_tools.measures

        # Get the representative target source object
        #   Use user name if source_name is supplied by user and it has TARGET intent.
        #   Otherwise use the source defined in the ASDM SBSummary table if it has TARGET intent.
        #   Otherwise use the first source in the source list with TARGET intent
        if source_name:
            # Use the first target source that matches the user defined name
            target_sources = [source for source in self.sources
                              if source.name == source_name
                              and 'TARGET' in source.intents]
            if len(target_sources) > 0:
                LOG.info('Selecting user defined representative target source %s for data set %s' % \
                    (source_name, self.basename))
                target_source = target_sources[0]
            else:
                LOG.warning('User defined representative target source %s not found in data set %s' % \
                    (source_name, self.basename))
                target_source = None
        elif self.representative_target[0]:
            # Use the first target source that matches the representative source name in the ASDM
            # SBSummary table
            source_name = self.representative_target[0]
            target_sources = [source for source in self.sources
                              if source.name == source_name 
                              and 'TARGET' in source.intents] 
            if len(target_sources) > 0:
                LOG.info('Selecting representative target source %s for data set %s' % \
                    (self.representative_target[0], self.basename))
                target_source = target_sources[0]
            else:
                LOG.warning('Representative target source %s not found in data set %s' % \
                    (self.representative_target[0], self.basename))
                # Try to fall back first target source
                target_sources = [source for source in self.sources
                                  if 'TARGET' in source.intents] 
                if len(target_sources) > 0:
                    target_source = target_sources[0]
                    LOG.info('Falling back to first target source (%s) for data set %s' % \
                        (target_source.name, self.basename))
                else:
                    LOG.warning('No target sources observed for data set %s' % (self.basename))
                    target_source = None
        else:
            # Use first target source no matter what it is
            target_sources = [source for source in self.sources
                              if 'TARGET' in source.intents] 
            if len(target_sources) > 0:
                target_source = target_sources[0]
                LOG.info('Undefined representative target source, defaulting to first target source (%s) for data set %s' % \
                    (target_source.name, self.basename))
            else:
                LOG.warning('No target sources observed for data set %s' % (self.basename))
                target_source = None

        # Target source not found
        if target_source is None:
            return (None, None)

        # Target source name
        target_source_name = target_source.name

        # Check the user defined spw and return it if it was observed for the
        # representative source. If it was not observed quit.
        if source_spwid:
            found = False
            for f in target_source.fields:
                valid_spwids = [spw.id for spw in list(f.valid_spws)]
                if source_spwid in valid_spwids:
                    found = True
                    break
            if found:
                LOG.info('Selecting user defined representative spw %s for data set %s' % \
                    (str(source_spwid), self.basename))
                return (target_source_name, source_spwid)
            else:
                LOG.warning('No target source data for representative spw %s in data set %s' % \
                    (str(source_spwid), self.basename))
                return (target_source_name, None)

        target_spwid = None
        # Check for representative spw from ASDM (>= Cycle 7)
        if self.representative_window is not None:
            try:
                target_spwid = [s.id for s in self.get_spectral_windows() if s.name == self.representative_window][0]
            except:
                LOG.warning('Could not translate spw name %s to ID. Trying frequency matching heuristics.' % (self.representative_window))

        if target_spwid is not None:
            return (target_source_name, target_spwid)

        # Get the representative bandwidth
        #     Return if there isn't one
        if self.representative_target[2]:
            target_bw = cme.frequency('TOPO',
                qa.quantity(qa.getvalue(self.representative_target[2]),
                qa.getunit(self.representative_target[2])))
        else:
            LOG.warning('Undefined representative bandwidth for data set %s' % (self.basename))
            return (target_source_name, None)

        # Get the representative frequency
        #     Return if there isn't one
        if self.representative_target[1]:
            target_frequency = cme.frequency('BARY',
                qa.quantity(qa.getvalue(self.representative_target[1]),
                qa.getunit(self.representative_target[1])))
        else:
            LOG.warning('Undefined representative frequency for data set %s' % (self.basename))
            return (target_source_name, None)

        # Convert BARY frequency to TOPO
        #    Use the start time of the first target source scan
        #    Note some funny business with source and field names
        cme.doframe(cme.observatory(self.antenna_array.name))
        cme.doframe(target_source.direction)
        target_scans = [
            scan for scan in self.get_scans(scan_intent='TARGET')
            if target_source.id in [f.source_id for f in scan.fields]]
        if len(target_scans) > 0:
            cme.doframe(target_scans[0].start_time)
            target_frequency_topo = cme.measure(target_frequency, 'TOPO')
        else:
            LOG.error('Unable to convert representative frequency to TOPO for data set %s' % \
                (self.basename))
            target_frequency_topo = None
        cme.done()

        # No representative frequency
        if not target_frequency_topo:
            return (target_source_name, None)

        # Find the science spw 

        # Get the science spw ids
        science_spw_ids = [spw.id for spw in self.get_spectral_windows()]

        # Get the target science spws observed for the target source
        target_spws = {spw for f in target_source.fields for spw in f.valid_spws
                       if spw.id in science_spw_ids}

        # Now find all the target_spws that have a channel width less than
        # or equal to the representative bandwidth
        # Note that the representative bandwidth can be slightly smaller than the actual channel width.
        # This is due to the details of online Hanning smoothing and is technically correct. We thus
        # apply a 1% margin (see CAS-11710).
        target_spws_bw = [spw for spw in target_spws
                          if spw.channels[0].getWidth().to_units(measures.FrequencyUnits.HERTZ) <= 1.01 * target_bw['m0']['value']]

        if len(target_spws_bw) <= 0:
            LOG.warning('No target spws have channel width <= representative bandwidth in data set %s' % \
                (self.basename))

            # Now find all the target spws that contain the representative frequency.
            target_spws_freq = [spw for spw in target_spws
                                if target_frequency_topo['m0']['value'] >= spw.min_frequency.value and
                                target_frequency_topo['m0']['value'] <= spw.max_frequency.value]

            if len(target_spws_freq) <= 0:
                LOG.warning('No target spws overlap the representative frequency in data set %s' % \
                    (self.basename))

                # Now find the closest match to the center frequency
                max_freqdiff = np.finfo('d').max
                for spw in target_spws:
                    freqdiff = abs(float(spw.centre_frequency.value) - target_frequency_topo['m0']['value'])
                    if freqdiff < max_freqdiff:
                        target_spwid = spw.id
                        max_freqdiff = freqdiff
                LOG.info('Selecting spw %s which is closest to the representative frequency in data set %s' % \
                    (str(target_spwid), self.basename))
            else:
                min_chanwidth = None
                for spw in target_spws_freq:
                    chanwidth = spw.channels[0].getWidth().to_units(measures.FrequencyUnits.HERTZ)
                    if not min_chanwidth or chanwidth < min_chanwidth:
                        target_spwid = spw.id
                LOG.info('Selecting the narrowest chanwidth spw id %s which overlaps the representative frequency in data set %s' % \
                    (str(target_spwid), self.basename))

            return (target_source_name, target_spwid)

        # Now find all the spw that contain the representative frequency
        target_spws_freq = [spw for spw in target_spws_bw if target_frequency_topo['m0']['value'] >= spw.min_frequency.value and \
            target_frequency_topo['m0']['value'] <= spw.max_frequency.value]
        if len(target_spws_freq) <= 0:
            LOG.warning('No target spws with channel spacing <= representative bandwith overlap the representative frequency in data set %s' % (self.basename))
            max_chanwidth = None
            for spw in target_spws_bw:
                chanwidth = spw.channels[0].getWidth().to_units(measures.FrequencyUnits.HERTZ)
                if (max_chanwidth is None) or (chanwidth > max_chanwidth):
                #if not_max_chanwidth or chanwidth > max_chanwidth:
                    target_spwid = spw.id
            LOG.info('Selecting widest channel width spw id {} with channel width <= representative bandwidth in data'
                     ' set {}'.format(str(target_spwid), self.basename))

            return (target_source_name, target_spwid)

        # For all the spws with channel width less than or equal
        # to the representative bandwidth which contain the
        # representative frequency select the one with the spw
        # with the greatest bandwidth.
        bestspw = None
        target_spwid = None
        for spw in sorted(target_spws_freq, key=lambda x: x.id):
            if not bestspw:
                bestspw = spw
            elif spw.bandwidth.value > bestspw.bandwidth.value: 
                bestspw = spw
        target_spwid = bestspw.id

        return target_source_name, target_spwid

    def get_fields(self, task_arg=None, field_id=None, name=None, intent=None):
        """
        Get Fields from this MeasurementSet matching the given criteria. If no
        criteria are given, all Fields in the MeasurementSet will be returned.

        Arguments can be given as either single items of the expected type,
        sequences of the expected type, or in the case of name or intent, as
        comma separated strings. For instance, name could be 'HOIX', 
        'HOIX,0841+708' or ('HOIX','0841+708').

        :param field_id: field ID(s) to match
        :param name: field name(s) to match
        :param intent: observing intent(s) to match
        :rtype: a (potentially empty) list of :class:`~pipeline.domain.field.Field` \
             objects
        """
        pool = self.fields

        if task_arg not in (None, ''):
            field_id_for_task_arg = utils.field_arg_to_id(self.name, task_arg, self.fields)
            pool = [f for f in pool if f.id in field_id_for_task_arg]

        if field_id is not None:
            # encase raw numbers in a tuple
            if not isinstance(field_id, collections.Sequence):
                field_id = (field_id,)
            pool = [f for f in pool if f.id in field_id]

        if name is not None:
            if isinstance(name, str):
                name = name.split(',')
            name = set(name) 
            pool = [f for f in pool if f.name in name]

        if intent is not None:
            if isinstance(intent, str):
                if intent in ('', '*'):
                    # empty string equals all intents for CASA
                    intent = ','.join(self.intents)
                intent = intent.split(',')
            intent = set(intent) 
            pool = [f for f in pool if not f.intents.isdisjoint(intent)]

        return pool

    def get_spectral_window(self, spw_id):
        if spw_id is not None:
            spw_id = int(spw_id)
            match = [spw for spw in self.spectral_windows 
                     if spw.id == spw_id]
            if match:
                return match[0]
            else:
                raise KeyError('No spectral window with ID \'{0}\' found in '
                               '{1}'.format(spw_id, self.basename))

    def get_spectral_windows(self, task_arg='', with_channels=False, num_channels=(), science_windows_only=True,
                             spectralspecs=None):
        """
        Return the spectral windows corresponding to the given CASA-style spw
        argument, filtering out windows that may not be science spectral 
        windows (WVR windows, channel average windows etc.).
        """
        spws = self.get_all_spectral_windows(task_arg, with_channels)

        # if requested, filter spws by number of channels
        if num_channels:
            spws = [w for w in spws if w.num_channels in num_channels] 

        # If requested, filter spws by spectral specs.
        if spectralspecs is not None:
            spws = [w for w in spws if w.spectralspec in spectralspecs]

        if not science_windows_only:
            return spws

        if self.antenna_array.name == 'ALMA':
            science_intents = {'TARGET', 'PHASE', 'BANDPASS', 'AMPLITUDE',
                               'POLARIZATION', 'POLANGLE', 'POLLEAKAGE',
                               'CHECK'}
            return [w for w in spws if w.num_channels not in (1, 4)
                    and not science_intents.isdisjoint(w.intents)]

        if self.antenna_array.name == 'VLA' or self.antenna_array.name == 'EVLA':
            science_intents = {'TARGET', 'PHASE', 'BANDPASS', 'AMPLITUDE',
                               'POLARIZATION', 'POLANGLE', 'POLLEAKAGE',
                               'CHECK'}
            return [w for w in spws if w.num_channels not in (1, 4)
                    and not science_intents.isdisjoint(w.intents) and 'POINTING' not in w.intents]

        if self.antenna_array.name == 'NRO':
            science_intents = {'TARGET'}
            return [w for w in spws if not science_intents.isdisjoint(w.intents)]

        return spws

    def get_spectral_specs(self) -> List[str]:
        """Return list of all spectral specs used in the MS."""
        return list(self.spectralspec_spwmap.keys())

    def get_all_spectral_windows(self, task_arg='', with_channels=False):
        """Return the spectral windows corresponding to the given CASA-style
        spw argument.
        """
        # we may have more spectral windows in our MeasurementSet than have
        # data in the measurement set on disk. Ask for all 
        if task_arg in (None, ''):
            task_arg = '*'

        # expand spw tuples into a range per spw, eg. spw9 : 1,2,3,4,5
        selected = collections.defaultdict(set)
        for (spw, start, end, step) in utils.spw_arg_to_id(self.name, task_arg, self.spectral_windows):
            selected[spw].update(set(range(start, end+1, step))) 

        if not with_channels:
            return [spw for spw in self.spectral_windows if spw.id in selected]

        spws = []
        for spw_id, channels in selected.items():
            spw_obj = self.get_spectral_window(spw_id)
            proxy = spectralwindow.SpectralWindowWithChannelSelection(spw_obj, 
                                                                      channels)
            spws.append(proxy)
        return spws

    def get_original_intent(self, intent=None):
        """
        Get the original obs_modes that correspond to the given pipeline
        observing intents.
        """
        obs_modes = [state.get_obs_mode_for_intent(intent)
                     for state in self.states]
        return set(itertools.chain(*obs_modes))

    @property
    def start_time(self):
        earliest, _ = min([(scan, utils.get_epoch_as_datetime(scan.start_time)) for scan in self.scans],
                          key=operator.itemgetter(1))
        return earliest.start_time

    @property
    def end_time(self):
        latest, _ = max([(scan, utils.get_epoch_as_datetime(scan.end_time)) for scan in self.scans],
                        key=operator.itemgetter(1))
        return latest.end_time

    def get_vla_max_integration_time(self):
        """Get the integration time used by the original VLA scripts

           Returns -- The max integration time used
        """

        vis = self.name

        # with casa_tools.TableReader(vis + '/FIELD') as table:
        #     numFields = table.nrows()
        #     field_positions = table.getcol('PHASE_DIR')
        #     field_ids = range(numFields)
        #     field_names = table.getcol('NAME')

        # with casa_tools.TableReader(vis) as table:
        #     scanNums = sorted(np.unique(table.getcol('SCAN_NUMBER')))
        #     field_scans = []
        #     for ii in range(0,numFields):
        #         subtable = table.query('FIELD_ID==%s'%ii)
        #         field_scans.append(list(np.unique(subtable.getcol('SCAN_NUMBER'))))
        #         subtable.close()

        # field_scans is now a list of lists containing the scans for each field.
        # so, to access all the scans for the fields, you'd:
        #
        # for ii in range(0,len(field_scans)):
        #    for jj in range(0,len(field_scans[ii]))
        #
        # the jj'th scan of the ii'th field is in field_scans[ii][jj]

        # Identify intents

        with casa_tools.TableReader(vis + '/STATE') as table:
            intents = table.getcol('OBS_MODE')

        """Figure out integration time used"""

        with casa_tools.MSReader(vis) as ms:
            scan_summary = ms.getscansummary()
            # ms_summary = ms.summary()
        # startdate=float(ms_summary['BeginTime'])

        integ_scan_list = []
        for scan in scan_summary:
            integ_scan_list.append(int(scan))
        sorted_scan_list = sorted(integ_scan_list)

        # find max and median integration times
        #
        integration_times = []
        for ii in sorted_scan_list:
            integration_times.append(scan_summary[str(ii)]['0']['IntegrationTime'])

        maximum_integration_time = max(integration_times)
        median_integration_time = np.median(integration_times)

        int_time = maximum_integration_time

        return int_time

    def get_vla_datadesc(self):
        """Generate VLA data description index"""

        vis = self.name

        cordesclist = ['Undefined', 'I', 'Q', 'U', 'V',
                       'RR', 'RL', 'LR', 'LL',
                       'XX', 'XY', 'YX', 'YY',
                       'RX', 'RY', 'LX', 'LY',
                       'XR', 'XL', 'YR', 'YL',
                       'PP', 'PQ', 'QP', 'QQ',
                       'RCircular', 'LCircular',
                       'Linear', 'Ptotal',
                       'Plinear', 'PFtotal',
                       'PFlinear', 'Pangle']

        # From Steve Myers buildscans function
        with casa_tools.TableReader(vis + '/DATA_DESCRIPTION') as table:
            # tb.open(msfile+"/DATA_DESCRIPTION")
            ddspwarr = table.getcol("SPECTRAL_WINDOW_ID")
            ddpolarr = table.getcol("POLARIZATION_ID")
            # tb.close()
        ddspwlist = ddspwarr.tolist()
        ddpollist = ddpolarr.tolist()
        ndd = len(ddspwlist)

        with casa_tools.TableReader(vis + '/SPECTRAL_WINDOW') as table:
            # tb.open(msfile+"/SPECTRAL_WINDOW")
            nchanarr = table.getcol("NUM_CHAN")
            spwnamearr = table.getcol("NAME")
            reffreqarr = table.getcol("REF_FREQUENCY")
            # tb.close()
        nspw = len(nchanarr)
        spwlookup = {}
        for isp in range(nspw):
            spwlookup[isp] = {}
            spwlookup[isp]['nchan'] = nchanarr[isp]
            spwlookup[isp]['name'] = str(spwnamearr[isp])
            spwlookup[isp]['reffreq'] = reffreqarr[isp]

        with casa_tools.TableReader(vis + '/POLARIZATION') as table:
            # tb.open(msfile+"/POLARIZATION")
            ncorarr = table.getcol("NUM_CORR")
            npols = len(ncorarr)
            polindex = {}
            poldescr = {}
            for ip in range(npols):
                cort = table.getcol("CORR_TYPE", startrow=ip, nrow=1)
                (nct, nr) = cort.shape
                cortypes = []
                cordescs = []
                for ict in range(nct):
                    cct = cort[ict][0]
                    cde = cordesclist[cct]
                    cortypes.append(cct)
                    cordescs.append(cde)
                polindex[ip] = cortypes
                poldescr[ip] = cordescs

        ddindex = {}
        ncorlist = ncorarr.tolist()
        for idd in range(ndd):
            ddindex[idd] = {}
            isp = ddspwlist[idd]
            ddindex[idd]['spw'] = isp
            ddindex[idd]['spwname'] = spwlookup[isp]['name']
            ddindex[idd]['nchan'] = spwlookup[isp]['nchan']
            ddindex[idd]['reffreq'] = spwlookup[isp]['reffreq']
            #
            ipol = ddpollist[idd]
            ddindex[idd]['ipol'] = ipol
            ddindex[idd]['npol'] = ncorlist[ipol]
            ddindex[idd]['corrtype'] = polindex[ipol]
            ddindex[idd]['corrdesc'] = poldescr[ipol]

        return ddindex

    def get_vla_corrstring(self):
        """Get correlation string for VLA"""

        """
        Prep string listing of correlations from dictionary created by method buildscans
        For now, only use the parallel hands.  Cross hands will be implemented later.
        """

        ddindex = self.get_vla_datadesc()

        corrstring_list = ddindex[0]['corrdesc']
        removal_list = ['RL', 'LR', 'XY', 'YX']
        corrstring_list = list(set(corrstring_list).difference(set(removal_list)))
        corrstring = ','.join(corrstring_list)

        return corrstring

    def get_alma_corrstring(self):
        """Get correlation string for ALMA for the science windows"""

        sci_spwlist = self.get_spectral_windows(science_windows_only=True)
        sci_spwids = [spw.id for spw in sci_spwlist]

        datadescs = [dd for dd in self.data_descriptions if dd.spw.id in sci_spwids]

        numpols = len(datadescs[0].polarizations)

        if numpols == 1:
            corrstring = 'XX'
        else:
            corrstring = 'XX,YY'

        return corrstring

    def get_vla_spw2band(self):

        ddindex = self.get_vla_datadesc()

        spw2band = {}

        for spw in ddindex:

            strelems = list(ddindex[spw]['spwname'])
            # print strelems
            bandname = strelems[5]
            if bandname in '4PLSCXUKAQ':
                spw2band[spw] = strelems[5]
            # Check for U / KU
            if strelems[5] == 'K' and strelems[6] == 'U':
                spw2band[spw] = 'U'
            if strelems[5] == 'K' and strelems[6] == 'A':
                spw2band[spw] = 'A'

        return spw2band

    def vla_minbaselineforcal(self):

        #return max(4, int(len(self.antennas) / 2.0))
        return 4

    def vla_spws_for_field(self, field):
        """VLA spws for field"""

        vis = self.name

        # get observed DDIDs for specified field from MAIN
        with casa_tools.TableReader(vis) as table:
            st = table.query('FIELD_ID=='+str(field))
            ddids = np.unique(st.getcol('DATA_DESC_ID'))
            st.close()

        # get SPW_IDs corresponding to those DDIDs
        with casa_tools.TableReader(vis+'/DATA_DESCRIPTION') as table:
            spws = table.getcol('SPECTRAL_WINDOW_ID')[ddids]

        # return as a list
        return list(spws)

    def get_vla_field_ids(self):
        """Find field ids for VLA"""

        vis = self.name

        with casa_tools.TableReader(vis+'/FIELD') as table:
            numFields = table.nrows()
            field_ids = list(range(numFields))

        return field_ids

    def get_vla_field_names(self):
        """Find field names for VLA"""

        vis = self.name

        with casa_tools.TableReader(vis+'/FIELD') as table:
            field_names = table.getcol('NAME')

        return field_names

    def get_vla_field_spws(self, spwlist=[]):
        """Find field spws for VLA"""

        vis = self.name

        # with casa_tools.TableReader(vis+'/FIELD') as table:
        #     numFields = table.nrows()

        # Map field IDs to spws
        field_spws = []
        # for ii in range(numFields):
        #     field_spws.append(self.vla_spws_for_field(ii))

        spwlistint = [int(spw) for spw in spwlist]

        with casa_tools.MSMDReader(vis) as msmd:
            spwsforfieldsall = msmd.spwsforfields()

            if spwlist != []:
                spwsforfields = {}
                for field, spws in spwsforfieldsall.items():
                    spwsforfields[field] = [spw for spw in spws if spw in spwlistint]
            else:
                spwsforfields = spwsforfieldsall

            spwfieldkeys = sorted([int(i) for i in spwsforfields])
            spwfieldkeys = [str(i) for i in spwfieldkeys]

            for key in spwfieldkeys:
                field_spws.append(spwsforfields[key])

        return field_spws

    def get_vla_numchan(self):
        """Get number of channels for VLA"""

        vis = self.name

        with casa_tools.TableReader(vis+'/SPECTRAL_WINDOW') as table:
            channels = table.getcol('NUM_CHAN')

        return channels

    def get_vla_tst_bpass_spw(self, spwlist=[]):
        """Get VLA test bandpass spws"""

        vis = self.name
        tst_delay_spw = ''

        with casa_tools.TableReader(vis+'/SPECTRAL_WINDOW') as table:
            channels = table.getcol('NUM_CHAN')

        numSpws = len(channels)

        ispwlist = [int(spw) for spw in spwlist]
        #for ispw in range(numSpws):
        for ispw in ispwlist:
            endch1 = int(channels[ispw]/3.0)
            endch2 = int(2.0*channels[ispw]/3.0)+1
            #if ispw < max(range(numSpws)):
            if ispw < max(ispwlist):
                tst_delay_spw = tst_delay_spw+str(ispw)+':'+str(endch1)+'~'+str(endch2)+','
                # all_spw=all_spw+str(ispw)+','
            else:
                tst_delay_spw = tst_delay_spw+str(ispw)+':'+str(endch1)+'~'+str(endch2)
                # all_spw=all_spw+str(ispw)

        tst_bpass_spw = tst_delay_spw

        return tst_bpass_spw

    def get_vla_tst_delay_spw(self, spwlist=[]):
        """Get VLA test bandpass spws"""

        vis = self.name
        tst_delay_spw = ''

        with casa_tools.TableReader(vis+'/SPECTRAL_WINDOW') as table:
            channels = table.getcol('NUM_CHAN')

        numSpws = len(channels)

        ispwlist = [int(spw) for spw in spwlist]
        # for ispw in range(numSpws):
        for ispw in ispwlist:
            endch1 = int(channels[ispw]/3.0)
            endch2 = int(2.0*channels[ispw]/3.0)+1
            #if ispw < max(range(numSpws)):
            if ispw < max(ispwlist):
                tst_delay_spw = tst_delay_spw+str(ispw)+':'+str(endch1)+'~'+str(endch2)+','
                # all_spw=all_spw+str(ispw)+','
            else:
                tst_delay_spw = tst_delay_spw+str(ispw)+':'+str(endch1)+'~'+str(endch2)
                # all_spw=all_spw+str(ispw)

        return tst_delay_spw

    def get_vla_quackingscans(self):
        """Find VLA scans for quacking.  Quack! :)"""

        vis = self.name
        with casa_tools.MSReader(vis) as ms:
            scan_summary = ms.getscansummary()

        integ_scan_list = []
        for scan in scan_summary:
            integ_scan_list.append(int(scan))
        sorted_scan_list = sorted(integ_scan_list)

        scan_list = [1]
        old_scan = scan_summary[str(sorted_scan_list[0])]['0']

        old_field = old_scan['FieldId']
        old_spws = old_scan['SpwIds']
        for ii in range(1, len(sorted_scan_list)):
            new_scan = scan_summary[str(sorted_scan_list[ii])]['0']
            new_field = new_scan['FieldId']
            new_spws = new_scan['SpwIds']
            if ((new_field != old_field) or (set(new_spws) != set(old_spws))):
                scan_list.append(sorted_scan_list[ii])
                old_field = new_field
                old_spws = new_spws
        quack_scan_string = ','.join(["%s" % ii for ii in scan_list])

        return quack_scan_string

    def get_vla_critfrac(self):
        """Identify bands/basebands/spws"""

        vis = self.name

        with casa_tools.TableReader(vis+'/SPECTRAL_WINDOW') as table:
            spw_names = table.getcol('NAME')

        # If the dataset is too old to have the bandname in it, assume that
        # either there are 8 spws per baseband (and allow for one or two for
        # pointing), or that this is a dataset with one spw per baseband

        if len(spw_names) >= 8:
            critfrac = 0.9/int(len(spw_names)/8.0)
        else:
            critfrac = 0.9/float(len(spw_names))

        if '#' in spw_names[0]:
            #
            # i assume that if any of the spw_names have '#', they all do...
            #
            bands_basebands_subbands = []
            for spw_name in spw_names:
                receiver_name, baseband, subband = spw_name.split('#')
                receiver_band = (receiver_name.split('_'))[1]
                bands_basebands_subbands.append([receiver_band, baseband, int(subband)])
            spws_info = [[bands_basebands_subbands[0][0], bands_basebands_subbands[0][1], [], []]]
            bands = [bands_basebands_subbands[0][0]]
            for ii in range(len(bands_basebands_subbands)):
                band, baseband, subband = bands_basebands_subbands[ii]
                found = -1
                for jj in range(len(spws_info)):
                    oband, obaseband, osubband, ospw_list = spws_info[jj]
                    if band == oband and baseband == obaseband:
                        osubband.append(subband)
                        ospw_list.append(ii)
                        found = jj
                        break
                if found >= 0:
                    spws_info[found] = [oband, obaseband, osubband, ospw_list]
                else:
                    spws_info.append([band, baseband, [subband], [ii]])
                    bands.append(band)
            # logprint("Bands/basebands/spws are:", logfileout='logs/msinfo.log')
            for spw_info in spws_info:
                spw_info_string = spw_info[0] + '   ' + spw_info[1] + '   [' + ','.join(["%d" % ii for ii in spw_info[2]]) + ']   [' + ','.join(["%d" % ii for ii in spw_info[3]]) + ']'
                # logprint(spw_info_string, logfileout='logs/msinfo.log')

            # Critical fraction of flagged solutions in delay cal to avoid an
            # entire baseband being flagged on all antennas
            critfrac = 0.9/float(len(spws_info))
        elif ':' in spw_names[0]:
            print("old spw names with :")
            # logprint("old spw names with :", logfileout='logs/msinfo.log')
        else:
            print("unknown spw names")

        return critfrac

    def get_vla_baseband_spws(self, science_windows_only=True,
                              return_select_list=True, warning=True):
        """Get the SPW information from individual VLA band/baseband.

        Args:
            science_windows_only (bool, optional): Defaults to True.
            return_select_list (bool, optional): return spw list of each baseband. Defaults to True.
            warning (bool, optional): Defaults to True.

        Returns:
            baseband_spws: spws info of individual basebands as baseband_spws[band][baseband]
            baseband_spws_list: spw_list of individual basebands
                e.g., [[0,1,2,3],[4,5,6,7]]
        """

        baseband_spws = collections.defaultdict(lambda: collections.defaultdict(list))

        for spw in self.get_spectral_windows(science_windows_only=science_windows_only):
            try:
                band = spw.name.split('#')[0].split('_')[1]
                baseband = spw.name.split('#')[1]
                min_freq = spw.min_frequency
                max_freq = spw.max_frequency
                mean_freq = spw.mean_frequency
                chan_width = spw.channels[0].getWidth()
                baseband_spws[band][baseband].append({spw.id: (min_freq, max_freq, mean_freq, chan_width)})
            except Exception as ex:
                if warning:
                    LOG.warn("Exception: Baseband name cannot be parsed. {!s}".format(str(ex)))
                else:
                    pass

        if return_select_list:
            baseband_spws_list = []
            for band in baseband_spws.values():
                for baseband in band.values():
                    baseband_spws_list.append([[*spw_info][0] for spw_info in baseband])
            return baseband_spws, baseband_spws_list
        else:
            return baseband_spws

    def get_median_integration_time(self, intent=None):
        """Get the median integration time used to get data for the given
        intent.

        Keyword arguments:
        intent  -- The intent of the data of interest.

        Returns -- The median integration time used.
        """
        LOG.debug('inefficiency - MSFlagger reading file to get integration '
                  'time')

        # get the field IDs and state IDs for fields in the measurement set,
        # filtering by intent if necessary
        if intent:    
            field_ids = [field.id for field in self.fields 
                         if intent in field.intents]
            state_ids = [state.id for state in self.states
                         if intent in state.intents]
#        if intent:
#            re_intent = intent.replace('*', '.*')
#            re_intent = re.compile(re_intent)
#            field_ids = [field.id for field in self.fields 
#                         if re_intent.match(str(field.intents))]
#            state_ids = [state.id for state in self.states
#                         if re_intent.match(str(state.intents))]
        else:
            field_ids = [field.id for field in self.fields]
            state_ids = [state.id for state in self.states]

        # VLA datasets have an empty STATE table; in the main table such rows
        # have a state ID of -1.
        if not state_ids:
            state_ids = [-1] 

        with casa_tools.TableReader(self.name) as table:
            taql = '(STATE_ID IN %s AND FIELD_ID IN %s)' % (state_ids, field_ids)
            with contextlib.closing(table.query(taql)) as subtable:
                integration = subtable.getcol('INTERVAL')          
            return np.median(integration)

    def get_median_science_integration_time(self, intent=None, spw=None):
        """Get the median integration time for science targets used to get data for the given
        intent.

        Keyword arguments:
        intent  -- The intent of the data of interest.
        spw     -- spw string list - '1,7,11,18'

        Returns -- The median integration time used.
        """
        LOG.debug('inefficiency - MSFlagger reading file to get median integration '
                  'time for science targets')

        if spw is None:
            spws = self.spectral_windows
        else: 

            try:
                # Put csv string of spws into a list
                spw_string_list = spw.split(',')

                # Get all spw objects
                all_spws = self.spectral_windows

                # Filter out the science spw objects
                spws = [ispw for ispw in all_spws if str(ispw.id) in spw_string_list]
            except:
                LOG.error("Incorrect spw string format.")

        # now get the science spws, those used for scientific intent
        science_spws = [
            ispw for ispw in spws
            if ispw.num_channels not in [1, 4]
            and not ispw.intents.isdisjoint(['BANDPASS', 'AMPLITUDE', 'PHASE',
                                             'TARGET'])]
        LOG.debug('science spws are: %s' % [ispw.id for ispw in science_spws])

        # and the science fields/states
        science_field_ids = [
            field.id for field in self.fields
            if not set(field.intents).isdisjoint(['BANDPASS', 'AMPLITUDE',
                                                  'PHASE', 'TARGET'])]
        science_state_ids = [
            state.id for state in self.states
            if not set(state.intents).isdisjoint(['BANDPASS', 'AMPLITUDE',
                                                  'PHASE', 'TARGET'])]

        science_spw_dd_ids = [self.get_data_description(spw).id for spw in science_spws]

        with casa_tools.TableReader(self.name) as table:
            taql = '(STATE_ID IN %s AND FIELD_ID IN %s AND DATA_DESC_ID in %s)' % (science_state_ids, science_field_ids, science_spw_dd_ids)
            with contextlib.closing(table.query(taql)) as subtable:
                integration = subtable.getcol('INTERVAL')          
            return np.median(integration)

    @property
    def reference_antenna(self):
        """
        Get the reference antenna list for this MS. The refant value is
        a comma-separated string.

        Example: 'DV01,DV02,DV03'
        """
        return self._reference_antenna

    @reference_antenna.setter
    def reference_antenna(self, value):
        """
        Set the reference antenna list for this MS.

        If this property is in R/O mode, signified by reference_antenna_locked
        being set True, an AttributeError will be raised.
        """
        if self.reference_antenna_locked:
            # AttributeError is raised for R/O properties, which seems
            # appropriate for this scenario
            raise AttributeError(f'Refant list for {self.basename} is locked')
        self._reference_antenna = value

    def update_reference_antennas(self, ants_to_demote=None, ants_to_remove=None):
        """Update the reference antenna list by demoting and/or removing
        specified antennas.

        If the same antenna is specified to be demoted and to be removed, it
        is removed.

        :param ants_to_demote: list of antenna names to demote
        :param ants_to_remove: list of antenna names to remove
        """
        if ants_to_demote is None:
            ants_to_demote = []
        if ants_to_remove is None:
            ants_to_remove = []

        # Return early if no refants are registered (None, or empty string).
        if not (self.reference_antenna and self.reference_antenna.strip()):
            LOG.warning("No reference antennas registered set for MS {}, "
                        "cannot update its reference antenna list."
                        "".format(self.name))
            return

        # Create updated refant list.
        refants_to_keep = []
        refants_to_move = []
        for ant in self.reference_antenna.split(','):
            if ant not in ants_to_remove:
                if ant in ants_to_demote:
                    refants_to_move.append(ant)
                else:
                    refants_to_keep.append(ant)
        refants_to_keep.extend(refants_to_move)

        # Update refant list.
        self.reference_antenna = ','.join(refants_to_keep)

    @property
    def session(self):
        return self._session

    @session.setter
    def session(self, value):
        if value is None:
            value = 'session_1'
        self._session = value

    def set_data_column(self, dtype: DataType, column: str,
                        spw: Optional[str]=None, field: Optional[str]=None,
                        overwrite: bool=False):
        """
        Set data type and column.

        Set data type and column to MS domain object or to selected spectral
        window and field. If both spw and field are None, data column
        information of MS domain object is set. If both spw and field are not
        None, data column information of both spectral windows and fields
        selected by the string selection syntaxes are set.

        Args:
            dtype: data type to set
            column: name of column in MS associated with the data type
            spw: spectral window selection string
            field: field selection string
            overwrite: if True existing data colum is overwritten by the new
                column. If False and if type is already associated with other
                column, the function raises ValueError.

        Raises:
            ValueError: An error raised when the column does not exist
                or the type is already associated with a column and would not
                be overwritten.
        """
        # Check existence of the column
        with casa_tools.TableReader(self.name) as table:
            cols = table.colnames()
        if column not in cols:
            raise ValueError('Column {} does not exists in {}'.format(column, self.basename))
        if spw is None and field is None: # Update MS domain object
            if not overwrite and dtype in self.data_column:
                raise ValueError('Data type {} is already associated with {} in {}'.format(dtype, self.get_data_column(dtype), self.basename))
            self.data_column[dtype] = column
            LOG.info('Updated data column information of {}. Set {} to column, {}'.format(self.basename, dtype, column))
            return
        # Update Spw
        if spw is not None:
            for s in self.get_spectral_windows(task_arg=spw, science_windows_only=False):
                if not overwrite and dtype in s.data_column.keys():
                    raise ValueError('Data type {} is already associated with {} in spw {}'.format(dtype, s.data_column[dtype], s.id))
                s.data_column[dtype] = column
        # Update field
        if field is not None:
            for f in self.get_fields(field):
                if not overwrite and dtype in f.data_column.keys():
                    raise ValueError('Data type {} is already associated with {} in field {}'.format(dtype, f.data_column[dtype], f.id))
                f.data_column[dtype] = column

    def get_data_column(self, dtype: DataType) -> Optional[str]:
        """
        Retun a column name associated with a DataType in MS domain object.

        Args:
            dtype: DataType to fetch column name for

        Returns:
            A name of column of a dtype. Returns None if dtype is not defined
            in the MS.
        """
        if not (dtype in self.data_column.keys()):
            return None
        return self.data_column[dtype]<|MERGE_RESOLUTION|>--- conflicted
+++ resolved
@@ -22,7 +22,6 @@
 LOG = infrastructure.get_logger(__name__)
 
 
-<<<<<<< HEAD
 class MeasurementSet(object):
     """
     A class to store logical representation of a MeasurementSet (MS).
@@ -43,12 +42,12 @@
             dynamic range and SB name.
         data_descriptions: A list of DataDescription objects associated with MS
         spectral_windows: A list of SpectralWindow objects associated with MS
-        spectralspec_spwmap: SpectralSpec mapping
+        spectralspec_spwmap: Mapping between SpectralSpec and spectral window IDs.
         fields: A list of Field objects associated with MS
         states: A list of State objects associated with MS
+        spwmaps: Spectral window mapping to use for combining/mapping, split by
+            (intent, field), used in ALMA interferometry calibration tasks.
         reference_spwmap: Reference spectral window map
-        phaseup_spwmap: Spectral window mapping used in spwphaseup calibration
-        combine_spwmap: Spectral window mapping used to increase S/N ratio
         data_column: A dictionary to store data type (key) and corresponding
             data column (value)
         reference_antenna_locked: If True, reference antenna is locked to
@@ -79,7 +78,6 @@
         self.science_goals: dict = {}
         self.data_descriptions: Union[RetrieveByIndexContainer, list] = []
         self.spectral_windows: Union[RetrieveByIndexContainer, list] = []
-        self.spectralspec_spwmap: dict = {}
         self.fields: Union[RetrieveByIndexContainer, list] = []
         self.states: Union[RetrieveByIndexContainer, list] = []
         self.reference_spwmap: Optional[List[int]] = None
@@ -88,36 +86,15 @@
         self.is_imaging_ms: bool = False
         self.origin_ms: str = name
         self.data_column: dict = {}
-=======
-class MeasurementSet(object):    
-    def __init__(self, name, session=None):
-        self.name = name
-        self.array_name = None
-        self.representative_target = (None, None, None)
-        self.representative_window = None
-        self.science_goals = {}
-        self.antenna_array = None
-        self.data_descriptions = []
-        self.spectral_windows = []
-        self.fields = []
-        self.states = []
-        self.reference_spwmap = None
-        self.derived_fluxes = None
-        self.flagcmds = []
-        self.session = session
-        self.filesize = self._calc_filesize() 
-        self.is_imaging_ms = False
-        self.work_data = name
->>>>>>> c1f9eaff
 
         # Dictionary to map each SpectralSpec to list of corresponding spectral
         # window IDs (PIPE-1132).
-        self.spectralspec_spwmap = {}
+        self.spectralspec_spwmap: dict = {}
 
         # Dictionary with collections of spectral window maps for mapping or
         # combining spws, split by (intent, field). This is used in several
         # ALMA ('hifa') calibration tasks.
-        self.spwmaps = {}
+        self.spwmaps: dict = {}
 
         # Polarisation calibration requires the refant list be frozen, after
         # which subsequent gaincal calls are executed with
