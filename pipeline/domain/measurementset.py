"""Provide a class to store logical representation of MeasurementSet."""
import collections
import contextlib
import itertools
import operator
import os
from typing import TYPE_CHECKING, List, Optional, Tuple, Union

import numpy as np
import re

import pipeline.infrastructure as infrastructure
import pipeline.infrastructure.utils as utils
from pipeline.infrastructure import casa_tools
if TYPE_CHECKING:  # Avoid circular import. Used only for type annotation.
    from pipeline.infrastructure.tablereader import RetrieveByIndexContainer

from . import measures
from . import spectralwindow
from .antennaarray import AntennaArray
from .datatype import DataType

LOG = infrastructure.get_logger(__name__)


class MeasurementSet(object):
    """
    A class to store logical representation of a MeasurementSet (MS).

    Attributes:
        name: A path to MeasurementSet
        session: Session name of MS
        antenna_array: Antenna array information
        array_name: Name of array configuration
        derived_fluxes: Flux measurements
        flagcmds: A list of flag commands
        filesize: Disk size of MS
        representative_target: A tuple of the name of representative source,
            frequency and bandwidth.
        representative_window: A representative spectral window name
        science_goals: A science goal information consists of min/max
            acceptable angular resolution, max allowed beam ratio, sensitivity,
            dynamic range and SB name.
        data_descriptions: A list of DataDescription objects associated with MS
        spectral_windows: A list of SpectralWindow objects associated with MS
        phasecal_mapping: A dictionary mapping phase calibrator fields to
            corresponding fields with TARGET or CHECK intent.
        spectralspec_spwmap: A dictionary mapping SpectralSpec to corresponding
            spectral window IDs.
        fields: A list of Field objects associated with MS
        states: A list of State objects associated with MS
        spwmaps: Spectral window mapping to use for combining/mapping, split by
            (intent, field), used in ALMA interferometry calibration tasks.
        reference_spwmap: Reference spectral window map
        data_column: A dictionary to store data type (key) and corresponding
            data column (value)
        data_types_per_source_and_spw: A dictionary to store a list of
            available data types (values) in this MS per (source,spw) tuples
            (keys)
        reference_antenna_locked: If True, reference antenna is locked to
            prevent modification
        origin_ms: A path to the first generation MeasurementSet from which
            the current MS is generated.
        acs_software_version: ALMA Common Software version used to create this MS
        acs_software_build_version: ALMA Common Software build version used to create this MS
    """

    def __init__(self, name: str, session: Optional[str] = None):
        """
        Initialize a MeasurementSet object.

        Args:
            name: A path to MS
            session: Session name of MS
        """
        self.name: str = name
        self.session: Optional[str] = session
        self.antenna_array: Optional[AntennaArray] = None
        self.array_name: str = ''
        self.derived_fluxes: Optional[collections.defaultdict] = None
        self.flagcmds: List[str] = []
        self.filesize: measures.FileSize = self._calc_filesize()
        self.representative_target: Tuple[Optional[str], Optional[dict],
                                          Optional[dict]] = (None, None, None)
        self.representative_window: Optional[str] = None
        self.science_goals: dict = {}
        self.data_descriptions: Union[RetrieveByIndexContainer, list] = []
        self.spectral_windows: Union[RetrieveByIndexContainer, list] = []
        self.fields: Union[RetrieveByIndexContainer, list] = []
        self.states: Union[RetrieveByIndexContainer, list] = []
        self.reference_spwmap: Optional[List[int]] = None
        self.origin_ms: str = name
        self.data_column: dict = {}
<<<<<<< HEAD
        self.acs_software_version = None
        self.acs_software_build_version = None

=======
        self.data_types_per_source_and_spw: dict = {}

        # Dictionary mapping phase calibrator fields to corresponding fields
        # with TARGET / CHECK intents (PIPE-1154).
        self.phasecal_mapping: dict = {}

        # Dictionary to map each SpectralSpec to list of corresponding spectral
        # window IDs (PIPE-1132).
        self.spectralspec_spwmap: dict = {}

        # Dictionary with collections of spectral window maps for mapping or
        # combining spws, split by (intent, field). This is used in several
        # ALMA ('hifa') calibration tasks (PIPE-1154).
        self.spwmaps: dict = {}
>>>>>>> 155bad1c

        # Polarisation calibration requires the refant list be frozen, after
        # which subsequent gaincal calls are executed with
        # refantmode='strict'.
        #
        # To meet this requirement we make the MS refant list lockable. When
        # locked, the refant list cannot be changed. Additionally, gaincal
        # checks the lock status to know whether to set refantmode to strict.
        #
        # The backing property for the refant list.
        self._reference_antenna: Optional[str] = None
        # The refant lock. Setting reference_antenna_locked to True prevents
        # the reference antenna list from being modified. I would have liked
        # to put the lock on a custom refant list class, but some tasks check
        # the type of reference_antenna directly which prevents that approach.
        self.reference_antenna_locked: bool = False

    def _calc_filesize(self):
        """
        Calculate the disk usage of this measurement set.
        """
        total_bytes = 0
        for dirpath, _, filenames in os.walk(self.name):
            for f in filenames:
                fp = os.path.join(dirpath, f)
                total_bytes += os.path.getsize(fp)

        return measures.FileSize(total_bytes, 
                                 measures.FileSizeUnits.BYTES)

    def __str__(self):
        return 'MeasurementSet({0})'.format(self.name)

    @property
    def intents(self):
        intents = set()
        # we look to field rather than state as VLA datasets don't have state
        # entries
        for field in self.fields:
            intents.update(field.intents)
        return intents

    @property
    def antennas(self):
        # return a copy rather than the underlying list
        return list(self.antenna_array.antennas)

    @property
    def basename(self):
        return os.path.basename(self.name)

    def get_antenna(self, search_term=''):
        if search_term == '':
            return self.antennas

        return [a for a in self.antennas
                if a.id in utils.ant_arg_to_id(self.name, search_term, self.antennas)]

    def get_state(self, state_id=None):
        match = [state for state in self.states if state.id == state_id]
        if match:
            return match[0]
        else:
            return None

    def get_scans(self, scan_id=None, scan_intent=None, field=None, spw=None):
        pool = self.scans

        if scan_id is not None:
            # encase raw numbers in a tuple
            if not isinstance(scan_id, collections.Sequence):
                scan_id = (scan_id,)
            pool = [s for s in pool if s.id in scan_id]

        if scan_intent is not None:
            if isinstance(scan_intent, str):
                if scan_intent in ('', '*'):
                    # empty string equals all intents for CASA
                    scan_intent = ','.join(self.intents)
                scan_intent = scan_intent.split(',')
            scan_intent = set(scan_intent) 
            pool = [s for s in pool if not s.intents.isdisjoint(scan_intent)]

        if field is not None:
            fields_with_name = frozenset(self.get_fields(task_arg=field))
            pool = [s for s in pool if not fields_with_name.isdisjoint(s.fields)]

        if spw is not None:
            if not isinstance(spw, collections.Sequence):
                spw = (spw,)
            if isinstance(spw, str):
                if spw in ('', '*'):
                    spw = ','.join(str(spw.id) for spw in self.spectral_windows)
                spw = spw.split(',')
            spw = {int(i) for i in spw}
            pool = {scan for scan in pool for scan_spw in scan.spws if scan_spw.id in spw}
            pool = list(pool)

        return pool

    def get_data_description(self, spw=None, id=None):
        match = None
        if spw is not None:
            if isinstance(spw, spectralwindow.SpectralWindow):
                match = [dd for dd in self.data_descriptions
                         if dd.spw is spw]
            elif isinstance(spw, int):
                match = [dd for dd in self.data_descriptions
                         if dd.spw.id == spw]
        if id is not None:
            match = [dd for dd in self.data_descriptions if dd.id == id]

        if match:
            return match[0]
        else:
            return None

    def get_representative_source_spw(self, source_name=None, source_spwid=None):
        qa = casa_tools.quanta
        cme = casa_tools.measures

        # Get the representative target source object
        #   Use user name if source_name is supplied by user and it has TARGET intent.
        #   Otherwise use the source defined in the ASDM SBSummary table if it has TARGET intent.
        #   Otherwise use the first source in the source list with TARGET intent
        if source_name:
            # Use the first target source that matches the user defined name
            target_sources = [source for source in self.sources
                              if source.name == source_name
                              and 'TARGET' in source.intents]
            if len(target_sources) > 0:
                LOG.info('Selecting user defined representative target source %s for data set %s' % \
                    (source_name, self.basename))
                target_source = target_sources[0]
            else:
                LOG.warning('User defined representative target source %s not found in data set %s' % \
                    (source_name, self.basename))
                target_source = None
        elif self.representative_target[0]:
            # Use the first target source that matches the representative source name in the ASDM
            # SBSummary table
            source_name = self.representative_target[0]
            target_sources = [source for source in self.sources
                              if source.name == source_name 
                              and 'TARGET' in source.intents] 
            if len(target_sources) > 0:
                LOG.info('Selecting representative target source %s for data set %s' % \
                    (self.representative_target[0], self.basename))
                target_source = target_sources[0]
            else:
                LOG.warning('Representative target source %s not found in data set %s' % \
                    (self.representative_target[0], self.basename))
                # Try to fall back first target source
                target_sources = [source for source in self.sources
                                  if 'TARGET' in source.intents] 
                if len(target_sources) > 0:
                    target_source = target_sources[0]
                    LOG.info('Falling back to first target source (%s) for data set %s' % \
                        (target_source.name, self.basename))
                else:
                    LOG.warning('No target sources observed for data set %s' % (self.basename))
                    target_source = None
        else:
            # Use first target source no matter what it is
            target_sources = [source for source in self.sources
                              if 'TARGET' in source.intents] 
            if len(target_sources) > 0:
                target_source = target_sources[0]
                LOG.info('Undefined representative target source, defaulting to first target source (%s) for data set %s' % \
                    (target_source.name, self.basename))
            else:
                LOG.warning('No target sources observed for data set %s' % (self.basename))
                target_source = None

        # Target source not found
        if target_source is None:
            return (None, None)

        # Target source name
        target_source_name = target_source.name

        # Check the user defined spw and return it if it was observed for the
        # representative source. If it was not observed quit.
        if source_spwid:
            found = False
            for f in target_source.fields:
                valid_spwids = [spw.id for spw in list(f.valid_spws)]
                if source_spwid in valid_spwids:
                    found = True
                    break
            if found:
                LOG.info('Selecting user defined representative spw %s for data set %s' % \
                    (str(source_spwid), self.basename))
                return (target_source_name, source_spwid)
            else:
                LOG.warning('No target source data for representative spw %s in data set %s' % \
                    (str(source_spwid), self.basename))
                return (target_source_name, None)

        target_spwid = None
        # Check for representative spw from ASDM (>= Cycle 7)
        if self.representative_window is not None:
            try:
                target_spwid = [s.id for s in self.get_spectral_windows() if s.name == self.representative_window][0]
            except:
                LOG.warning('Could not translate spw name %s to ID. Trying frequency matching heuristics.' % (self.representative_window))

        if target_spwid is not None:
            return (target_source_name, target_spwid)

        # Get the representative bandwidth
        #     Return if there isn't one
        if self.representative_target[2]:
            target_bw = cme.frequency('TOPO',
                qa.quantity(qa.getvalue(self.representative_target[2]),
                qa.getunit(self.representative_target[2])))
        else:
            LOG.warning('Undefined representative bandwidth for data set %s' % (self.basename))
            return (target_source_name, None)

        # Get the representative frequency
        #     Return if there isn't one
        if self.representative_target[1]:
            target_frequency = cme.frequency('BARY',
                qa.quantity(qa.getvalue(self.representative_target[1]),
                qa.getunit(self.representative_target[1])))
        else:
            LOG.warning('Undefined representative frequency for data set %s' % (self.basename))
            return (target_source_name, None)

        # Convert BARY frequency to TOPO
        #    Use the start time of the first target source scan
        #    Note some funny business with source and field names
        cme.doframe(cme.observatory(self.antenna_array.name))
        cme.doframe(target_source.direction)
        target_scans = [
            scan for scan in self.get_scans(scan_intent='TARGET')
            if target_source.id in [f.source_id for f in scan.fields]]
        if len(target_scans) > 0:
            cme.doframe(target_scans[0].start_time)
            target_frequency_topo = cme.measure(target_frequency, 'TOPO')
        else:
            LOG.error('Unable to convert representative frequency to TOPO for data set %s' % \
                (self.basename))
            target_frequency_topo = None
        cme.done()

        # No representative frequency
        if not target_frequency_topo:
            return (target_source_name, None)

        # Find the science spw 

        # Get the science spw ids
        science_spw_ids = [spw.id for spw in self.get_spectral_windows()]

        # Get the target science spws observed for the target source
        target_spws = {spw for f in target_source.fields for spw in f.valid_spws
                       if spw.id in science_spw_ids}

        # Now find all the target_spws that have a channel width less than
        # or equal to the representative bandwidth
        # Note that the representative bandwidth can be slightly smaller than the actual channel width.
        # This is due to the details of online Hanning smoothing and is technically correct. We thus
        # apply a 1% margin (see CAS-11710).
        target_spws_bw = [spw for spw in target_spws
                          if spw.channels[0].getWidth().to_units(measures.FrequencyUnits.HERTZ) <= 1.01 * target_bw['m0']['value']]

        if len(target_spws_bw) <= 0:
            LOG.warning('No target spws have channel width <= representative bandwidth in data set %s' % \
                (self.basename))

            # Now find all the target spws that contain the representative frequency.
            target_spws_freq = [spw for spw in target_spws
                                if target_frequency_topo['m0']['value'] >= spw.min_frequency.value and
                                target_frequency_topo['m0']['value'] <= spw.max_frequency.value]

            if len(target_spws_freq) <= 0:
                LOG.warning('No target spws overlap the representative frequency in data set %s' % \
                    (self.basename))

                # Now find the closest match to the center frequency
                max_freqdiff = np.finfo('d').max
                for spw in target_spws:
                    freqdiff = abs(float(spw.centre_frequency.value) - target_frequency_topo['m0']['value'])
                    if freqdiff < max_freqdiff:
                        target_spwid = spw.id
                        max_freqdiff = freqdiff
                LOG.info('Selecting spw %s which is closest to the representative frequency in data set %s' % \
                    (str(target_spwid), self.basename))
            else:
                min_chanwidth = None
                for spw in target_spws_freq:
                    chanwidth = spw.channels[0].getWidth().to_units(measures.FrequencyUnits.HERTZ)
                    if not min_chanwidth or chanwidth < min_chanwidth:
                        target_spwid = spw.id
                LOG.info('Selecting the narrowest chanwidth spw id %s which overlaps the representative frequency in data set %s' % \
                    (str(target_spwid), self.basename))

            return (target_source_name, target_spwid)

        # Now find all the spw that contain the representative frequency
        target_spws_freq = [spw for spw in target_spws_bw if target_frequency_topo['m0']['value'] >= spw.min_frequency.value and \
            target_frequency_topo['m0']['value'] <= spw.max_frequency.value]
        if len(target_spws_freq) <= 0:
            LOG.warning('No target spws with channel spacing <= representative bandwith overlap the representative frequency in data set %s' % (self.basename))
            max_chanwidth = None
            for spw in target_spws_bw:
                chanwidth = spw.channels[0].getWidth().to_units(measures.FrequencyUnits.HERTZ)
                if (max_chanwidth is None) or (chanwidth > max_chanwidth):
                #if not_max_chanwidth or chanwidth > max_chanwidth:
                    target_spwid = spw.id
            LOG.info('Selecting widest channel width spw id {} with channel width <= representative bandwidth in data'
                     ' set {}'.format(str(target_spwid), self.basename))

            return (target_source_name, target_spwid)

        # For all the spws with channel width less than or equal
        # to the representative bandwidth which contain the
        # representative frequency select the one with the spw
        # with the greatest bandwidth.
        bestspw = None
        target_spwid = None
        for spw in sorted(target_spws_freq, key=lambda x: x.id):
            if not bestspw:
                bestspw = spw
            elif spw.bandwidth.value > bestspw.bandwidth.value: 
                bestspw = spw
        target_spwid = bestspw.id

        return target_source_name, target_spwid

    def get_fields(self, task_arg=None, field_id=None, name=None, intent=None):
        """
        Get Fields from this MeasurementSet matching the given criteria. If no
        criteria are given, all Fields in the MeasurementSet will be returned.

        Arguments can be given as either single items of the expected type,
        sequences of the expected type, or in the case of name or intent, as
        comma separated strings. For instance, name could be 'HOIX', 
        'HOIX,0841+708' or ('HOIX','0841+708').

        :param field_id: field ID(s) to match
        :param name: field name(s) to match
        :param intent: observing intent(s) to match
        :rtype: a (potentially empty) list of :class:`~pipeline.domain.field.Field` \
             objects
        """
        pool = self.fields

        if task_arg not in (None, ''):
            field_id_for_task_arg = utils.field_arg_to_id(self.name, task_arg, self.fields)
            pool = [f for f in pool if f.id in field_id_for_task_arg]

        if field_id is not None:
            # encase raw numbers in a tuple
            if not isinstance(field_id, collections.Sequence):
                field_id = (field_id,)
            pool = [f for f in pool if f.id in field_id]

        if name is not None:
            if isinstance(name, str):
                name = name.split(',')
            name = set(name) 
            pool = [f for f in pool if f.name in name]

        if intent is not None:
            if isinstance(intent, str):
                if intent in ('', '*'):
                    # empty string equals all intents for CASA
                    intent = ','.join(self.intents)
                intent = intent.split(',')
            intent = set(intent) 
            pool = [f for f in pool if not f.intents.isdisjoint(intent)]

        return pool

    def get_spectral_window(self, spw_id):
        if spw_id is not None:
            spw_id = int(spw_id)
            match = [spw for spw in self.spectral_windows 
                     if spw.id == spw_id]
            if match:
                return match[0]
            else:
                raise KeyError('No spectral window with ID \'{0}\' found in '
                               '{1}'.format(spw_id, self.basename))

    def get_spectral_windows(self, task_arg='', with_channels=False, num_channels=(), science_windows_only=True,
                             spectralspecs=None):
        """
        Return the spectral windows corresponding to the given CASA-style spw
        argument, filtering out windows that may not be science spectral 
        windows (WVR windows, channel average windows etc.).
        """
        spws = self.get_all_spectral_windows(task_arg, with_channels)

        # if requested, filter spws by number of channels
        if num_channels:
            spws = [w for w in spws if w.num_channels in num_channels] 

        # If requested, filter spws by spectral specs.
        if spectralspecs is not None:
            spws = [w for w in spws if w.spectralspec in spectralspecs]

        if not science_windows_only:
            return spws

        if self.antenna_array.name == 'ALMA':
            science_intents = {'TARGET', 'PHASE', 'BANDPASS', 'AMPLITUDE',
                               'POLARIZATION', 'POLANGLE', 'POLLEAKAGE',
                               'CHECK'}
            return [w for w in spws if w.num_channels not in (1, 4)
                    and not science_intents.isdisjoint(w.intents)]

        if self.antenna_array.name == 'VLA' or self.antenna_array.name == 'EVLA':
            science_intents = {'TARGET', 'PHASE', 'BANDPASS', 'AMPLITUDE',
                               'POLARIZATION', 'POLANGLE', 'POLLEAKAGE',
                               'CHECK'}
            return [w for w in spws if w.num_channels not in (1, 4)
                    and not science_intents.isdisjoint(w.intents) and 'POINTING' not in w.intents]

        if self.antenna_array.name == 'NRO':
            science_intents = {'TARGET'}
            return [w for w in spws if not science_intents.isdisjoint(w.intents)]

        return spws

    def get_spectral_specs(self) -> List[str]:
        """Return list of all spectral specs used in the MS."""
        return list(self.spectralspec_spwmap.keys())

    def get_all_spectral_windows(self, task_arg='', with_channels=False):
        """Return the spectral windows corresponding to the given CASA-style
        spw argument.
        """
        # we may have more spectral windows in our MeasurementSet than have
        # data in the measurement set on disk. Ask for all 
        if task_arg in (None, ''):
            task_arg = '*'

        # expand spw tuples into a range per spw, eg. spw9 : 1,2,3,4,5
        selected = collections.defaultdict(set)
        for (spw, start, end, step) in utils.spw_arg_to_id(self.name, task_arg, self.spectral_windows):
            selected[spw].update(set(range(start, end+1, step))) 

        if not with_channels:
            return [spw for spw in self.spectral_windows if spw.id in selected]

        spws = []
        for spw_id, channels in selected.items():
            spw_obj = self.get_spectral_window(spw_id)
            proxy = spectralwindow.SpectralWindowWithChannelSelection(spw_obj, 
                                                                      channels)
            spws.append(proxy)
        return spws

    def get_original_intent(self, intent=None):
        """
        Get the original obs_modes that correspond to the given pipeline
        observing intents.
        """
        obs_modes = [state.get_obs_mode_for_intent(intent)
                     for state in self.states]
        return set(itertools.chain(*obs_modes))


    def get_alma_cycle_number(self):
        """"
        Get the ALMA cycle number from the control softare version that this MeasurementSet was acquired with. 

        Returns -- int cycle_number or None if not found
        """
        match = re.search(r"CYCLE(\d+)", self.acs_software_build_version)
        if match: 
            cycle_number = int(match.group(1))
            return cycle_number
        else: 
            return None


    @property
    def start_time(self):
        earliest, _ = min([(scan, utils.get_epoch_as_datetime(scan.start_time)) for scan in self.scans],
                          key=operator.itemgetter(1))
        return earliest.start_time

    @property
    def end_time(self):
        latest, _ = max([(scan, utils.get_epoch_as_datetime(scan.end_time)) for scan in self.scans],
                        key=operator.itemgetter(1))
        return latest.end_time

    def get_vla_max_integration_time(self):
        """Get the integration time used by the original VLA scripts

        Args:
            None

        Returns:
            int_time: int value of the max integration time used
        """

        # with casa_tools.TableReader(vis + '/FIELD') as table:
        #     numFields = table.nrows()
        #     field_positions = table.getcol('PHASE_DIR')
        #     field_ids = range(numFields)
        #     field_names = table.getcol('NAME')

        # with casa_tools.TableReader(vis) as table:
        #     scanNums = sorted(np.unique(table.getcol('SCAN_NUMBER')))
        #     field_scans = []
        #     for ii in range(0,numFields):
        #         subtable = table.query('FIELD_ID==%s'%ii)
        #         field_scans.append(list(np.unique(subtable.getcol('SCAN_NUMBER'))))
        #         subtable.close()

        # field_scans is now a list of lists containing the scans for each field.
        # so, to access all the scans for the fields, you'd:
        #
        # for ii in range(0,len(field_scans)):
        #    for jj in range(0,len(field_scans[ii]))
        #
        # the jj'th scan of the ii'th field is in field_scans[ii][jj]

        # Figure out integration time used

        with casa_tools.MSReader(self.name) as ms:
            scan_summary = ms.getscansummary()
        # startdate=float(ms_summary['BeginTime'])

        integ_scan_list = []
        for scan in scan_summary:
            integ_scan_list.append(int(scan))
        sorted_scan_list = sorted(integ_scan_list)

        # find max and median integration times
        #
        integration_times = []
        for ii in sorted_scan_list:
            integration_times.append(scan_summary[str(ii)]['0']['IntegrationTime'])

        maximum_integration_time = max(integration_times)
        median_integration_time = np.median(integration_times)

        int_time = maximum_integration_time

        return int_time

    def get_vla_datadesc(self):
        """Generate VLA data description index
            Use the original VLA buildscans function to return a dd index

        Args:
            None

        Returns:
            ddindex: indexed list of dictionaries with VLA metadata

        """

        cordesclist = ['Undefined', 'I', 'Q', 'U', 'V',
                       'RR', 'RL', 'LR', 'LL',
                       'XX', 'XY', 'YX', 'YY',
                       'RX', 'RY', 'LX', 'LY',
                       'XR', 'XL', 'YR', 'YL',
                       'PP', 'PQ', 'QP', 'QQ',
                       'RCircular', 'LCircular',
                       'Linear', 'Ptotal',
                       'Plinear', 'PFtotal',
                       'PFlinear', 'Pangle']

        # From Steve Myers buildscans function
        with casa_tools.TableReader(self.name + '/DATA_DESCRIPTION') as table:
            ddspwarr = table.getcol("SPECTRAL_WINDOW_ID")
            ddpolarr = table.getcol("POLARIZATION_ID")

        ddspwlist = ddspwarr.tolist()
        ddpollist = ddpolarr.tolist()
        ndd = len(ddspwlist)

        with casa_tools.TableReader(self.name + '/SPECTRAL_WINDOW') as table:
            nchanarr = table.getcol("NUM_CHAN")
            spwnamearr = table.getcol("NAME")
            reffreqarr = table.getcol("REF_FREQUENCY")

        nspw = len(nchanarr)
        spwlookup = {}
        for isp in range(nspw):
            spwlookup[isp] = {}
            spwlookup[isp]['nchan'] = nchanarr[isp]
            spwlookup[isp]['name'] = str(spwnamearr[isp])
            spwlookup[isp]['reffreq'] = reffreqarr[isp]

        with casa_tools.TableReader(self.name + '/POLARIZATION') as table:
            ncorarr = table.getcol("NUM_CORR")
            npols = len(ncorarr)
            polindex = {}
            poldescr = {}
            for ip in range(npols):
                cort = table.getcol("CORR_TYPE", startrow=ip, nrow=1)
                (nct, nr) = cort.shape
                cortypes = []
                cordescs = []
                for ict in range(nct):
                    cct = cort[ict][0]
                    cde = cordesclist[cct]
                    cortypes.append(cct)
                    cordescs.append(cde)
                polindex[ip] = cortypes
                poldescr[ip] = cordescs

        ddindex = {}
        ncorlist = ncorarr.tolist()
        for idd in range(ndd):
            ddindex[idd] = {}
            isp = ddspwlist[idd]
            ddindex[idd]['spw'] = isp
            ddindex[idd]['spwname'] = spwlookup[isp]['name']
            ddindex[idd]['nchan'] = spwlookup[isp]['nchan']
            ddindex[idd]['reffreq'] = spwlookup[isp]['reffreq']
            #
            ipol = ddpollist[idd]
            ddindex[idd]['ipol'] = ipol
            ddindex[idd]['npol'] = ncorlist[ipol]
            ddindex[idd]['corrtype'] = polindex[ipol]
            ddindex[idd]['corrdesc'] = poldescr[ipol]

        return ddindex

    def get_vla_corrstring(self):
        """Get correlation string for VLA

        Args:
            None

        Returns:
            corrstring: string value of correlation

        """

        # Prep string listing of correlations from dictionary created by method buildscans
        # For now, only use the parallel hands.  Cross hands will be implemented later.

        ddindex = self.get_vla_datadesc()

        corrstring_list = ddindex[0]['corrdesc']
        removal_list = ['RL', 'LR', 'XY', 'YX']
        corrstring_list = sorted(set(corrstring_list).difference(set(removal_list)))
        corrstring = ','.join(corrstring_list)

        return corrstring

    def get_alma_corrstring(self):
        """Get correlation string for ALMA for the science windows

        Args:
            None

        Returns:
            corrstring: string value of correlation

        """

        sci_spwlist = self.get_spectral_windows(science_windows_only=True)
        sci_spwids = [spw.id for spw in sci_spwlist]

        datadescs = [dd for dd in self.data_descriptions if dd.spw.id in sci_spwids]

        numpols = len(datadescs[0].polarizations)

        if numpols == 1:
            corrstring = 'XX'
        else:
            corrstring = 'XX,YY'

        return corrstring

    def get_vla_spw2band(self):
        """Find field spws for VLA

        Args:
            None

        Returns:
            spw2band: dictionary with each string key spw index giving a single letter string value of the band

        """

        ddindex = self.get_vla_datadesc()

        spw2band = {}

        for spw in ddindex:

            strelems = list(ddindex[spw]['spwname'])
            bandname = strelems[5]
            if bandname in '4PLSCXUKAQ':
                spw2band[spw] = strelems[5]
            # Check for U / KU
            if strelems[5] == 'K' and strelems[6] == 'U':
                spw2band[spw] = 'U'
            if strelems[5] == 'K' and strelems[6] == 'A':
                spw2band[spw] = 'A'

        return spw2band

    def vla_minbaselineforcal(self):
        """Min baseline for cal

        Args:
            None

        Returns:
            Constant value

        """

        # Old determination before it was changed to a constant value of 4
        # return max(4, int(len(self.antennas) / 2.0))
        return 4

    def get_vla_field_spws(self, spwlist=[]):
        """Find field spws for VLA

        Args:
            spwlist (List, optional): list of string spws   ['1', '2', '3']

        Returns:
            field_spws: List of dictionaries

        """

        # Map field IDs to spws
        field_spws = []

        spwlistint = [int(spw) for spw in spwlist]

        with casa_tools.MSMDReader(self.name) as msmd:
            spwsforfieldsall = msmd.spwsforfields()

            if spwlist != []:
                spwsforfields = {}
                for field, spws in spwsforfieldsall.items():
                    spwsforfields[field] = [spw for spw in spws if spw in spwlistint]
            else:
                spwsforfields = spwsforfieldsall

            spwfieldkeys = sorted([int(i) for i in spwsforfields])
            spwfieldkeys = [str(i) for i in spwfieldkeys]

            for key in spwfieldkeys:
                field_spws.append(spwsforfields[key])

        return field_spws

    def get_vla_numchan(self):
        """Get number of channels for VLA

        Args:
            None

        Returns:
            channels:  NUM_CHAN column from spectral window table

        """

        vis = self.name

        with casa_tools.TableReader(vis+'/SPECTRAL_WINDOW') as table:
            channels = table.getcol('NUM_CHAN')

        return channels

    def get_vla_tst_bpass_spw(self, spwlist=[]):
        """Get VLA test bandpass or delay spws
            This function replaced functionality for get_vla_tst_delay_spw - PIPE-1325

        Args:
            spwlist (List, optional): list of string spws   ['1', '2', '3']


        Returns:
            tst_bpass_spws: CASA argument format of spws:channels    '0:10~80, 1:15~60, 2:30~70'
        """

        tst_delay_spw = ''

        channels = self.get_vla_numchan()

        ispwlist = [int(spw) for spw in spwlist]
        for ispw in ispwlist:
            endch1 = int(channels[ispw]/3.0)
            endch2 = int(2.0*channels[ispw]/3.0)+1
            if ispw < max(ispwlist):
                tst_delay_spw = tst_delay_spw+str(ispw)+':'+str(endch1)+'~'+str(endch2)+','
            else:
                tst_delay_spw = tst_delay_spw+str(ispw)+':'+str(endch1)+'~'+str(endch2)

        tst_bpass_spw = tst_delay_spw

        return tst_bpass_spw

    def get_vla_critfrac(self):
        """Identify bands/basebands/spws

        Args:
            None

        Returns:
            critical fraction

        """

        vis = self.name

        with casa_tools.TableReader(vis+'/SPECTRAL_WINDOW') as table:
            spw_names = table.getcol('NAME')

        # If the dataset is too old to have the bandname in it, assume that
        # either there are 8 spws per baseband (and allow for one or two for
        # pointing), or that this is a dataset with one spw per baseband

        if len(spw_names) >= 8:
            critfrac = 0.9/int(len(spw_names)/8.0)
        else:
            critfrac = 0.9/float(len(spw_names))

        if '#' in spw_names[0]:
            #
            # i assume that if any of the spw_names have '#', they all do...
            #
            bands_basebands_subbands = []
            for spw_name in spw_names:
                receiver_name, baseband, subband = spw_name.split('#')
                receiver_band = (receiver_name.split('_'))[1]
                bands_basebands_subbands.append([receiver_band, baseband, int(subband)])
            spws_info = [[bands_basebands_subbands[0][0], bands_basebands_subbands[0][1], [], []]]
            bands = [bands_basebands_subbands[0][0]]
            for ii in range(len(bands_basebands_subbands)):
                band, baseband, subband = bands_basebands_subbands[ii]
                found = -1
                for jj in range(len(spws_info)):
                    oband, obaseband, osubband, ospw_list = spws_info[jj]
                    if band == oband and baseband == obaseband:
                        osubband.append(subband)
                        ospw_list.append(ii)
                        found = jj
                        break
                if found >= 0:
                    spws_info[found] = [oband, obaseband, osubband, ospw_list]
                else:
                    spws_info.append([band, baseband, [subband], [ii]])
                    bands.append(band)
            # logprint("Bands/basebands/spws are:", logfileout='logs/msinfo.log')
            for spw_info in spws_info:
                spw_info_string = spw_info[0] + '   ' + spw_info[1] + '   [' + ','.join(["%d" % ii for ii in spw_info[2]]) + ']   [' + ','.join(["%d" % ii for ii in spw_info[3]]) + ']'
                # logprint(spw_info_string, logfileout='logs/msinfo.log')

            # Critical fraction of flagged solutions in delay cal to avoid an
            # entire baseband being flagged on all antennas
            critfrac = 0.9/float(len(spws_info))
        elif ':' in spw_names[0]:
            print("old spw names with :")
            # logprint("old spw names with :", logfileout='logs/msinfo.log')
        else:
            print("unknown spw names")

        return critfrac

    def get_vla_baseband_spws(self, science_windows_only=True,
                              return_select_list=True, warning=True):
        """Get the SPW information from individual VLA band/baseband.

        Args:
            science_windows_only (bool, optional): Defaults to True.
            return_select_list (bool, optional): return spw list of each baseband. Defaults to True.
            warning (bool, optional): Defaults to True.

        Returns:
            baseband_spws: spws info of individual basebands as baseband_spws[band][baseband]
            baseband_spws_list: spw_list of individual basebands
                e.g., [[0,1,2,3],[4,5,6,7]]
        """

        baseband_spws = collections.defaultdict(lambda: collections.defaultdict(list))

        for spw in self.get_spectral_windows(science_windows_only=science_windows_only):
            try:
                band = spw.name.split('#')[0].split('_')[1]
                baseband = spw.name.split('#')[1]
                min_freq = spw.min_frequency
                max_freq = spw.max_frequency
                mean_freq = spw.mean_frequency
                chan_width = spw.channels[0].getWidth()
                baseband_spws[band][baseband].append({spw.id: (min_freq, max_freq, mean_freq, chan_width)})
            except Exception as ex:
                if warning:
                    LOG.warning("Exception: Baseband name cannot be parsed. {!s}".format(str(ex)))
                else:
                    pass

        if return_select_list:
            baseband_spws_list = []
            for band in baseband_spws.values():
                for baseband in band.values():
                    baseband_spws_list.append([[*spw_info][0] for spw_info in baseband])
            return baseband_spws, baseband_spws_list
        else:
            return baseband_spws

    def get_median_integration_time(self, intent=None):
        """Get the median integration time used to get data for the given
        intent.

        Args:
            intent (str, optional): The intent of the data of interest.

        Returns:
            The median integration time used.
        """
        LOG.debug('inefficiency - MSFlagger reading file to get integration '
                  'time')

        # get the field IDs and state IDs for fields in the measurement set,
        # filtering by intent if necessary
        if intent:    
            field_ids = [field.id for field in self.fields 
                         if intent in field.intents]
            state_ids = [state.id for state in self.states
                         if intent in state.intents]
#        if intent:
#            re_intent = intent.replace('*', '.*')
#            re_intent = re.compile(re_intent)
#            field_ids = [field.id for field in self.fields 
#                         if re_intent.match(str(field.intents))]
#            state_ids = [state.id for state in self.states
#                         if re_intent.match(str(state.intents))]
        else:
            field_ids = [field.id for field in self.fields]
            state_ids = [state.id for state in self.states]

        # VLA datasets have an empty STATE table; in the main table such rows
        # have a state ID of -1.
        if not state_ids:
            state_ids = [-1] 

        with casa_tools.TableReader(self.name) as table:
            taql = '(STATE_ID IN %s AND FIELD_ID IN %s)' % (state_ids, field_ids)
            with contextlib.closing(table.query(taql)) as subtable:
                integration = subtable.getcol('INTERVAL')          
            return np.median(integration)

    def get_median_science_integration_time(self, intent=None, spw=None):
        """Get the median integration time for science targets used to get data for the given
        intent.

        Keyword arguments:
        intent  -- The intent of the data of interest.
        spw     -- spw string list - '1,7,11,18'

        Returns -- The median integration time used.
        """
        LOG.debug('inefficiency - MSFlagger reading file to get median integration '
                  'time for science targets')

        if spw is None:
            spws = self.spectral_windows
        else: 

            try:
                # Put csv string of spws into a list
                spw_string_list = spw.split(',')

                # Get all spw objects
                all_spws = self.spectral_windows

                # Filter out the science spw objects
                spws = [ispw for ispw in all_spws if str(ispw.id) in spw_string_list]
            except:
                LOG.error("Incorrect spw string format.")

        # now get the science spws, those used for scientific intent
        science_spws = [
            ispw for ispw in spws
            if ispw.num_channels not in [1, 4]
            and not ispw.intents.isdisjoint(['BANDPASS', 'AMPLITUDE', 'PHASE',
                                             'TARGET'])]
        LOG.debug('science spws are: %s' % [ispw.id for ispw in science_spws])

        # and the science fields/states
        science_field_ids = [
            field.id for field in self.fields
            if not set(field.intents).isdisjoint(['BANDPASS', 'AMPLITUDE',
                                                  'PHASE', 'TARGET'])]
        science_state_ids = [
            state.id for state in self.states
            if not set(state.intents).isdisjoint(['BANDPASS', 'AMPLITUDE',
                                                  'PHASE', 'TARGET'])]

        science_spw_dd_ids = [self.get_data_description(spw).id for spw in science_spws]

        with casa_tools.TableReader(self.name) as table:
            taql = '(STATE_ID IN %s AND FIELD_ID IN %s AND DATA_DESC_ID in %s)' % (science_state_ids, science_field_ids, science_spw_dd_ids)
            with contextlib.closing(table.query(taql)) as subtable:
                integration = subtable.getcol('INTERVAL')          
            return np.median(integration)

    @property
    def reference_antenna(self):
        """
        Get the reference antenna list for this MS. The refant value is
        a comma-separated string.

        Example: 'DV01,DV02,DV03'
        """
        return self._reference_antenna

    @reference_antenna.setter
    def reference_antenna(self, value):
        """
        Set the reference antenna list for this MS.

        If this property is in R/O mode, signified by reference_antenna_locked
        being set True, an AttributeError will be raised.
        """
        if self.reference_antenna_locked:
            # AttributeError is raised for R/O properties, which seems
            # appropriate for this scenario
            raise AttributeError(f'Refant list for {self.basename} is locked')
        self._reference_antenna = value

    def update_reference_antennas(self, ants_to_demote=None, ants_to_remove=None):
        """Update the reference antenna list by demoting and/or removing
        specified antennas.

        If the same antenna is specified to be demoted and to be removed, it
        is removed.

        :param ants_to_demote: list of antenna names to demote
        :param ants_to_remove: list of antenna names to remove
        """
        if ants_to_demote is None:
            ants_to_demote = []
        if ants_to_remove is None:
            ants_to_remove = []

        # Return early if no refants are registered (None, or empty string).
        if not (self.reference_antenna and self.reference_antenna.strip()):
            LOG.warning("No reference antennas registered set for MS {}, "
                        "cannot update its reference antenna list."
                        "".format(self.name))
            return

        # Create updated refant list.
        refants_to_keep = []
        refants_to_move = []
        for ant in self.reference_antenna.split(','):
            if ant not in ants_to_remove:
                if ant in ants_to_demote:
                    refants_to_move.append(ant)
                else:
                    refants_to_keep.append(ant)
        refants_to_keep.extend(refants_to_move)

        # Update refant list.
        self.reference_antenna = ','.join(refants_to_keep)

    @property
    def session(self):
        return self._session

    @session.setter
    def session(self, value):
        if value is None:
            value = 'session_1'
        self._session = value

    def set_data_column(self, dtype: DataType, column: str,
                        source: Optional[str]=None,
                        spw: Optional[str]=None,
                        overwrite: bool=False):
        """
        Set data type and column.

        Set data type and column to MS domain object and record the available
        data types per (source,spw) tuple. If source or spw are unset, they
        will be expanded to all available values.

        Args:
            dtype: data type to set
            column: name of column in MS associated with the data type
            source: source name selection string (comma separated names). If
                unset, all sources will be used.
            spw: real spectral window selection string (string of comma
                separated IDs). If unset, all real spw IDs will be used.
            overwrite: if True existing data colum is overwritten by the new
                column. If False and if type is already associated with other
                column, the function raises ValueError.

        Raises:
            ValueError: An error raised when the column does not exist
                or the type is already associated with a column and would not
                be overwritten.
        """
        # Check existence of the column
        with casa_tools.TableReader(self.name) as table:
            cols = table.colnames()
        if column not in cols:
            raise ValueError('Column {} does not exist in {}'.format(column, self.basename))

        # Update MS domain object
        if not overwrite and dtype in self.data_column and self.get_data_column(dtype) != column:
            raise ValueError('Data type {} is already associated with column {} in {}'.format(dtype, self.get_data_column(dtype), self.basename))
        if dtype not in self.data_column:
            self.data_column[dtype] = column
            LOG.info('Updated data column information of {}. Set {} to column, {}'.format(self.basename, dtype, column))

        # Update data types per (source,spw) selection
        if source is None:
            source_names = ','.join(utils.dequote(s.name) for s in self.sources)
        else:
            source_names = ','.join(utils.dequote(s.strip()) for s in source.split(','))

        if spw is None:
            spw_ids = ','.join(str(s.id) for s in self.spectral_windows)
        else:
            spw_ids = spw

        for source_name in source_names.split(','):
            for spw_id in map(int, spw_ids.split(',')):
                key = (source_name, spw_id)
                if key in self.data_types_per_source_and_spw:
                    if dtype not in self.data_types_per_source_and_spw[key]:
                        self.data_types_per_source_and_spw[key].append(dtype)
                else:
                    self.data_types_per_source_and_spw[key] = [dtype]

    def get_data_column(self, dtype: DataType, source: Optional[str]=None, spw: Optional[str]=None) -> Optional[str]:
        """
        Return a column name associated with a DataType in MS domain object.

        Args:
            dtype: DataType to fetch column name for
            source: Comma separated list of source names to filter for.
            spw: Comma separated list of real spw IDs to filter for.

            If source and spw are both unset, the method will just look
            at the MS data type and column information. If one or both
            parameters are set, it will require all (source,spw)
            combinations to have data of the requested data type.

        Returns:
            A name of column of a dtype. Returns None if dtype is not defined
            in the MS.
        """
        if not (dtype in self.data_column.keys()):
            return None
<<<<<<< HEAD
        return self.data_column[dtype]
        
=======

        if source is None and spw is None:
            return self.data_column[dtype]

        if source is None:
            source_names = ','.join(utils.dequote(s.name) for s in self.sources)
        else:
            source_names = ','.join(utils.dequote(s.strip()) for s in source.split(','))

        if spw is None:
            spw_ids = ','.join(str(s.id) for s in self.spectral_windows)
        else:
            spw_ids = spw

        # Check all (source,spw) combinations
        data_exists_for_all_source_spw_combinations = True
        for source_name in source_names.split(','):
            for spw_id in map(int, spw_ids.split(',')):
                key = (source_name, spw_id)
                if dtype not in self.data_types_per_source_and_spw.get(key, []):
                    data_exists_for_all_source_spw_combinations = False
        if data_exists_for_all_source_spw_combinations:
            return self.data_column[dtype]
>>>>>>> 155bad1c
<|MERGE_RESOLUTION|>--- conflicted
+++ resolved
@@ -91,11 +91,9 @@
         self.reference_spwmap: Optional[List[int]] = None
         self.origin_ms: str = name
         self.data_column: dict = {}
-<<<<<<< HEAD
         self.acs_software_version = None
         self.acs_software_build_version = None
 
-=======
         self.data_types_per_source_and_spw: dict = {}
 
         # Dictionary mapping phase calibrator fields to corresponding fields
@@ -110,7 +108,6 @@
         # combining spws, split by (intent, field). This is used in several
         # ALMA ('hifa') calibration tasks (PIPE-1154).
         self.spwmaps: dict = {}
->>>>>>> 155bad1c
 
         # Polarisation calibration requires the refant list be frozen, after
         # which subsequent gaincal calls are executed with
@@ -1269,10 +1266,6 @@
         """
         if not (dtype in self.data_column.keys()):
             return None
-<<<<<<< HEAD
-        return self.data_column[dtype]
-        
-=======
 
         if source is None and spw is None:
             return self.data_column[dtype]
@@ -1295,5 +1288,4 @@
                 if dtype not in self.data_types_per_source_and_spw.get(key, []):
                     data_exists_for_all_source_spw_combinations = False
         if data_exists_for_all_source_spw_combinations:
-            return self.data_column[dtype]
->>>>>>> 155bad1c
+            return self.data_column[dtype]