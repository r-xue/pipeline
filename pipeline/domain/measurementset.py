--- conflicted
+++ resolved
@@ -25,14 +25,8 @@
 LOG = infrastructure.logging.get_logger(__name__)
 
 
-<<<<<<< HEAD
-class MeasurementSet(object):
+class MeasurementSet:
     """A class to store logical representation of a MeasurementSet (MS).
-=======
-class MeasurementSet:
-    """
-    A class to store logical representation of a MeasurementSet (MS).
->>>>>>> ae3103b6
 
     The MeasurementSet class represents the metadata and relationships held in a
     measurement set on disk, acting as an in-memory representation so that
