"""Provide a class to store logical representation of MeasurementSet."""
# Do not evaluate type annotations at definition time.
from __future__ import annotations

import collections
import contextlib
import datetime
import inspect
import itertools
import operator
import os
from typing import TYPE_CHECKING, Sequence

import numpy as np

from pipeline import infrastructure
from pipeline.domain import measures, spectralwindow
from pipeline.infrastructure import casa_tools, utils

if TYPE_CHECKING:
    from pipeline.domain import AntennaArray, Antenna, DataDescription, DataType, Field, Polarization, Scan, State
    from pipeline.infrastructure.tablereader import RetrieveByIndexContainer

<<<<<<< HEAD
LOG = infrastructure.logging.get_logger(__name__)
=======
from pipeline.infrastructure import logging
from pipeline.infrastructure.tablereader import find_EVLA_band

from . import measures, spectralwindow
from .antennaarray import AntennaArray
from .datatype import DataType
from .polarization import Polarization

LOG = infrastructure.get_logger(__name__)
>>>>>>> 59c3d659


class MeasurementSet(object):
    """
    A class to store logical representation of a MeasurementSet (MS).

    The MeasurementSet class represents the metadata and relationships held in a
    measurement set on disk, acting as an in-memory representation so that
    metadata and relationships can be quickly queried without additional disk I/O.

    MeasurementSet does not cache binary data or offer functions to facilitate
    processing of binary data held in the measurement set. For general reading
    of binary data, see the MSWrapper class.

    Attributes:
        name: Name of MeasurementSet, equivalent to file path to MeasurementSet.
        session: Name of session associated with MS.

        exclude_num_chans: Tuple containing spectral window sizes (in number of
            channels) used to filter out non-science-spectral-windows.
        filesize: Disk size of MS.

        acs_software_build_version: ALMA Common Software build version used to
            create this MS (None if not ALMA).
        acs_software_version: ALMA Common Software version used to create this
            MS (None if not ALMA).
        antenna_array: Antenna array information.
        array_name: Name of array configuration.
        correlator_name: The name of the correlator, populated from the
            PROCESSOR table. Example values: ALMA_ACA, ALMA_BASELINE.
        data_column: A dictionary to store data type (key) and corresponding
            data column (value).
        data_descriptions: A list of DataDescription objects associated with MS.
        data_types_per_source_and_spw: A dictionary to store a list of
            available data types (values) in this MS per (source,spw) tuples
            (keys).
        execblock_id: Execution Block ID for this MS (only for ALMA, VLA).
        fields: A list of Field objects associated with MS.
        observer: The name of the observer, as listed in the OBSERVATIONS table.
        observing_modes: The name(s) of the Observing Mode(s) used for this MS,
            populated from the ASDM_SBSUMMARY table (empty list if not ALMA).
        polarizations: A list of Polarization objects associated with the MS.
        project_id: Project ID associated with this MS, as listed in the
            OBSERVATIONS table.
        representative_target: A tuple of the name of representative source,
            frequency and bandwidth.
        representative_window: A representative spectral window name.
        scans: A list of Scan objects associated with MS.
        schedblock_id: Scheduling Block ID for this MS (only for ALMA, VLA).
        science_goals: A science goal information consists of min/max acceptable
            angular resolution, max allowed beam ratio, sensitivity, dynamic
            range, spectral dynamic range bandwidth (Cycle 10+), and SB name.
        sources: A list of Source objects associated with MS.
        spectral_windows: A list of SpectralWindow objects associated with MS.
        spectralspec_spwmap: A dictionary to map each SpectralSpec to a list of
            corresponding spectral window IDs.
        states: A list of State objects associated with MS.

        derived_fluxes: Calibrated visibility based flux measurements derived
            during pipeline run, used in subsequent imaging stages.
        fluxscale_fluxes: Flux measurements derived by CASA's fluxscale during
            the hifa_gfluxscale task, for use by a subsequent hifa_polcal task
            (ALMA interferometry polarisation calibration only).
        origin_ms: A path to the first generation MeasurementSet from which
            the current MS is generated. This is typically set by tasks such as
            h_mssplit, hif_mstransform, hifv_mstransform, hif_transformimagedata.
        phase_calapps_for_check_sources: List of CalApplications for the phase
            calibration of the check source(s) generated during hifa_gfluxscale.
            These are used in a subsequent hifa_timegaincal task to overplot
            the phase calibration for check source in its Diagnostic Phase Vs.
            Time plots.
        phasecal_mapping: A dictionary mapping phase calibrator fields to
            corresponding fields with TARGET or CHECK intent; typically
            populated by the hifa_spwphaseup task (ALMA-only).
        phaseup_caltable_for_phase_rms: The bandpass phase-up caltable created
            during the hifa_bandpass task (prior to deriving the bandpass
            solution), for use in subsequent phase RMS stability assessment
            during the hifa_spwphaseup task (ALMA-interferometry-only).
        reference_antenna_locked: If True, reference antenna is locked to
            prevent modification. Typically used in polarization calibration
            stages / recipes.
        reference_spwmap: Vector of spectral window IDs, enabling flux scaling
            across spectral windows. Typically populated by the hifa_fluxcalflag
            task, and used by a subsequent hifa_gfluxscale task in its call to
            CASA `fluxscale` task (ALMA-interferometry-only).
        spwmaps: Dictionary mapping (intent, field) keys to corresponding
            phase-up spectral window mapping to use for combining/mapping
            spectral windows; used in subsequent calibration tasks
            (ALMA-interferometry-only).
    """
    def __init__(self, name: str, session: str | None = None) -> None:
        """
        Initialize a MeasurementSet object.

        Args:
            name: A path to MS.
            session: Name of session associated with MS.
        """
        # Attributes based on input arguments.
        self.name: str = name
        self.session: str | None = session

        # Other attributes populated at init.
        self.exclude_num_chans: tuple[int, int] = (1, 4)
        self.filesize: measures.FileSize = self._calc_filesize()

        # Attributes expected to be populated during import of MS (see
        # infrastructure.tablereader.MeasurementSetReader.get_measurement_set).
        self.acs_software_build_version: str | None = None  # PIPE-132
        self.acs_software_version: str | None = None  # PIPE-132
        self.antenna_array: AntennaArray | None = None
        self.array_name: str = ''
        self.correlator_name: str | None = None
        self.data_column: dict = {}  # PIPE-1062
        self.data_descriptions: RetrieveByIndexContainer | list = []
        self.data_types_per_source_and_spw: dict = {}  # PIPE-1246
        self.execblock_id: str = ''
        self.fields: RetrieveByIndexContainer | list = []
        self.observer: str = ''
        self.observing_modes: list[str] = []  # PIPE-2084
        self.polarizations: list[Polarization] = []
        self.project_id: str = ''
        self.representative_target: tuple[str | None, dict | None, dict | None] = (None, None, None)
        self.representative_window: str | None = None
        self.scans: list = []
        self.schedblock_id: str = ''
        self.science_goals: dict = {}
        self.sources: RetrieveByIndexContainer | list = []
        self.spectral_windows: RetrieveByIndexContainer | list = []
        self.spectralspec_spwmap: dict = {}  # PIPE-1132
        self.states: RetrieveByIndexContainer | list = []

        # Attributes expected to be populated during the Pipeline run, to store
        # information derived by stages that is used in subsequent stages.
        self.derived_fluxes: collections.defaultdict | None = None  # PIPE-644, PIPE-660
        self.fluxscale_fluxes: collections.defaultdict | None = None  # PIPE-1776
        self.origin_ms: str = name  # PIPE-1062
        self.phase_calapps_for_check_sources = []  # PIPE-1377
        self.phasecal_mapping: dict = {}  # PIPE-1154
        self.phaseup_caltable_for_phase_rms = []  # PIPE-1624
        self.reference_spwmap: list[int] | None = None
        self.spwmaps: dict = {}  # PIPE-1154

        # Polarisation calibration requires the refant list be frozen, after
        # which subsequent gaincal calls are executed with
        # refantmode='strict'.
        #
        # To meet this requirement we make the MS refant list lockable. When
        # locked, the refant list cannot be changed. Additionally, gaincal
        # checks the lock status to know whether to set refantmode to strict.
        #
        # The backing property for the refant list.
        self._reference_antenna: str | None = None
        # The refant lock. Setting reference_antenna_locked to True prevents
        # the reference antenna list from being modified. I would have liked
        # to put the lock on a custom refant list class, but some tasks check
        # the type of reference_antenna directly which prevents that approach.
        self.reference_antenna_locked: bool = False

    def _calc_filesize(self) -> measures.FileSize:
        """
        Calculate the disk usage of this measurement set.
        """
        total_bytes = 0
        for dirpath, _, filenames in os.walk(self.name):
            for f in filenames:
                fp = os.path.join(dirpath, f)
                total_bytes += os.path.getsize(fp)

        return measures.FileSize(total_bytes,
                                 measures.FileSizeUnits.BYTES)

    def __str__(self) -> str:
        return 'MeasurementSet({0})'.format(self.name)

    @property
    def intents(self) -> set[str]:
        """Return unique intents in the measurement set."""
        intents = set()
        # we look to field rather than state as VLA datasets don't have state
        # entries
        for field in self.fields:
            intents.update(field.intents)
        return intents

    @property
    def antennas(self) -> list[Antenna]:
        """Return list of Antenna objects for all antennas in the measurement set."""
        # return a copy rather than the underlying list
        return list(self.antenna_array.antennas)

    @property
    def basename(self) -> str:
        """Return base path to the measurement set."""
        return os.path.basename(self.name)

    @property
    def is_band_to_band(self) -> bool:
        """Return whether this MS is for band-to-band interferometry.

        Criteria adopted from PIPE-2084: an MS is deemed to be for band-to-band
        interferometry if either the observing mode declares it as band-to-band,
        or if the diffgain intent + SpW setup are consistent with band-to-band.
        The latter covers datasets that don't have correct observing mode set in
        their metadata.
        """
        return "BandToBand Interferometry" in self.observing_modes or self.get_diffgain_mode() == "B2B"

    def get_antenna(self, search_term: str = '') -> list[Antenna]:
        """
        Return Antenna(s) for given antenna selection in CASA format.

        If the ``search_term`` is omitted or an empty string, this will return
        all antennas in the measurement set.

        Args:
            search_term: Antenna selection string in CASA format.

        Returns:
            List of Antenna objects matching search term.
        """
        if search_term == '':
            return self.antennas

        return [a for a in self.antennas
                if a.id in utils.ant_arg_to_id(self.name, search_term, self.antennas)]

    def get_state(self, state_id: int | None = None) -> State | None:
        """
        Return State in MeasurementSet matching the given identifier.

        Args:
            state_id: Numerical identifier of state to search for.

        Returns:
            State object associated with matched identifier, or None if no match
            was found.
        """
        match = [state for state in self.states if state.id == state_id]
        if match:
            return match[0]
        else:
            return None

    def get_scans(self, scan_id: int | Sequence[int] | None = None, scan_intent: str | Sequence[str] | None = None,
                  field: int | str | None = None, spw: int | str | Sequence[int] | Sequence[str] | None = None) \
            -> list[Scan]:
        """
        Return Scan(s) in MeasurementSet matching the given criteria (ID,
        intent, field, and/or spectral window). If no criteria are given, all
        Scans in the MeasurementSet will be returned.

        Criteria arguments can be given as either single items of the expected
        type, sequences of the expected type, or in the case of intent or spw,
        as a comma-separated values string. For example, intent could be
        'ATMOSPHERE', 'ATMOSPHERE,BANDPASS', or ('ATMOSPHERE', 'BANDPASS').

        Args:
            scan_id: Scan ID(s) to match.
            scan_intent: Intent(s) to match.
            field: Field(s) to match, as field selection in CASA format.
            spw: Spectral window(s) to match.

        Returns:
            List of Scan objects for scans in MS matching the given criteria.
        """
        pool = self.scans

        if scan_id is not None:
            # encase raw numbers in a tuple
            if not isinstance(scan_id, collections.abc.Sequence):
                scan_id = (scan_id,)
            pool = [s for s in pool if s.id in scan_id]

        if scan_intent is not None:
            if isinstance(scan_intent, str):
                if scan_intent in ('', '*'):
                    # empty string equals all intents for CASA
                    scan_intent = ','.join(self.intents)
                scan_intent = scan_intent.split(',')
            scan_intent = set(scan_intent)
            pool = [s for s in pool if not s.intents.isdisjoint(scan_intent)]

        if field is not None:
            fields_with_name = frozenset(self.get_fields(task_arg=field))
            pool = [s for s in pool if not fields_with_name.isdisjoint(s.fields)]

        if spw is not None:
            if not isinstance(spw, collections.abc.Sequence):
                spw = (spw,)
            if isinstance(spw, str):
                if spw in ('', '*'):
                    spw = ','.join(str(spw.id) for spw in self.spectral_windows)
                if '~' in spw:
                    spw = utils.range_to_list(spw)
                else:
                    spw = spw.split(',')
            spw = {int(i) for i in spw}
            pool = {scan for scan in pool for scan_spw in scan.spws if scan_spw.id in spw}
            pool = sorted(pool, key=lambda s: s.id)

        return pool

    def get_data_description(self, spw: int | spectralwindow.SpectralWindow | None = None, id: int | None = None) \
            -> DataDescription | None:
        """
        Return the DataDescription in the MeasurementSet that matches the given
        criteria (spectral window or ID). If no criteria are given, this will
        return None. If both `spw` and `id` are given, this will match by `id`
        only.

        Args:
            spw: Spectral window to match (as ID or SpectralWindow object).
            id: Data description numerical identifier to match.

        Returns:
            DataDescription matching the given criteria, or None if no match was found.
        """
        match = None
        if spw is not None:
            if isinstance(spw, spectralwindow.SpectralWindow):
                match = [dd for dd in self.data_descriptions
                         if dd.spw is spw]
            elif isinstance(spw, int):
                match = [dd for dd in self.data_descriptions
                         if dd.spw.id == spw]
        if id is not None:
            match = [dd for dd in self.data_descriptions if dd.id == id]

        if match:
            return match[0]
        else:
            return None

    def get_representative_source_spw(self, source_name: str | None = None, source_spwid: int | None = None) \
            -> tuple[str | None, int | None]:
        """
        Get the representative target source object:

        * Use user name if ``source_name`` is supplied by user and it has TARGET intent.
        * Otherwise, use the source defined in the ASDM SBSummary table if it has TARGET intent.
        * Otherwise, use the first source in the source list with TARGET intent.

        Args:
            source_name: A string with the source name, or None for an automatic selection.
            source_spwid: An int with the spw id, or None for an automatic selection.

        Returns:
            a tuple with representative source name and spw id;
            if such a source cannot be identified, return (None, None),
            and if a spw cannot be determined, return (name, None).
        """
        qa = casa_tools.quanta
        cme = casa_tools.measures

        # PIPE-1504: only issue certain messages at the WARNING level if they are executed by hifa_imageprecheck
        if 'hifa_imageprecheck' in [fn_name for (_, _, _, fn_name, _, _) in inspect.stack()]:
            log_level = infrastructure.logging.WARNING
        else:
            log_level = infrastructure.logging.INFO

        if source_name:
            # Use the first target source that matches the user defined name
            target_sources = [source for source in self.sources
                              if source.name == source_name
                              and 'TARGET' in source.intents]
            if len(target_sources) > 0:
                LOG.info('Selecting user defined representative target source %s for data set %s' %
                         (source_name, self.basename))
                target_source = target_sources[0]
            else:
                LOG.warning('User defined representative target source %s not found in data set %s' %
                            (source_name, self.basename))
                target_source = None
        elif self.representative_target[0]:
            # Use the first target source that matches the representative source name in the ASDM
            # SBSummary table
            source_name = self.representative_target[0]
            target_sources = [source for source in self.sources
                              if source.name == source_name
                              and 'TARGET' in source.intents]
            if len(target_sources) > 0:
                LOG.info('Selecting representative target source %s for data set %s' %
                         (self.representative_target[0], self.basename))
                target_source = target_sources[0]
            else:
                LOG.warning('Representative target source %s not found in data set %s' %
                            (self.representative_target[0], self.basename))
                # Try to fall back first target source
                target_sources = [source for source in self.sources
                                  if 'TARGET' in source.intents]
                if len(target_sources) > 0:
                    target_source = target_sources[0]
                    LOG.info('Falling back to first target source (%s) for data set %s' %
                             (target_source.name, self.basename))
                else:
                    LOG.warning('No target sources observed for data set %s' % self.basename)
                    target_source = None
        else:
            # Use first target source no matter what it is
            target_sources = [source for source in self.sources
                              if 'TARGET' in source.intents]
            if len(target_sources) > 0:
                target_source = target_sources[0]
                LOG.info('Undefined representative target source, defaulting to first target source (%s) for data set %s' %
                         (target_source.name, self.basename))
            else:
                LOG.warning('No target sources observed for data set %s' % self.basename)
                target_source = None

        # Target source not found
        if target_source is None:
            return None, None

        # Target source name
        target_source_name = target_source.name

        # Check the user defined spw and return it if it was observed for the
        # representative source. If it was not observed quit.
        if source_spwid:
            found = False
            for f in target_source.fields:
                valid_spwids = [spw.id for spw in list(f.valid_spws)]
                if source_spwid in valid_spwids:
                    found = True
                    break
            if found:
                LOG.info('Selecting user defined representative spw %s for data set %s' %
                         (str(source_spwid), self.basename))
                return target_source_name, source_spwid
            else:
                LOG.warning('No target source data for representative spw %s in data set %s' %
                            (str(source_spwid), self.basename))
                return target_source_name, None

        target_spwid = None
        # Check for representative spw from ASDM (>= Cycle 7)
        if self.representative_window is not None:
            try:
                target_spwid = [s.id for s in self.get_spectral_windows() if s.name == self.representative_window][0]
            except:
                LOG.log(log_level, 'Could not translate spw name %s to ID. Trying frequency matching heuristics.' %
                        self.representative_window)

        if target_spwid is not None:
            return target_source_name, target_spwid

        # Get the representative bandwidth
        #     Return if there isn't one
        if not self.representative_target[2]:
            if self.antenna_array.name not in ('VLA', 'EVLA'):
                LOG.warning('Undefined representative bandwidth for data set %s' % self.basename)
            return target_source_name, None

        target_bw = cme.frequency('TOPO',
            qa.quantity(qa.getvalue(self.representative_target[2]),
            qa.getunit(self.representative_target[2])))

        # Get the representative frequency
        #     Return if there isn't one
        if not self.representative_target[1]:
            LOG.warning('Undefined representative frequency for data set %s' % self.basename)
            return target_source_name, None
        target_frequency = cme.frequency('BARY',
            qa.quantity(qa.getvalue(self.representative_target[1]),
            qa.getunit(self.representative_target[1])))

        # Convert BARY frequency to TOPO
        #    Use the start time of the first target source scan
        #    Note some funny business with source and field names
        cme.doframe(cme.observatory(self.antenna_array.name))
        cme.doframe(target_source.direction)
        target_scans = [
            scan for scan in self.get_scans(scan_intent='TARGET')
            if target_source.id in [f.source_id for f in scan.fields]]
        if len(target_scans) > 0:
            cme.doframe(target_scans[0].start_time)
            target_frequency_topo = cme.measure(target_frequency, 'TOPO')
        else:
            LOG.error('Unable to convert representative frequency to TOPO for data set %s' % self.basename)
            target_frequency_topo = None
        cme.done()

        # No representative frequency
        if not target_frequency_topo:
            return target_source_name, None

        # Find the science spw

        # Get the science spw ids
        science_spw_ids = [spw.id for spw in self.get_spectral_windows()]

        # Get the target science spws observed for the target source
        target_spws = {spw for f in target_source.fields for spw in f.valid_spws
                       if spw.id in science_spw_ids}

        # Now find all the target_spws that have a channel width less than
        # or equal to the representative bandwidth
        # Note that the representative bandwidth can be slightly smaller than the actual channel width.
        # This is due to the details of online Hanning smoothing and is technically correct. We thus
        # apply a 1% margin (see CAS-11710).
        target_spws_bw = [spw for spw in target_spws
                          if spw.channels[0].getWidth().to_units(measures.FrequencyUnits.HERTZ) <= 1.01 * target_bw['m0']['value']]

        if len(target_spws_bw) <= 0:
            LOG.warning('No target spws have channel width <= representative bandwidth in data set %s' % self.basename)

            # Now find all the target spws that contain the representative frequency.
            target_spws_freq = [spw for spw in target_spws
                                if spw.min_frequency.value <= target_frequency_topo['m0']['value'] <= spw.max_frequency.value]

            if len(target_spws_freq) <= 0:
                LOG.warning('No target spws overlap the representative frequency in data set %s' % self.basename)

                # Now find the closest match to the center frequency
                max_freqdiff = np.finfo('d').max
                for spw in target_spws:
                    freqdiff = abs(float(spw.centre_frequency.value) - target_frequency_topo['m0']['value'])
                    if freqdiff < max_freqdiff:
                        target_spwid = spw.id
                        max_freqdiff = freqdiff
                LOG.info('Selecting spw %s which is closest to the representative frequency in data set %s' %
                         (str(target_spwid), self.basename))
            else:
                min_chanwidth = None
                for spw in target_spws_freq:
                    chanwidth = spw.channels[0].getWidth().to_units(measures.FrequencyUnits.HERTZ)
                    if not min_chanwidth or chanwidth < min_chanwidth:
                        target_spwid = spw.id
                LOG.info('Selecting the narrowest chanwidth spw id %s which overlaps the representative frequency in data set %s' %
                         (str(target_spwid), self.basename))

            return target_source_name, target_spwid

        # Now find all the spw that contain the representative frequency
        target_spws_freq = [spw for spw in target_spws_bw
                            if spw.min_frequency.value <= target_frequency_topo['m0']['value'] <= spw.max_frequency.value]
        if len(target_spws_freq) <= 0:
            LOG.log(log_level,
                    'No target spws with channel spacing <= representative bandwith overlap the representative frequency in data set %s' %
                    self.basename)
            max_chanwidth = None
            for spw in target_spws_bw:
                chanwidth = spw.channels[0].getWidth().to_units(measures.FrequencyUnits.HERTZ)
                if (max_chanwidth is None) or (chanwidth > max_chanwidth):
                    target_spwid = spw.id
            LOG.info('Selecting widest channel width spw id {} with channel width <= representative bandwidth in data'
                     ' set {}'.format(str(target_spwid), self.basename))

            return target_source_name, target_spwid

        # For all the spws with channel width less than or equal
        # to the representative bandwidth which contain the
        # representative frequency select the one with the spw
        # with the greatest bandwidth.
        bestspw = None
        for spw in sorted(target_spws_freq, key=lambda x: x.id):
            if not bestspw:
                bestspw = spw
            elif spw.bandwidth.value > bestspw.bandwidth.value:
                bestspw = spw
        target_spwid = bestspw.id

        return target_source_name, target_spwid

    def get_fields(self, task_arg: int | str | None = None, field_id: int | Sequence[int] | None = None,
                   name: str | Sequence[str] | None = None, intent: str | Sequence[str] | None = None) -> list[Field]:
        """
        Get Fields from this MeasurementSet matching the given criteria. If no
        criteria are given, all Fields in the MeasurementSet will be returned.

        Arguments can be given as either single items of the expected type,
        sequences of the expected type, or as comma separated strings in the
        case of name and/or intent. For instance, name could be 'HOIX',
        'HOIX,0841+708' or ('HOIX','0841+708').

        Args:
            task_arg: A field selection in CASA format to match.
            field_id: Field ID(s) to match.
            name: Field name(s) to match.
            intent: Select fields that are associated with these intents. If
                set to an empty string or '*', this is the equivalent to all
                intents in the measurement set.

        Returns:
            List of Field objects for fields in MS matching the given criteria.
        """
        pool = self.fields

        if task_arg not in (None, ''):
            field_id_for_task_arg = utils.field_arg_to_id(self.name, task_arg, self.fields)
            pool = [f for f in pool if f.id in field_id_for_task_arg]

        if field_id is not None:
            # encase raw numbers in a tuple
            if not isinstance(field_id, collections.abc.Sequence):
                field_id = (field_id,)
            pool = [f for f in pool if f.id in field_id]

        if name is not None:
            if isinstance(name, str):
                name = name.split(',')
            name = set(name)
            pool = [f for f in pool if f.name in name]

        if intent is not None:
            if isinstance(intent, str):
                if intent in ('', '*'):
                    # empty string equals all intents for CASA
                    intent = ','.join(self.intents)
                intent = intent.split(',')
            intent = set(intent)
            pool = [f for f in pool if not f.intents.isdisjoint(intent)]

        return pool

    def get_spectral_window(self, spw_id: int | str) -> spectralwindow.SpectralWindow:
        """
        Return the SpectralWindow object matching the given identifier.
        The identifier can be provided as an integer or string of integer.

        Args:
            spw_id: Numerical identifier of spectral window to match.

        Returns:
            SpectralWindow object for spectral window matching the identifier.

        Raises:
            KeyError if no matching spectral window is found for given identifier.
        """
        if spw_id is not None:
            spw_id = int(spw_id)
            match = [spw for spw in self.spectral_windows
                     if spw.id == spw_id]
            if match:
                return match[0]
            else:
                raise KeyError('No spectral window with ID \'{0}\' found in '
                               '{1}'.format(spw_id, self.basename))

    def get_spectral_windows(self, task_arg: int | str = '', with_channels: bool = False,
                             num_channels: list | None = None, science_windows_only: bool = True,
                             spectralspecs: list | None = None, intent: str | None = None) \
            -> list[spectralwindow.SpectralWindow | spectralwindow.SpectralWindowWithChannelSelection]:
        """
        Return spectral windows matching given criteria.

        This returns spectral windows that correspond to the given CASA-style
        spw argument (specified as ``task_arg``), filtering out windows for a
        number of criteria: number of channels, science spectral windows,
        spectral specs, intents.

        By default, this returns a list of SpectralWindow objects; if
        ``with_channels`` is True, this will instead return the spectral windows
        as a list of SpectralWindowWithChannelSelection objects.

        Args:
            task_arg: Spectral window selection to match, as either single
                integer ID, or one-or-more IDs in CASA-style string format.
            with_channels: If True, return spectral window with channel selection.
            num_channels: Optional list of spectral window sizes in number of
                channels; if set, only return spectral windows whose number of
                channels matches any of the given sizes.
            science_windows_only: If True, only return "science" spectral
                windows, aka spectral windows associated with science intents.
            spectralspecs: Optional list of spectral specs; if set, only return
                spectral windows associated with given spectral specs.
            intent: Optional string of comma-separated intents; if set, only
                return spectral windows that observed given intent(s).

        Returns:
            List of SpectralWindow or SpectralWindowWithChannelSelection objects
            for given search criteria.
        """
        spws = self.get_all_spectral_windows(task_arg, with_channels)

        # If requested, filter spws by number of channels.
        if num_channels:
            spws = [w for w in spws if w.num_channels in num_channels]

        # If requested, filter spws by spectral specs.
        if spectralspecs is not None:
            spws = [w for w in spws if w.spectralspec in spectralspecs]

        # If requested, filter spws by intent(s).
        if intent is not None:
            spws = [w for w in spws if not set(intent.split(',')).isdisjoint(w.intents)]

        if not science_windows_only:
            return spws

        if self.antenna_array.name == 'ALMA':
            science_intents = {'TARGET', 'PHASE', 'BANDPASS', 'AMPLITUDE',
                               'POLARIZATION', 'POLANGLE', 'POLLEAKAGE',
                               'CHECK', 'DIFFGAINREF', 'DIFFGAINSRC'}
            return [w for w in spws if w.num_channels not in self.exclude_num_chans
                    and not science_intents.isdisjoint(w.intents)]

        if self.antenna_array.name in ('VLA', 'EVLA'):
            science_intents = {'TARGET', 'PHASE', 'BANDPASS', 'AMPLITUDE',
                               'POLARIZATION', 'POLANGLE', 'POLLEAKAGE',
                               'CHECK'}
            return [w for w in spws if w.num_channels not in self.exclude_num_chans
                    and not science_intents.isdisjoint(w.intents) and 'POINTING' not in w.intents]

        if self.antenna_array.name == 'NRO':
            science_intents = {'TARGET'}
            return [w for w in spws if not science_intents.isdisjoint(w.intents)]

        return spws

    def get_spectral_specs(self) -> list[str]:
        """Return list of all spectral specs used in the MS."""
        return list(self.spectralspec_spwmap.keys())

    def get_all_spectral_windows(self, task_arg: int | str = '', with_channels: bool = False) \
            -> list[spectralwindow.SpectralWindow | spectralwindow.SpectralWindowWithChannelSelection]:
        """
        Return spectral windows corresponding to the given CASA-style spw
        argument.

        By default, this returns a list of SpectralWindow objects; if
        ``with_channels`` is True, this will instead return the spectral windows
        as a list of SpectralWindowWithChannelSelection objects.

        Args:
            task_arg: Spectral window selection to match, as either single
                integer ID, or one-or-more IDs in CASA-style string format.
            with_channels: If True, return spectral window with channel selection.

        Returns:
            List of SpectralWindow or SpectralWindowWithChannelSelection objects
            for given CASA-style search criteria.
        """
        # we may have more spectral windows in our MeasurementSet than have
        # data in the measurement set on disk. Ask for all
        if task_arg in (None, ''):
            task_arg = '*'

        # expand spw tuples into a range per spw, eg. spw9 : 1,2,3,4,5
        selected = collections.defaultdict(set)
        for (spw, start, end, step) in utils.spw_arg_to_id(self.name, task_arg, self.spectral_windows):
            selected[spw].update(set(range(start, end+1, step)))

        if not with_channels:
            return [spw for spw in self.spectral_windows if spw.id in selected]

        spws = []
        for spw_id, channels in selected.items():
            spw_obj = self.get_spectral_window(spw_id)
            proxy = spectralwindow.SpectralWindowWithChannelSelection(spw_obj, channels)
            spws.append(proxy)
        return spws

    def get_diffgain_mode(self) -> str | None:
        """
        Determine if the intents and SpW setup in this measurement set are
        consistent with an observing mode that uses a differential gain
        calibrator: BandToBand (B2B) or BandwidthSwitching (BWSW).

        Returns:
            - 'B2B' if the ratio of frequencies between on-source and reference spws is above 1.661;
            - 'BWSW' if the ratio of bandwidths between reference and on-source is above 1.5;
            - None if there are no DIFFGAIN* intents in this MS.

        Raises:
            ValueError if the DIFFGAIN* intents are present in the MS, but either
            a. the MS is missing diffgain reference or on-source SpWs, or
            b. the SpW setup does not match either BandToBand or BandwidthSwitching.
        """
        if 'DIFFGAINREF' in self.intents or 'DIFFGAINSRC' in self.intents:
            # Retrieve diffgain reference and diffgain on-source SpWs.
            dg_refspws = self.get_spectral_windows(intent='DIFFGAINREF')
            if not dg_refspws:
                raise ValueError(f'DIFFGAINREF intent missing in calibration sources for dataset {self.basename}')
            dg_srcspws = self.get_spectral_windows(intent='DIFFGAINSRC')
            if not dg_srcspws:
                raise ValueError(f'DIFFGAINSRC intent missing in science sources for dataset {self.basename}')

            # Retrieve the center frequency and bandwidth from the first
            # diffgain on-source SpW and first diffgain reference SpW. The setup
            # is expected to be the same for all SpWs.
            refcent = dg_refspws[0].centre_frequency.value
            scicent = dg_srcspws[0].centre_frequency.value
            refwidth = dg_refspws[0].bandwidth.value
            sciwidth = dg_srcspws[0].bandwidth.value

            # [at least] one of the above conditions has to be satisfied
            if scicent/refcent > 1.661:  # simple ratio to be out of band Cycle 10
                return 'B2B'
            elif refwidth/sciwidth > 1.5:
                return 'BWSW'

            raise ValueError(f'DIFFGAIN intent with an unsupported spectral setup for dataset {self.basename}')

        return None

    def get_original_intent(self, intent: str) -> set[str]:
        """
        Get the original obs_modes that correspond to the given pipeline
        observing intent(s).

        Args:
            intent: Pipeline intent(s) to convert.

        Returns:
            Set of original CASA intent(s) (obs_modes) corresponding to given
            Pipeline intent(s).
        """
        obs_modes = [state.get_obs_mode_for_intent(intent)
                     for state in self.states]
        return set(itertools.chain(*obs_modes))

    def get_alma_cycle_number(self) -> int | None:
        """
        Get the ALMA cycle number from the observation start time.

        Returns:
            Cycle number or None if not found
        """
        cycle_numbers = {
            '0': ['2011-09-30', '2013-01-20'],
            '1': ['2013-01-21', '2014-06-02'],
            '2': ['2014-06-03', '2015-09-30'],
            '3': ['2015-10-01', '2016-09-30'],
            '4': ['2016-10-01', '2017-09-30'],
            '5': ['2017-10-01', '2018-09-30'],
            '6': ['2018-10-01', '2019-09-30'],
            '7': ['2019-10-01', '2021-09-30'],
            '8': ['2021-10-01', '2022-09-30'],
            '9': ['2022-10-01', '2023-09-30'],
            '10': ['2023-10-01', '2024-09-30'],
            '11': ['2024-10-01', '2025-09-30'],
        }
        start_time = utils.get_epoch_as_datetime(self.start_time)
        for cycle, (start_str, end_str) in cycle_numbers.items():
            start = datetime.datetime.strptime(start_str, '%Y-%m-%d')
            end = datetime.datetime.strptime(end_str, '%Y-%m-%d')
            if start <= start_time <= end:
                return cycle
        return None  # No match

    @property
    def start_time(self) -> dict:
        """Return start time for this measurement set as CASA 'epoch' measure dictionary."""
        earliest, _ = min([(scan, utils.get_epoch_as_datetime(scan.start_time)) for scan in self.scans],
                          key=operator.itemgetter(1))
        return earliest.start_time

    @property
    def end_time(self) -> dict:
        """Return end time for this measurement set as CASA 'epoch' measure dictionary."""
        latest, _ = max([(scan, utils.get_epoch_as_datetime(scan.end_time)) for scan in self.scans],
                        key=operator.itemgetter(1))
        return latest.end_time

    def get_vla_corrstring(self) -> str:
        """Get correlation string for VLA

        Returns:
            corrstring: string value of correlation
        """
        # Prep string listing of correlations from dictionary created by method buildscans
        # For now, only use the parallel hands.  Cross hands will be implemented later.

        corrstring_list = self.polarizations[self.data_descriptions[0].pol_id].corr_type_string if len(self.polarizations) and len(self.data_descriptions) > 0 else []
        removal_list = ['RL', 'LR', 'XY', 'YX']
        corrstring_list = sorted(set(corrstring_list).difference(set(removal_list)))
        corrstring = ','.join(corrstring_list)

        return corrstring

    def get_vla_corrlist_from_spw(self, spw: str | None = None) -> list:
        """Get all VLA correlation labels as a list of string from selected spw(s).

        Args:
            spw: a spw selection string or None. Defaults to None.

        Returns:
            list: a list of correlation labels.
        """

        corrs = set()
        for dd in self.data_descriptions:
            if spw in ('', '*', None) or (isinstance(spw, str) and str(dd.spw.id) in spw.split(',')):
                corrs = corrs.union(self.polarizations[dd.pol_id].corr_type_string)

        return sorted(corrs)

    def get_alma_corrstring(self) -> str:
        """Get correlation string for ALMA for the science spectral windows.

        Returns:
            corrstring: string value of correlation
        """
        sci_spwlist = self.get_spectral_windows(science_windows_only=True)
        sci_spwids = [spw.id for spw in sci_spwlist]

        datadescs = [dd for dd in self.data_descriptions if dd.spw.id in sci_spwids]

        numpols = len(datadescs[0].polarizations)

        if numpols == 1:
            corrstring = 'XX'
        else:
            corrstring = 'XX,YY'

        return corrstring

    def get_vla_spw2band(self) -> dict[int, str]:
        """Find spectral windows id-to-band mapping for VLA.
        
        Creat spw id-to-band mapping from spw names or derives it from reference frequency
        when name parsing fails. Handles special cases for KU and KA band naming conventions.
        
        Returns:
            Dictionary mapping spectral window IDs to single-letter band codes (e.g., '4', 'P', 'L', 
            'S', 'C', 'X', 'U', 'K', 'A', 'Q').
        """
        spw2band: dict[int, str] = {}

        for spw in self.spectral_windows:
            
            try:
                # Extract band from 6th character of SPW name
                spw_name_chars = list(spw.name)
                band_char = spw_name_chars[5]

                if band_char in '4PLSCXUKAQ':
                    spw2band[spw.id] = band_char

                # Handle special multi-character band names
                if band_char == 'K' and len(spw_name_chars) > 6:
                    if spw_name_chars[6] == 'U':  # KU band
                        spw2band[spw.id] = 'U'
                    elif spw_name_chars[6] == 'A':  # KA band
                        spw2band[spw.id] = 'A'
            except IndexError:
                # SPW name too short or malformed
                pass

            # Fallback to frequency-based band determination
            if spw.id not in spw2band:
                evla_band = find_EVLA_band(float(spw.ref_frequency.value))
                LOG.info(
                    "Unable to extract band name from SPW ID %s (name: %s); "
                    "derived band name %s from reference frequency",
                    spw.id, spw.name, evla_band)
                spw2band[spw.id] = evla_band

        return spw2band

    def get_vla_field_spws(self, spwlist=[]):
        """Find field spws for VLA

        Args:
            spwlist (List, optional): list of string spws   ['1', '2', '3']

        Returns:
            field_spws: List of dictionaries
        """
        # Map field IDs to spws
        field_spws = []

        spwlistint = [int(spw) for spw in spwlist]

        with casa_tools.MSMDReader(self.name) as msmd:
            spwsforfieldsall = msmd.spwsforfields()

            if spwlist != []:
                spwsforfields = {}
                for field, spws in spwsforfieldsall.items():
                    spwsforfields[field] = [spw for spw in spws if spw in spwlistint]
            else:
                spwsforfields = spwsforfieldsall

            spwfieldkeys = sorted([int(i) for i in spwsforfields])
            spwfieldkeys = [str(i) for i in spwfieldkeys]

            for key in spwfieldkeys:
                field_spws.append(spwsforfields[key])

        return field_spws

    def get_vla_numchan(self):
        """Get number of channels for VLA

        Args:
            None

        Returns:
            channels:  NUM_CHAN column from spectral window table
        """
        vis = self.name

        with casa_tools.TableReader(vis+'/SPECTRAL_WINDOW') as table:
            channels = table.getcol('NUM_CHAN')

        return channels

    def get_vla_tst_bpass_spw(self, spwlist=[]):
        """Get VLA test bandpass or delay spws
            This function replaced functionality for get_vla_tst_delay_spw - PIPE-1325

        Args:
            spwlist (List, optional): list of string spws   ['1', '2', '3']

        Returns:
            tst_bpass_spws: CASA argument format of spws:channels    '0:10~80, 1:15~60, 2:30~70'
        """
        tst_delay_spw = ''

        channels = self.get_vla_numchan()

        ispwlist = [int(spw) for spw in spwlist]
        for ispw in ispwlist:
            endch1 = int(channels[ispw]/3.0)
            endch2 = int(2.0*channels[ispw]/3.0)+1
            if ispw < max(ispwlist):
                tst_delay_spw = tst_delay_spw+str(ispw)+':'+str(endch1)+'~'+str(endch2)+','
            else:
                tst_delay_spw = tst_delay_spw+str(ispw)+':'+str(endch1)+'~'+str(endch2)

        tst_bpass_spw = tst_delay_spw

        return tst_bpass_spw

    def get_vla_critfrac(self) -> float:
        """Identify bands/basebands/spws

        Returns:
            critical fraction
        """
        vis = self.name

        with casa_tools.TableReader(vis+'/SPECTRAL_WINDOW') as table:
            spw_names = table.getcol('NAME')

        # If the dataset is too old to have the bandname in it, assume that
        # either there are 8 spws per baseband (and allow for one or two for
        # pointing), or that this is a dataset with one spw per baseband

        if len(spw_names) >= 8:
            critfrac = 0.9/int(len(spw_names)/8.0)
        else:
            critfrac = 0.9/float(len(spw_names))

        if '#' in spw_names[0]:
            #
            # i assume that if any of the spw_names have '#', they all do...
            #
            bands_basebands_subbands = []
            for spw_name in spw_names:
                receiver_name, baseband, subband = spw_name.split('#')
                receiver_band = (receiver_name.split('_'))[1]
                bands_basebands_subbands.append([receiver_band, baseband, int(subband)])
            spws_info = [[bands_basebands_subbands[0][0], bands_basebands_subbands[0][1], [], []]]
            bands = [bands_basebands_subbands[0][0]]
            for ii in range(len(bands_basebands_subbands)):
                band, baseband, subband = bands_basebands_subbands[ii]
                found = -1
                for jj in range(len(spws_info)):
                    oband, obaseband, osubband, ospw_list = spws_info[jj]
                    if band == oband and baseband == obaseband:
                        osubband.append(subband)
                        ospw_list.append(ii)
                        found = jj
                        break
                if found >= 0:
                    spws_info[found] = [oband, obaseband, osubband, ospw_list]
                else:
                    spws_info.append([band, baseband, [subband], [ii]])
                    bands.append(band)
            # logprint("Bands/basebands/spws are:", logfileout='logs/msinfo.log')
            for spw_info in spws_info:
                spw_info_string = spw_info[0] + '   ' + spw_info[1] + '   [' + ','.join(["%d" % ii for ii in spw_info[2]]) + ']   [' + ','.join(["%d" % ii for ii in spw_info[3]]) + ']'
                # logprint(spw_info_string, logfileout='logs/msinfo.log')

            # Critical fraction of flagged solutions in delay cal to avoid an
            # entire baseband being flagged on all antennas
            critfrac = 0.9/float(len(spws_info))
        elif ':' in spw_names[0]:
            print("old spw names with :")
            # logprint("old spw names with :", logfileout='logs/msinfo.log')
        else:
            print("unknown spw names")

        return critfrac

    def get_vla_baseband_spws(
        self, science_windows_only: bool = True, return_select_list: bool = True, warning: bool = True
    ) -> dict | list[list[int]]:
        """Get the SPW information from individual VLA band/baseband.

        Args:
            science_windows_only: Whether to include only science spectral windows.
            return_select_list: Whether to return SPW list of each baseband instead of full band/subband info.
            warning: Whether to log warnings for parsing errors.

        Returns:
            If return_select_list is False:
                Dictionary with SPW info organized as baseband_spws[band][baseband], where each
                entry contains a list of spw info as {spwid, (min_freq, max_freq, mean_freq, chan_width)}.

            If return_select_list is True:
                List of SPW ID lists for each band.baseband, e.g., [[0,1,2,3], [4,5,6,7]].
        """
        baseband_spws = collections.defaultdict(lambda: collections.defaultdict(list))
        spw2band = self.get_vla_spw2band()

        for spw in self.get_spectral_windows(science_windows_only=science_windows_only):
            try:
                band = spw2band.get(spw.id, 'unknown')
                # PIPE-2634: historically, the codes calling `ms.get_vla_baseband_spws` was imeplemented to
                # use two-letter convetions for KU and KA bands, e.g. 'KU' and 'KA' instead of 'U' and 'A'.
                if band in ('U', 'A'):
                    band = 'K' + band
                if '#' in spw.name:
                    baseband = spw.name.split('#')[1]
                else:
                    # older VLA data might have this spw naming pattern:
                    # spwid - name
                    #   0   - Subband:7
                    #   1   - Subband:5
                    #     ..
                    #   8   - Subband:7
                    # Here as a fallback, we use the full spw name as baseband; likely band name is generated from
                    # the frequency-base heuristics in ms.spw2band
                    baseband = spw.name
                min_freq = spw.min_frequency
                max_freq = spw.max_frequency
                mean_freq = spw.mean_frequency
                chan_width = spw.channels[0].getWidth()
                baseband_spws[band][baseband].append({spw.id: (min_freq, max_freq, mean_freq, chan_width)})
            except Exception as ex:
                if warning:
                    LOG.warning('Exception: Baseband name cannot be parsed. %s', ex)
                else:
                    pass

        if return_select_list:
            baseband_spws_list = []
            for band in baseband_spws.values():
                for baseband in band.values():
                    baseband_spws_list.append([[*spw_info][0] for spw_info in baseband])
            return baseband_spws_list
        else:
            return baseband_spws

    def get_integration_time_stats(self, intent: str | None = None, spw: str | None = None, science_windows_only: bool = False,
                                   stat_type: str = "max", band: str | None = None) -> float:
        """Get the given statistcs of integration time.

        Args:
            intent: The intent of the data of interest.
            spw: spw string list - '1,7,11,18'.
            science_windows_only: Use integration time of science spws only to compute the given statistics.
            stat_type: Type of the statistics.
            band: return maximum integration time for the given VLA band.
                Ignored for non-VLA datasets; has no effect in that case. Default is None.default None
        Returns
            Computed statistics value.
        """
        LOG.debug('inefficiency - MSFlagger reading file to get median integration '
                  'time for science targets')

        # get the field IDs and state IDs for fields in the measurement set,
        # filtering by intent if necessary
        if intent:
            field_ids = [field.id for field in self.fields
                         if intent in field.intents]
            state_ids = [state.id for state in self.states
                         if intent in state.intents]
        else:
            field_ids = [field.id for field in self.fields]
            state_ids = [state.id for state in self.states]

        if spw is None:
            spws = self.spectral_windows
        else:

            try:
                # Put csv string of spws into a list
                spw_string_list = spw.split(',')

                # Get all spw objects
                all_spws = self.spectral_windows

                # Filter out the science spw objects
                spws = [ispw for ispw in all_spws if str(ispw.id) in spw_string_list]
            except:
                LOG.error("Incorrect spw string format.")
        if band is not None:
            if self.antenna_array.name not in ('VLA', 'EVLA'):
                LOG.warning("The band parameter is only applicable to VLA data. For non-VLA datasets, it has no effect on the maximum integration time calculation.")
            spw2band = self.get_vla_spw2band()
            spws = [spw_obj for spw_obj in spws if spw2band[spw_obj.id].lower() == band.lower()]
            science_spw_dd_ids = [self.get_data_description(spw).id for spw in spws]
        if science_windows_only:
            # now get the science spws, those used for scientific intent
            science_spws = [
                ispw for ispw in spws
                if ispw.num_channels not in self.exclude_num_chans
                and not ispw.intents.isdisjoint(['BANDPASS', 'AMPLITUDE', 'PHASE',
                                                'TARGET'])]
            LOG.debug('science spws are: %s' % [ispw.id for ispw in science_spws])
            # and the science fields/states
            science_field_ids = [
                fid for fid in field_ids
                if not set(self.fields[fid].intents).isdisjoint(['BANDPASS', 'AMPLITUDE',
                                                                 'PHASE', 'TARGET'])]
            science_state_ids = [
                sid for sid in state_ids
                if not set(self.states[sid].intents).isdisjoint(['BANDPASS', 'AMPLITUDE',
                                                                 'PHASE', 'TARGET'])]

            science_spw_dd_ids = [self.get_data_description(spw).id for spw in science_spws]

        # VLA datasets have an empty STATE table; in the main table such rows
        # have a state ID of -1.
        if not state_ids:
            state_ids = [-1]

        state_str = utils.list_to_str(science_state_ids if science_windows_only else state_ids)
        field_str = utils.list_to_str(science_field_ids if science_windows_only else field_ids)
        spw_str = utils.list_to_str(science_spw_dd_ids) if science_windows_only or band is not None else ""

        taql = f"(STATE_ID IN {state_str} AND FIELD_ID IN {field_str}" + \
            (f" AND DATA_DESC_ID IN {spw_str}" if spw_str else "") + ")"

        with casa_tools.TableReader(self.name) as table:
            with contextlib.closing(table.query(taql)) as subtable:
                integration = subtable.getcol('INTERVAL')
            # PIPE-2370: convert np.float64 to a native float for better weblog presentations.
            if stat_type == "max":
                return float(np.max(integration))
            elif stat_type == "median":
                return float(np.median(integration))

    def get_times_on_source_per_field_id(self, field: str, intent: str) -> dict[int, np.float]:
        """
        Return on-source time for given field ID(s) and intent(s).

        Args:
            field: Field name(s) to return times for.
            intent: Intent(s) to filter for.

        Returns:
            Dictionary of on-source times for selected field ID(s) and intent(s).
        """
        field_ids = [field.id for field in self.fields if intent in field.intents]
        state_ids = [state.id for state in self.states if intent in state.intents]
        scan_ids = [s.id for s in self.get_scans(field=field, scan_intent=intent)]
        # Need to select just one cross correlation row between antenna 1 and 2
        ant1 = self.antennas[0].id
        ant2 = self.antennas[1].id
        # Just a single spw since all spws are observed together
        first_science_spw_dd_id = [self.get_data_description(spw_id).id for spw_id in [s.id for s in self.get_spectral_windows()]][0]
        times_on_source_per_field_id = dict()
        for field_id in field_ids:
            with casa_tools.TableReader(self.name) as table:
                taql = '(STATE_ID IN %s AND FIELD_ID IN [%s] AND DATA_DESC_ID in [%s] AND SCAN_NUMBER in %s AND ANTENNA1=%s AND ANTENNA2=%s)' % (utils.list_to_str(state_ids), field_id, first_science_spw_dd_id, utils.list_to_str(scan_ids), ant1, ant2)
                with contextlib.closing(table.query(taql)) as subtable:
                    integration = subtable.getcol('INTERVAL')
                times_on_source_per_field_id[field_id] = np.sum(integration)
        return times_on_source_per_field_id

    @property
    def reference_antenna(self) -> str:
        """
        Get the reference antenna list for this MS. The refant value is
        a comma-separated string.

        Example: 'DV01,DV02,DV03'
        """
        return self._reference_antenna

    @reference_antenna.setter
    def reference_antenna(self, value: str) -> None:
        """
        Set the reference antenna list for this MS.

        Args:
            value: Antenna names to set as reference antennas.

        Raises:
            AttributeError if the reference antenna list is in read-only mode,
            as set by the reference_antenna_locked property.

        Example: ms.reference_antenna = 'DV01,DV02,DV03'
        """
        if self.reference_antenna_locked:
            # AttributeError is raised for R/O properties, which seems
            # appropriate for this scenario
            raise AttributeError(f'Refant list for {self.basename} is locked')
        self._reference_antenna = value

    def update_reference_antennas(self, ants_to_demote: set[str] | None = None, ants_to_remove: set[str] | None = None)\
            -> None:
        """Update the reference antenna list for this MS to demote/remove specified antennas.

        Args:
            ants_to_demote: Set of antenna names to demote.
            ants_to_remove: Set of antenna names to remove.
        """
        # Return early if no refants are registered (None, or empty string).
        if not (self.reference_antenna and self.reference_antenna.strip()):
            LOG.warning('No reference antennas registered set for MS {} ({}), '
                        'cannot update its reference antenna list.'.
                        format(self.basename, hex(id(self))))
            return

        previous_reference_antenna = self.reference_antenna

        # Create updated refant list.
        refants_to_keep = []
        refants_to_move = []
        for ant in self.reference_antenna.split(','):
            if not ants_to_remove or ant not in ants_to_remove:
                if ants_to_demote and ant in ants_to_demote:
                    refants_to_move.append(ant)
                else:
                    refants_to_keep.append(ant)
        refants_to_keep.extend(refants_to_move)

        # Update refant list.
        self.reference_antenna = ','.join(refants_to_keep)

        LOG.info('ms.update_reference_antennas for MS {} ({}): previous list={}, removed={}, demoted={}, new list={}'.
                 format(self.basename, hex(id(self)), previous_reference_antenna,
                        ','.join(sorted(ants_to_remove)) if ants_to_remove else 'none',
                        ','.join(sorted(ants_to_demote)) if ants_to_demote else 'none',
                        self.reference_antenna))

    @property
    def session(self):
        """Return name of session associated with this measurement set."""
        return self._session

    @session.setter
    def session(self, value: str) -> None:
        """
        Set name of session associated with this measurement set.

        Args:
            value: Name of session.
        """
        if value is None:
            value = 'session_1'
        self._session = value

    def all_colnames(self) -> list[str]:
        """
        Return all available column names for this MS.
        """
        with casa_tools.TableReader(self.name) as table:
            colnames = table.colnames()
        return colnames

    def data_colnames(self) -> list[str]:
        """
        Return all data column names for this MS.
        """
        return [colname for colname in self.all_colnames() if colname in ('DATA', 'FLOAT_DATA', 'CORRECTED_DATA')]

    def set_data_type_dicts(self, data_type_per_column: dict, data_types_per_source_and_spw: dict) -> None:
        """
        Set the data type lookup dictionaries directly without writing new
        MS HISTORY entries as they would already exist when calling this
        method. Also do not auto-generate the per source and spw lookup
        dictionary from the per column information since it might have a
        sparse structure (e.g. selfcal use case).

        Args:
            data_type_per_column: Data type per column lookup dictionary
            data_types_per_source_and_spw: Data type per source and spw
                lookup dictionary.
        """
        self.data_column = data_type_per_column
        self.data_types_per_source_and_spw = data_types_per_source_and_spw

    def set_data_column(self, dtype: DataType, column: str, source: str | None = None, spw: str | None = None,
                        overwrite: bool = False, save_to_ms: bool = True) -> None:
        """Assign a data type to a column in the MS domain object.

        Set data type and column to MS domain object and record the available
        data types per (source,spw) tuple. If source or spw are unset, they
        will be expanded to all available values.

        Args:
            dtype: data type to set
            column: name of column in MS associated with the data type
            source: source name selection string (comma separated names). If
                unset, all sources will be used.
            spw: real spectral window selection string (string of comma
                separated IDs). If unset, all real spw IDs will be used.
            overwrite: if True existing data colum is overwritten by the new
                column. If False and if type is already associated with other
                column, the function raises ValueError.
            save_to_ms (bool, optional): If True, persists the datatype-to-column mapping
                to the MS history subtable. Defaults to True.                

        Raises:
            ValueError: An error raised when the column does not exist
                or the type is already associated with a column or the
                column is already assigned to a type and would not
                be overwritten.
        """
        # Check existence of the column
        colnames = self.data_colnames()
        if column not in colnames:
            raise ValueError('Column {} does not exist in {}'.format(column, self.basename))

        # Check if data type is already associated with another column
        if not overwrite and dtype in self.data_column and self.get_data_column(dtype) != column:
            raise ValueError('Data type {} is already associated with column {} in {}'.format(
                dtype, self.get_data_column(dtype), self.basename))

        # Check if column is already assigned to another data type
        if not overwrite and column in self.data_column.values() and self.get_data_column(dtype) != column:
            raise ValueError('Column {} is already associated with data type {} in {}'.format(
                column, [k for k, v in self.data_column.items() if v == column][0], self.basename))

        source_name_list = self._source_select_to_list(source)
        spw_id_list = self._spw_select_to_list(spw)

        # Update data types per (source,spw) selection
        for source_name in source_name_list:
            for spw_id in spw_id_list:
                key = (source_name, spw_id)
                if key in self.data_types_per_source_and_spw:
                    if dtype not in self.data_types_per_source_and_spw[key]:
                        self.data_types_per_source_and_spw[key].append(dtype)
                else:
                    self.data_types_per_source_and_spw[key] = [dtype]

        # Check for existing column registration and remove it
        column_keys = [k for k, v in self.data_column.items() if v == column]
        if column_keys != []:
            for k in column_keys:
                del (self.data_column[k])

        # Update MS domain object
        if dtype not in self.data_column:
            self.data_column[dtype] = column
            LOG.info('Updated data column information of {}. Set {} to column {}'.format(self.basename, dtype, column))

        # Write data type lookup dictionaries to MS history (PIPEREQ-195). This is a
        # minimum fallback implementation and should be replaced by a properly
        # structured solution with sub-tables or other kind of metadata (maybe only in MSv4).
        if save_to_ms:
            with casa_tools.MSReader(self.name) as ms:
                ms.writehistory(
                    f"data_type_per_column = {dict((k.name, v) for k, v in self.data_column.items())}",
                    origin="Datatype Handler",
                )
                ms.writehistory(
                    f"data_types_per_source_and_spw = {dict((k, [item.name for item in v]) for k, v in self.data_types_per_source_and_spw.items())}",
                    origin="Datatype Handler",
                )

    def get_data_column(self, dtype: DataType, source: str | None = None, spw: str | None = None) -> str | None:
        """
        Return the column name associated with a DataType in an MS domain
        object for given source and spectral window.

        If ``source`` and ``spw`` are both unset, the method will just look
        at the MS data type and column information. If one or both parameters
        are set, it will require all (source,spw) combinations to have data of
        the requested data type.

        Args:
            dtype: DataType to fetch column name for
            source: Source names (comma separated name selection string) to
                filter for. If unset, all sources will be used.
            spw: Spectral windows (comma separated real spw ID selection string)
                to filter for. If unset, all real spw IDs will be used.

        Returns:
            A name of column of a dtype. Returns None if dtype is not defined
            in the MS.
        """
        if dtype not in self.data_column.keys():
            return None

        if source is None and spw is None:
            return self.data_column[dtype]

        source_name_list = self._source_select_to_list(source)
        spw_id_list = self._spw_select_to_list(spw)

        # Check all (source,spw) combinations
        data_exists_for_all_source_spw_combinations = True
        for source_name in source_name_list:
            for spw_id in spw_id_list:
                key = (source_name, spw_id)
                if dtype not in self.data_types_per_source_and_spw.get(key, []):
                    data_exists_for_all_source_spw_combinations = False

        if data_exists_for_all_source_spw_combinations:
            return self.data_column[dtype]
        else:
            return None

    def get_data_type(self, column: str, source: str | None = None, spw: str | None = None) -> DataType | None:
        """
        Return the DataType associated with a column in an MS domain object for
        given source and spectral window.

        If ``source`` and ``spw`` are both unset, the method will just look at
        the MS data type and column information. If one or both parameters are
        set, it will require all (source,spw) combinations to have data of the
        requested data type.

        Args:
            column: Name of column in MS
            source: Source names (comma separated name selection string) to
                filter for. If unset, all sources will be used.
            spw: Spectral windows (comma separated real spw ID selection string)
                to filter for. If unset, all real spw IDs will be used.

        Returns:
            The DataType associated with the column name. Returns None
            if dtype is not defined in the MS or in the source/spw
            selection.
        """
        if column not in self.data_column.values():
            return None

        # Invert dictionary. This should not lead to wrong mappings
        # because data types and columns have a 1:1 relation.
        data_type = {v: k for k, v in self.data_column.items()}

        if source is None and spw is None:
            return data_type[column]

        source_name_list = self._source_select_to_list(source)
        spw_id_list = self._spw_select_to_list(spw)

        # Check all (source,spw) combinations
        data_exists_for_all_source_spw_combinations = True
        column_dtype = data_type[column]
        for source_name in source_name_list:
            for spw_id in spw_id_list:
                key = (source_name, spw_id)
                if column_dtype not in self.data_types_per_source_and_spw.get(key, []):
                    data_exists_for_all_source_spw_combinations = False

        if data_exists_for_all_source_spw_combinations:
            return column_dtype
        else:
            return None

    def _source_select_to_list(self, source_select: str | None) -> list[str]:
        """
        Convert a CASA-style source selection string to a list of source names.

        Args:
            source_select: source string to convert

        Returns:
            A list of source names (as strings)
        """
        if source_select is None or not source_select.strip():
            # if None or empty or blank selection string, use all sources
            source_list = [utils.dequote(s.name) for s in self.sources]
        else:
            source_list = [utils.dequote(s.strip()) for s in source_select.split(',')]

        return source_list

    def _spw_select_to_list(self, spw_select: str | None) -> list[int]:
        """
        Convert a CASA-style spw selection string to a list of spw IDs.

        Args:
            spw_select: spw selection string to convert

        Returns:
            A list of spw IDs (as integers)
        """
        if spw_select is None or not spw_select.strip():
            # if None or empty or blank selection string, use all spws
            spw_list = [s.id for s in self.spectral_windows]
        else:
            spw_list = utils.range_to_list(spw_select)

        return spw_list

    # PIPE-2307: moving compute_az_el_to_field, compute_az_el_for_ms methods from pipeline.infrastructure.htmlrenderer to here
    def compute_az_el_to_field(self, field: Field | None = None, epoch: dict | None = None) -> list[float]:
        """Computes azimuth and elevation of a field at a given epoch.

        This method uses the CASA `measures` tool to convert the direction
        of a field to azimuth and elevation (AZELGEO frame) at the time
        specified by the epoch and location of the observatory.

        Args:
            field : Field domain object or None.
            epoch :  A dictionary representing the time epoch.

        Returns:
            list: A list containing azimuth (degrees) and elevation (degrees), in that order.
        """
        me = casa_tools.measures
        me.doframe(epoch)
        me.doframe(me.observatory(self.antenna_array.name))
        myazel = me.measure(field.mdirection, 'AZELGEO')
        myaz = myazel['m0']['value']
        myel = myazel['m1']['value']
        myaz = (myaz * 180 / np.pi) % 360
        myel *= 180 / np.pi

        return [myaz, myel]

    def compute_az_el_for_ms(self, func: callable) -> tuple[float, float]:
        """Computes overall azimuth and elevation values across POINTING, SIDEBAND, ATMOSPHERE scans.

        Applies the given aggregation function (e.g. `min`, `max`, `mean`) to azimuth and elevation
        values computed at the start and end of each field in science scans.

        Args:
            func (callable): A function that takes a list of floats and returns a single float.
                Common examples include `min`, `max`, or `np.mean`.

        Returns:
            tuple[float, float]: A tuple containing the aggregated azimuth and elevation values.
        """
        cal_scans = self.get_scans(scan_intent='POINTING,SIDEBAND,ATMOSPHERE')
        scans = [s for s in self.scans if s not in cal_scans]

        az = []
        el = []
        for scan in scans:
            for field in scan.fields:
                az0, el0 = self.compute_az_el_to_field(field, scan.start_time)
                az1, el1 = self.compute_az_el_to_field(field, scan.end_time)
                az.append(func([az0, az1]))
                el.append(func([el0, el1]))

        return func(az), func(el)<|MERGE_RESOLUTION|>--- conflicted
+++ resolved
@@ -15,25 +15,13 @@
 
 from pipeline import infrastructure
 from pipeline.domain import measures, spectralwindow
-from pipeline.infrastructure import casa_tools, utils
+from pipeline.infrastructure import casa_tools, tablereader, utils
 
 if TYPE_CHECKING:
     from pipeline.domain import AntennaArray, Antenna, DataDescription, DataType, Field, Polarization, Scan, State
     from pipeline.infrastructure.tablereader import RetrieveByIndexContainer
 
-<<<<<<< HEAD
 LOG = infrastructure.logging.get_logger(__name__)
-=======
-from pipeline.infrastructure import logging
-from pipeline.infrastructure.tablereader import find_EVLA_band
-
-from . import measures, spectralwindow
-from .antennaarray import AntennaArray
-from .datatype import DataType
-from .polarization import Polarization
-
-LOG = infrastructure.get_logger(__name__)
->>>>>>> 59c3d659
 
 
 class MeasurementSet(object):
@@ -977,7 +965,7 @@
 
             # Fallback to frequency-based band determination
             if spw.id not in spw2band:
-                evla_band = find_EVLA_band(float(spw.ref_frequency.value))
+                evla_band = tablereader.find_EVLA_band(float(spw.ref_frequency.value))
                 LOG.info(
                     "Unable to extract band name from SPW ID %s (name: %s); "
                     "derived band name %s from reference frequency",
