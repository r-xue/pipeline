--- conflicted
+++ resolved
@@ -61,13 +61,10 @@
             prevent modification
         origin_ms: A path to the first generation MeasurementSet from which
             the current MS is generated.
-<<<<<<< HEAD
         acs_software_version: ALMA Common Software version used to create this MS. (None if not ALMA.)
         acs_software_build_version: ALMA Common Software build version used to create this MS. (None if not ALMA.)
-=======
         phase_calapps_for_check_sources : The phase calapps for the check sources 
             from hifa_gfluxscale
->>>>>>> 03db12c4
     """
 
     def __init__(self, name: str, session: Optional[str] = None):
