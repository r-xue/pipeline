--- conflicted
+++ resolved
@@ -22,31 +22,6 @@
 LOG = infrastructure.get_logger(__name__)
 
 
-<<<<<<< HEAD
-class MeasurementSet(object):    
-    def __init__(self, name, session=None):
-        self.name = name
-        self.array_name = None
-        self.representative_target = (None, None, None)
-        self.representative_window = None
-        self.science_goals = {}
-        self.antenna_array = None
-        self.data_descriptions = []
-        self.spectral_windows = []
-        self.spectralspec_spwmap = {}
-        self.fields = []
-        self.states = []
-        self.reference_spwmap = None
-        self.phaseup_spwmap = None
-        self.combine_spwmap = None
-        self.derived_fluxes = None
-        self.flagcmds = []
-        self.session = session
-        self.filesize = self._calc_filesize() 
-        self.is_imaging_ms = False
-        self.is_line_ms = False
-        self.work_data = name
-=======
 class MeasurementSet(object):
     """
     A class to store logical representation of a MeasurementSet (MS).
@@ -110,9 +85,9 @@
         self.phaseup_spwmap: Optional[List[int]] = None
         self.combine_spwmap: Optional[List[int]] = None
         self.is_imaging_ms: bool = False
+        self.is_line_ms: bool = False
         self.origin_ms: str = name
         self.data_column: dict = {}
->>>>>>> 55d20f1b
 
         # Polarisation calibration requires the refant list be frozen, after
         # which subsequent gaincal calls are executed with
