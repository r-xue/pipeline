"""
Module to define data type.

Classes:
    DataType: An Enum class to define data type.
"""

from enum import Enum, auto, unique
from operator import attrgetter

@unique
class DataType(Enum):
    """
    A class to define DataType enum.

    Attributes:
        RAW: raw data
        REGCAL_CONTLINE_ALL: calibrated data
        BASELINED: data after spectral baseline subtraction
        ATMCORR: data corrected for residual ATM
        REGCAL_CONT_SCIENCE: calibrated data of target scans used for cont only (vla)
        SELFCAL_CONT_SCIENCE: self-calibrated data of target scans used for cont only (vla)
        REGCAL_CONTLINE_SCIENCE: calibrated data of target scans
        SELFCAL_CONTLINE_SCIENCE: self-calibrated data of target scans
        REGCAL_LINE_SCIENCE: calibrated spectral line data
        SELFCAL_LINE_SCIENCE self-calibrated spectral line data
    """

    RAW = auto()
    REGCAL_CONTLINE_ALL = auto()
    ATMCORR = auto()
<<<<<<< HEAD
    REGCAL_CONT_SCIENCE = auto()
    SELFCAL_CONT_SCIENCE = auto()
=======
    BASELINED = auto()
>>>>>>> 7d5bf0f4
    REGCAL_CONTLINE_SCIENCE = auto()
    SELFCAL_CONTLINE_SCIENCE = auto()
    REGCAL_LINE_SCIENCE = auto()
    SELFCAL_LINE_SCIENCE = auto()

    @staticmethod
    def get_specmode_datatypes(intent, specmode):
        """
        Return the list of valid datatypes depending on the intent and specmode,
        in order of preference for the automatic choice of datatype (if not manually overridden).
        """
        if intent == 'TARGET':
            if specmode in ('mfs', 'cont'):
                # The preferred data types are SELFCAL_CONTLINE_SCIENCE and REGCAL_CONTLINE_SCIENCE.
                # For VLA, also SELFCAL_CONT_SCIENCE and REGCAL_CONT_SCIENCE.
                # The remaining fallback values are just there to support experimental usage of
                # the first set of MSes.
                specmode_datatypes = [DataType.SELFCAL_CONTLINE_SCIENCE, DataType.REGCAL_CONTLINE_SCIENCE,
                                      DataType.SELFCAL_CONT_SCIENCE, DataType.REGCAL_CONT_SCIENCE,
                                      DataType.REGCAL_CONTLINE_ALL, DataType.RAW]
            else:
                # The preferred data types for cube and repBW specmodes are SELFCAL_LINE_SCIENCE and
                # REGCAL_LINE_SCIENCE. The remaining fallback values are just there to support
                # experimental usage of the first and second sets of MSes.
                specmode_datatypes = [DataType.SELFCAL_LINE_SCIENCE, DataType.REGCAL_LINE_SCIENCE,
                                      DataType.SELFCAL_CONTLINE_SCIENCE, DataType.REGCAL_CONTLINE_SCIENCE,
                                      DataType.REGCAL_CONTLINE_ALL, DataType.RAW]
        else:
            # Calibrators are only present in the first set of MSes.
            # Thus listing only their possible data types.
            specmode_datatypes = [DataType.REGCAL_CONTLINE_ALL, DataType.RAW]
        return specmode_datatypes


TYPE_PRIORITY_ORDER = sorted(DataType.__members__.values(), key=attrgetter('value'))<|MERGE_RESOLUTION|>--- conflicted
+++ resolved
@@ -29,12 +29,9 @@
     RAW = auto()
     REGCAL_CONTLINE_ALL = auto()
     ATMCORR = auto()
-<<<<<<< HEAD
+    BASELINED = auto()
     REGCAL_CONT_SCIENCE = auto()
     SELFCAL_CONT_SCIENCE = auto()
-=======
-    BASELINED = auto()
->>>>>>> 7d5bf0f4
     REGCAL_CONTLINE_SCIENCE = auto()
     SELFCAL_CONTLINE_SCIENCE = auto()
     REGCAL_LINE_SCIENCE = auto()
