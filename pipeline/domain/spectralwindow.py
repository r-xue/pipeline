--- conflicted
+++ resolved
@@ -205,43 +205,28 @@
         transitions: Spectral transitions recorded associated with spectral window
         type: Spectral window type, e.g., 'TDM'
         sdm_num_bin: Number of bins for online spectral averaging
-<<<<<<< HEAD
         correlation_bits: Number of bits used for correlation
-=======
         median_receptor_angle: Median feed receptor angle.
->>>>>>> 5af86eb0
     """
 
     __slots__ = ('id', 'band', 'bandwidth', 'type', 'intents', 'ref_frequency', 'name', 'baseband', 'sideband',
                  'receiver', 'freq_lo', 'mean_frequency', '_min_frequency', '_max_frequency', '_centre_frequency',
-<<<<<<< HEAD
-                 'channels', '_ref_frequency_frame', 'spectralspec', 'transitions', 'sdm_num_bin', 'correlation_bits')
-=======
-                 'channels', '_ref_frequency_frame', 'spectralspec', 'transitions', 'sdm_num_bin',
+                 'channels', '_ref_frequency_frame', 'spectralspec', 'transitions', 'sdm_num_bin', 'correlation_bits',
                  'median_receptor_angle')
->>>>>>> 5af86eb0
 
     def __getstate__(self):
         """Define what to pickle as a class intance."""
         return (self.id, self.band, self.bandwidth, self.type, self.intents, self.ref_frequency, self.name,
                 self.baseband, self.sideband, self.receiver, self.freq_lo, self.mean_frequency, self._min_frequency,
                 self._max_frequency, self._centre_frequency, self.channels, self._ref_frequency_frame,
-<<<<<<< HEAD
-                self.spectralspec, self.transitions, self.sdm_num_bin, self.correlation_bits)
-=======
-                self.spectralspec, self.transitions, self.sdm_num_bin, self.median_receptor_angle)
->>>>>>> 5af86eb0
+                self.spectralspec, self.transitions, self.sdm_num_bin, self.correlation_bits, self.median_receptor_angle)
 
     def __setstate__(self, state):
         """Define how to unpickle a class instance."""
         (self.id, self.band, self.bandwidth, self.type, self.intents, self.ref_frequency, self.name, self.baseband,
          self.sideband, self.receiver, self.freq_lo, self.mean_frequency, self._min_frequency, self._max_frequency,
          self._centre_frequency, self.channels, self._ref_frequency_frame, self.spectralspec, self.transitions,
-<<<<<<< HEAD
-         self.sdm_num_bin, self.correlation_bits) = state
-=======
-         self.sdm_num_bin, self.median_receptor_angle) = state
->>>>>>> 5af86eb0
+         self.sdm_num_bin, self.correlation_bits, self.median_receptor_angle) = state
 
     def __repr__(self):
         chan_freqs = self.channels.chan_freqs
@@ -257,11 +242,7 @@
             chan_effective_bws = numpy.array(list(chan_effective_bws))
 
         return ('SpectralWindow({0!r}, {1!r}, {2!r}, {3!r}, {4!r}, {5!r}, {6}, {7}, {8}, {9!r}, {10!r}, {11!r}, '
-<<<<<<< HEAD
-                '{12!r}, {13}, {14})').format(
-=======
-                '{12!r}, {13!r})').format(
->>>>>>> 5af86eb0
+                '{12!r}, {13}, {14}, {15!r})').format(
             self.id,
             self.name,
             self.type,
@@ -279,32 +260,21 @@
             self.band,
             self.transitions,
             self.sdm_num_bin,
-<<<<<<< HEAD
-            self.correlation_bits
-=======
+            self.correlation_bits,
             self.median_receptor_angle
->>>>>>> 5af86eb0
         )
 
     def __init__(self, spw_id: int, name: str, spw_type: str, bandwidth: float,
                  ref_freq: dict, mean_freq: float, chan_freqs: numpy.ndarray,
                  chan_widths: numpy.ndarray, chan_effective_bws: numpy.ndarray,
-<<<<<<< HEAD
-                 sideband: int, baseband: int, receiver: str,
-                 freq_lo: Optional[List[float]], band: str='Unknown',
-                 spectralspec: str=None,
-                 transitions: Optional[numpy.ndarray]=None,
-                 sdm_num_bin: Optional[int]=None,
-                 correlation_bits: Optional[str]=None):
-=======
                  sideband: int, baseband: int,
                  receiver: Optional[str], freq_lo: Optional[Union[List[float], numpy.ndarray]],
                  band: str = 'Unknown',
                  spectralspec: Optional[str] = None,
                  transitions: Optional[List[str]] = None,
                  sdm_num_bin: Optional[int] = None,
+                 correlation_bits: Optional[str]=None,
                  median_receptor_angle: Optional[numpy.ndarray] = None):
->>>>>>> 5af86eb0
         """
         Initialize SpectralWindow class.
 
@@ -326,11 +296,8 @@
             spectralspec: SpectralSpec name
             transitions: Spectral transitions recorded associated with spectral window
             sdm_num_bin: Number of bins for online spectral averaging
-<<<<<<< HEAD
             correlation_bits: Number of bits used for correlation
-=======
             median_receptor_angle: Median feed receptor angle.
->>>>>>> 5af86eb0
         """
         if transitions is None:
             transitions = ['Unknown']
@@ -371,11 +338,8 @@
 
         self.transitions = transitions
         self.sdm_num_bin = sdm_num_bin
-<<<<<<< HEAD
         self.correlation_bits = correlation_bits
-=======
         self.median_receptor_angle = median_receptor_angle
->>>>>>> 5af86eb0
 
     @property
     def centre_frequency(self):
