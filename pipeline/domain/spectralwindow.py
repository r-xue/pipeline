--- conflicted
+++ resolved
@@ -4,6 +4,7 @@
 This module provides classes to store logical representation of spectral
 windows, channel frequency information, and channel selection.
 """
+
 # Do not evaluate type annotations at definition time.
 from __future__ import annotations
 
@@ -14,17 +15,9 @@
 
 import numpy
 
-<<<<<<< HEAD
 from pipeline.infrastructure import casa_tools
 
 from . import measures
-=======
-from pipeline import infrastructure
-from pipeline.infrastructure import casa_tools
-from pipeline.domain import measures
-
-LOG = infrastructure.logging.get_logger(__name__)
->>>>>>> 8172f481
 
 
 class ArithmeticProgression:
