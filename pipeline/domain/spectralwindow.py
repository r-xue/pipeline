--- conflicted
+++ resolved
@@ -210,33 +210,21 @@
 
     __slots__ = ('id', 'band', 'bandwidth', 'type', 'intents', 'ref_frequency', 'name', 'baseband', 'sideband',
                  'receiver', 'freq_lo', 'mean_frequency', '_min_frequency', '_max_frequency', '_centre_frequency',
-<<<<<<< HEAD
-                 'channels', '_ref_frequency_frame', 'transitions', 'data_column')
-=======
-                 'channels', '_ref_frequency_frame', 'spectralspec', 'transitions')
->>>>>>> 2fe0fd3d
+                 'channels', '_ref_frequency_frame', 'spectralspec', 'transitions', 'data_column')
 
     def __getstate__(self):
         """Define what to pickle as a class intance."""
         return (self.id, self.band, self.bandwidth, self.type, self.intents, self.ref_frequency, self.name,
                 self.baseband, self.sideband, self.receiver, self.freq_lo, self.mean_frequency, self._min_frequency,
-<<<<<<< HEAD
-                self._max_frequency, self._centre_frequency, self.channels, self._ref_frequency_frame, self.transitions,
-                self.data_column)
-=======
                 self._max_frequency, self._centre_frequency, self.channels, self._ref_frequency_frame,
-                self.spectralspec, self.transitions)
->>>>>>> 2fe0fd3d
+                self.spectralspec, self.transitions, self.data_column)
 
     def __setstate__(self, state):
         """Define how to unpickle a class instance."""
         (self.id, self.band, self.bandwidth, self.type, self.intents, self.ref_frequency, self.name, self.baseband,
          self.sideband, self.receiver, self.freq_lo, self.mean_frequency, self._min_frequency, self._max_frequency,
-<<<<<<< HEAD
-         self._centre_frequency, self.channels, self._ref_frequency_frame, self.transitions, self.data_column) = state
-=======
-         self._centre_frequency, self.channels, self._ref_frequency_frame, self.spectralspec, self.transitions) = state
->>>>>>> 2fe0fd3d
+         self._centre_frequency, self.channels, self._ref_frequency_frame, self.spectralspec, self.transitions,
+         self.data_column) = state
 
     def __repr__(self):
         chan_freqs = self.channels.chan_freqs
@@ -271,12 +259,12 @@
             self.transitions
         )
 
-<<<<<<< HEAD
     def __init__(self, spw_id: int, name: str, spw_type: str, bandwidth: float,
                  ref_freq: dict, mean_freq: float, chan_freqs: numpy.ndarray,
                  chan_widths: numpy.ndarray, chan_effective_bws: numpy.ndarray,
                  sideband: int, baseband: int, receiver: str,
                  freq_lo: Optional[List[float]], band: str='Unknown',
+                 spectralspec: str=None,
                  transitions: Optional[numpy.ndarray]=None):
         """
         Initialize SpectralWindow class.
@@ -297,14 +285,10 @@
             receiver: Receiver type, e.g., 'TSB'
             freq_lo: A list of LO frequencies in Hz
             band: Frequency band
+            spectralspec: SpectralSpec name
             transition: Spectral transitions recorded associated with spectral
                 window
         """
-=======
-    def __init__(self, spw_id, name, spw_type, bandwidth, ref_freq, mean_freq, chan_freqs, chan_widths,
-                 chan_effective_bws, sideband, baseband, receiver, freq_lo, band='Unknown', spectralspec=None,
-                 transitions=None):
->>>>>>> 2fe0fd3d
         if transitions is None:
             transitions = ['Unknown']
 
