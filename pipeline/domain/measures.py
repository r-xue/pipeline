--- conflicted
+++ resolved
@@ -141,7 +141,6 @@
                                                                                   other.__class__.__name__))
         return self.__class__(self.value / decimal.Decimal(str(other)), self.units)
 
-<<<<<<< HEAD
     def __floordiv__(self, other):
         if isinstance(other, self.__class__):
             return self.to_units() // other.to_units()
@@ -149,10 +148,6 @@
             raise TypeError("unsupported operand type(s) for //: '%s' and '%s'" % (self.__class__.__name__,
                                                                                    other.__class__.__name__))
         return self.__class__(self.value // decimal.Decimal(str(other)), self.units)
-=======
-    def __truediv__(self, other):
-        return self.__div__(other)
->>>>>>> 46a8c444
 
     def __ge__(self, other):
         if not isinstance(other, self.__class__):
@@ -179,9 +174,6 @@
                                                                                    other.__class__.__name__))
         self.value //= other
         return self
-
-    def __itruediv__(self, other):
-        self.__idiv__(other)
 
     def __le__(self, other):
         if not isinstance(other, self.__class__):
