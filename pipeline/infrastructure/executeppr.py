"""Execute the pipeline processing request.

Code first as module and convert to class if appropriate
Factor and document properly  when details worked out

Turn some print statement into CASA log statements

Raises:
    exceptions.PipelineException

"""

import os
import sys
import traceback

from ..extern import XmlObjectifier

from . import Pipeline
from . import argmapper
from . import project
from . import utils
from . import vdp
from . import casa_tools
from . import exceptions
from . import task_registry

# Make sure CASA exceptions are rethrown
try:
    default__rethrow_casa_exceptions = __rethrow_casa_exceptions=True
except Exception as e:
    default__rethrow_casa_exceptions = False
__rethrow_casa_exceptions=True


def executeppr(pprXmlFile: str, importonly: bool = True,
               breakpoint: str = 'breakpoint', bpaction: str = 'ignore',
               loglevel: str = 'info', plotlevel: str = 'default',
               interactive: bool = True):
    """
    Runs Pipeline Processing Request (PPR).
    
    Executes pipeline tasks based on instructions described in pprXmlFile.
    
    Args:
        pprXmlFile: A path to PPR file.
        importonly: Whether or not to indicate to stop processing after
            importing data. If True, execution of PPR stops after
            h*_importdata stage. The parameter has no effect if there is no
            h*_importdata stage in PPR.
        breakpoint: A name of command that should be considered as a break point.
        bpaction: An action to be taken at the breakpoint.
            Available actions are,
            'ignore': ignores breakpoint in pprXmlFile.
            'break': stop execution at the breakpoint in pprXmlFile.
            'resume': resume the last context and restart processing after the
                breakpoint in pprXmlFile.
        loglevel: A logging level. Available levels are, 'critical', 'error',
            'warning', 'info', 'debug', 'todo', and 'trace'.
        plotlevel: A plot level. Available levels are, 'all', 'default', and
            'summary'
        interactive: If True, print pipeline log to STDOUT.
    
    Examples:
       Only import EBs.
       >>> executeppr('PPR_uid___A001_X14c3_X1dd.xml')
       
       Full execution of PPR.
       >>> executeppr('PPR_uid___A001_X14c3_X1dd.xml', importonly=False)
       
       Run pipeline tasks up to the 'breakpoint' in PPR and save context.
       >>> executeppr('PPR_uid___A001_X14c3_X1dd.xml', importonly=False, bpaction='break')
       
       Resume execution from the 'breakpoint' in PPR.
       >>> executeppr('PPR_uid___A001_X14c3_X1dd.xml', importonly=False, bpaction='resume')
       
    """
    # Useful mode parameters
    echo_to_screen = interactive
    workingDir = None
    rawDir = None

    try:

        # Decode the processing request
        casa_tools.post_to_log("Analyzing pipeline processing request ...", echo_to_screen=echo_to_screen)
        info, structure, relativePath, intentsDict, asdmList, procedureName, commandsList = \
            _getFirstRequest(pprXmlFile)

        # Set the directories
        workingDir = os.path.join(os.path.expandvars("$SCIPIPE_ROOTDIR"),
                                  relativePath, "working")
        rawDir = os.path.join(os.path.expandvars("$SCIPIPE_ROOTDIR"),
                              relativePath, "rawdata")

        # Check for the breakpoint
        bpset = False
        if breakpoint != '':
            for command in commandsList:
                if command[0] == breakpoint:
                    casa_tools.post_to_log("    Found break point: " + breakpoint, echo_to_screen=echo_to_screen)
                    casa_tools.post_to_log("    Break point action is: " + bpaction, echo_to_screen=echo_to_screen)
                    bpset = True
                    break

        # Get the pipeline context
        #     Resumes from the last context. Consider adding name
        if bpset and bpaction == 'resume':
            context = Pipeline(context='last').context
            casa_tools.post_to_log("    Resuming from last context", echo_to_screen=echo_to_screen)
        else:
<<<<<<< HEAD
            context = pipeline.Pipeline(loglevel=loglevel, plotlevel=plotlevel).context
            casa_tools.post_to_log("    Creating new pipeline context",
                                  echo_to_screen=echo_to_screen)
=======
            context = Pipeline(loglevel=loglevel, plotlevel=plotlevel,
                                        output_dir=workingDir).context
            casa_tools.post_to_log("    Creating new pipeline context", echo_to_screen=echo_to_screen)
>>>>>>> 17c80f09

    except Exception:
        casa_tools.post_to_log("Beginning pipeline run ...", echo_to_screen=echo_to_screen)
        casa_tools.post_to_log("For processing request: " + pprXmlFile, echo_to_screen=echo_to_screen)
        traceback.print_exc(file=sys.stdout)
        errstr = traceback.format_exc()
        casa_tools.post_to_log(errstr, echo_to_screen=echo_to_screen)
        casa_tools.post_to_log("Terminating procedure execution ...", echo_to_screen=echo_to_screen)
        errorfile = utils.write_errorexit_file(workingDir, 'errorexit', 'txt')
        return

    # Request decoded, starting run.
    casa_tools.post_to_log("Beginning pipeline run ...", echo_to_screen=echo_to_screen)
    casa_tools.post_to_log("For processing request: " + pprXmlFile, echo_to_screen=echo_to_screen)

    # Check for common error conditions.
    if relativePath == "":
        casa_tools.post_to_log("    Undefined relative data path", echo_to_screen=echo_to_screen)
        casa_tools.post_to_log("Terminating pipeline execution ...", echo_to_screen=echo_to_screen)
        errorfile = utils.write_errorexit_file(workingDir, 'errorexit', 'txt')
        return
    elif len(asdmList) < 1:
        casa_tools.post_to_log("    Empty ASDM list", echo_to_screen=echo_to_screen)
        casa_tools.post_to_log("Terminating pipeline execution ...", echo_to_screen=echo_to_screen)
        errorfile = utils.write_errorexit_file(workingDir, 'errorexit', 'txt')
        return
    elif len(commandsList) < 1:
        casa_tools.post_to_log("    Empty commands list", echo_to_screen=echo_to_screen)
        casa_tools.post_to_log("Terminating pipeline execution ...", echo_to_screen=echo_to_screen)
        errorfile = utils.write_errorexit_file(workingDir, 'errorexit', 'txt')
        return

    # List project summary information
    casa_tools.post_to_log("Project summary", echo_to_screen=echo_to_screen)
    for item in info:
        casa_tools.post_to_log("    " + item[1][0] + item[1][1], echo_to_screen=echo_to_screen)
    ds = dict(info)
    context.project_summary = project.ProjectSummary(
        proposal_code=ds['proposal_code'][1],
        proposal_title='unknown',
        piname='unknown',
        observatory=ds['observatory'][1],
        telescope=ds['telescope'][1])

    # List project structure information
    casa_tools.post_to_log("Project structure", echo_to_screen=echo_to_screen)
    for item in structure:
        casa_tools.post_to_log("    " + item[1][0] + item[1][1], echo_to_screen=echo_to_screen)
    ds = dict(structure)
    context.project_structure = project.ProjectStructure(
        ous_entity_id = ds['ous_entity_id'][1],
        ous_part_id = ds['ous_part_id'][1],
        ous_title = ds['ous_title'][1],
        ous_type = ds['ous_type'][1],
        ps_entity_id = ds['ps_entity_id'][1],
        ousstatus_entity_id = ds['ousstatus_entity_id'][1],
        ppr_file=pprXmlFile,
        recipe_name=procedureName)

    # Create performance parameters object
    context.project_performance_parameters = _getPerformanceParameters(intentsDict)

    # Get the session info from the intents dictionary
    if len(intentsDict) > 0:
        sessionsDict = _getSessions (intentsDict)
    else:
        sessionsDict = {}

    # Print the relative path
    casa_tools.post_to_log("Directory structure", echo_to_screen=echo_to_screen)
    casa_tools.post_to_log("    Working directory: " + workingDir, echo_to_screen=echo_to_screen)
    casa_tools.post_to_log("    Raw data directory: " + rawDir, echo_to_screen=echo_to_screen)

    # Construct the ASDM list
    casa_tools.post_to_log("Number of ASDMs: " + str(len(asdmList)), echo_to_screen=echo_to_screen)
    files = []
    sessions = []
    defsession = 'session_1'
    for asdm in asdmList:
        session = defsession
        for key, value in sessionsDict.items():
            # Allow _target.ms or .ms endings: needed to import Measurement Sets (see PIPE-579)
            if asdm[1].rstrip('_target.ms') in value:
                session = key.lower()
                break
        sessions.append(session)
        files.append(os.path.join(rawDir, asdm[1]))
        casa_tools.post_to_log("    Session: " + session + "  ASDM: " + asdm[1], echo_to_screen=echo_to_screen)

    # Paths for all these ASDM should be the same
    #     Add check for this ?

    # Beginning execution
    casa_tools.post_to_log("\nStarting procedure execution ...\n", echo_to_screen=echo_to_screen)
    casa_tools.post_to_log("Procedure name: " + procedureName + "\n", echo_to_screen=echo_to_screen)

    # Loop over the commands
    foundbp = False
    for command in commandsList:

        # Get task name and arguments lists.
        casa_task = command[0]
        task_args = command[1]
        casa_tools.set_log_origin(fromwhere=casa_task)

        # Handle break point if one is set
        if bpset:
            # Found the break point
            #    Set the found flag
            #    Ignore it  or
            #    Break the loop or
            #    Resume execution
            if casa_task == breakpoint:
                foundbp = True
                if bpaction == 'ignore':
                    casa_tools.post_to_log("Ignoring breakpoint " + casa_task, echo_to_screen=echo_to_screen)
                    continue
                elif bpaction == 'break':
                    casa_tools.post_to_log("Terminating execution at breakpoint " + casa_task,
                                           echo_to_screen=echo_to_screen)
                    break
                elif bpaction == 'resume':
                    casa_tools.post_to_log("Resuming execution after breakpoint " + casa_task,
                                           echo_to_screen=echo_to_screen)
                    continue
            # Not the break point so check the resume case
            elif not foundbp and bpaction == 'resume':
                casa_tools.post_to_log("Skipping task " + casa_task, echo_to_screen=echo_to_screen)
                continue

        # Execute
        casa_tools.post_to_log("Executing command ..." + casa_task, echo_to_screen=echo_to_screen)

        # Execute the command
        try:
            pipeline_task_class = task_registry.get_pipeline_class_for_task(casa_task)
            pipeline_task_name = pipeline_task_class.__name__
            casa_tools.post_to_log("    Using python class ..." + pipeline_task_name, echo_to_screen=echo_to_screen)

            # List parameters
            for keyword, value in task_args.items():
                casa_tools.post_to_log("    Parameter: " + keyword + " = " + str(value), echo_to_screen=echo_to_screen)

            if pipeline_task_name == 'ImportData' or pipeline_task_name == 'RestoreData' or pipeline_task_name == 'NRORestoreData' \
                    or pipeline_task_name == 'ALMAImportData' or pipeline_task_name == 'ALMARestoreData'\
                    or pipeline_task_name == 'VLAImportData' or pipeline_task_name == 'VLARestoreData'\
                    or pipeline_task_name == 'SDImportData' or pipeline_task_name == 'NROImportData':
                task_args['vis'] = files
                task_args['session'] = sessions

            remapped_args = argmapper.convert_args(pipeline_task_class, task_args, convert_nulls=False)
            inputs = vdp.InputsContainer(pipeline_task_class, context, **remapped_args)
            task = pipeline_task_class(inputs)
            results = task.execute(dry_run=False)
            casa_tools.post_to_log('Results ' + str(results), echo_to_screen=echo_to_screen)

            try:
                results.accept(context)
            except Exception:
                casa_tools.post_to_log("Error: Failed to update context for " + pipeline_task_name,
                                       echo_to_screen=echo_to_screen)
                raise

            if pipeline_task_name == 'ImportData' and importonly:
                casa_tools.post_to_log("Terminating execution after running " + pipeline_task_name,
                                       echo_to_screen=echo_to_screen)
                break

            if pipeline_task_name == 'ALMAImportData' and importonly:
                casa_tools.post_to_log("Terminating execution after running " + pipeline_task_name,
                                       echo_to_screen=echo_to_screen)
                break

            if pipeline_task_name == 'VLAImportData' and importonly:
                casa_tools.post_to_log("Terminating execution after running " + pipeline_task_name,
                                       echo_to_screen=echo_to_screen)
                break

            if pipeline_task_name == 'SDImportData' and importonly:
                casa_tools.post_to_log("Terminating execution after running " + pipeline_task_name,
                                       echo_to_screen=echo_to_screen)
                break

            if pipeline_task_name == 'NROImportData' and importonly:
                casa_tools.post_to_log("Terminating execution after running " + pipeline_task_name,
                                       echo_to_screen=echo_to_screen)
                break

        except Exception:
            # Log message if an exception occurred that was not handled by
            # standardtask template (not turned into failed task result).
            casa_tools.post_to_log("Unhandled error in executeppr while running pipeline task {}"
                                   "".format(pipeline_task_name), echo_to_screen=echo_to_screen)
            errstr = traceback.format_exc()
            casa_tools.post_to_log(errstr, echo_to_screen=echo_to_screen)
            errorfile = utils.write_errorexit_file(workingDir, 'errorexit', 'txt')
            break

        # Stop execution if result is a failed task result or a list
        # containing a failed task result.
        tracebacks = utils.get_tracebacks(results)
        if len(tracebacks) > 0:
            # Save the context
            context.save()

            # Restore setting for rethrowing CASA exceptions.
            __rethrow_casa_exceptions = default__rethrow_casa_exceptions
            casa_tools.set_log_origin(fromwhere='')

            errorfile = utils.write_errorexit_file(workingDir, 'errorexit', 'txt')
            previous_tracebacks_as_string = "{}".format("\n".join([tb for tb in tracebacks]))
            raise exceptions.PipelineException(previous_tracebacks_as_string)

    # Save the context
    context.save()

    casa_tools.post_to_log("Terminating procedure execution ...", echo_to_screen=echo_to_screen)

    __rethrow_casa_exceptions = default__rethrow_casa_exceptions
    casa_tools.set_log_origin(fromwhere='')

    return


# Return the intents list, the ASDM list, and the processing commands
# for the first processing request. There should in general be only
# one but the schema permits more. Generalize later if necessary.
#
# TDB: Turn some print statement into CASA log statements
def _getFirstRequest(pprXmlFile):

    # Initialize
    info = []
    structure = []
    relativePath = ""
    intentsDict = {}
    commandsList = []
    asdmList = []

    # Turn the XML file into an object
    pprObject = _getPprObject(pprXmlFile=pprXmlFile)

    # Count the processing requests.
    numRequests = _getNumRequests(pprObject=pprObject)
    if numRequests <= 0:
        print("Terminating execution: No valid processing requests")
        return info, relativePath, intentsDict, asdmList, commandsList
    elif numRequests > 1:
        print("Warning: More than one processing request")

    # Get brief project summary
    info = _getProjectSummary(pprObject)

    # Get project structure.
    structure = _getProjectStructure(pprObject)

    # Get the intents dictionary
    numIntents, intentsDict = _getIntents(
        pprObject=pprObject, requestId=0, numRequests=numRequests)

    # Get the commands list
    procedureName, numCommands, commandsList = _getCommands(
        pprObject=pprObject, requestId=0, numRequests=numRequests)

    # Count the scheduling block sets. Normally there should be only
    # one although the schema allows multiple sets. Check for this
    # condition and process only the first.
    numSbSets = _getNumSchedBlockSets(
        pprObject=pprObject, requestId=0, numRequests=numRequests)
    if numSbSets <= 0:
        print("Terminating execution: No valid scheduling block sets")
        return info, relativePath, intentsDict, asdmList, commandsList
    elif numSbSets > 1:
        print("Warning: More than one scheduling block set")

    # Get the ASDM list
    relativePath, numAsdms, asdmList = _getAsdmList(
        pprObject=pprObject, sbsetId=0, numSbSets=numSbSets, requestId=0,
        numRequests=numRequests)

    return info, structure, relativePath, intentsDict, asdmList, procedureName, commandsList


# Give the path to the pipeline processing request XML file return the pipeline
# processing request object.
def _getPprObject(pprXmlFile):
    pprObject = XmlObjectifier.XmlObject (fileName=pprXmlFile)
    return pprObject


# Given the pipeline processing request object print some project summary
# information. Returns a list of tuples to preserve order (key, (prompt, value))
def _getProjectSummary(pprObject):

    ppr_summary = pprObject.SciPipeRequest.ProjectSummary
    summaryList = []
    summaryList.append(('proposal_code', ('Proposal code: ', ppr_summary.ProposalCode.getValue())))
    # Note that these are not being filled properly from the project status
    #summaryList.append (('proposal_title', ('Proposal title: ',
    #    ppr_summary.ProposalTitle.getValue())))
    #summaryList.append (('piname', ('Principal investigator: ',
    #    ppr_summary.PIName.getValue())))
    summaryList.append(('observatory', ('Observatory: ', ppr_summary.Observatory.getValue())))
    summaryList.append(('telescope', ('Telescope: ', ppr_summary.Telescope.getValue())))

    return summaryList


# Given the pipeline processing request object print some project structure
# information. Returns a
def _getProjectStructure(pprObject):

    # backwards compatibility test
    ppr_project = pprObject.SciPipeRequest.ProjectStructure
    try:
        entityid = ppr_project.OUSStatusRef.getAttribute('entityId')
    except Exception:
        ppr_project = ppr_project.AlmaStructure

    structureList = []
    structureList.append(
        ('ous_entity_type', ('ObsUnitSet Entity Type: ', ppr_project.ObsUnitSetRef.getAttribute('entityTypeName'))))
    structureList.append(
        ('ous_entity_id', ('ObsUnitSet Entity Id: ', ppr_project.ObsUnitSetRef.getAttribute('entityId'))))
    structureList.append(
        ('ous_part_id', ('ObsUnitSet Part Id: ', ppr_project.ObsUnitSetRef.getAttribute('partId'))))
    structureList.append(
        ('ous_title', ('ObsUnitSet Title: ', ppr_project.ObsUnitSetTitle.getValue())))
    structureList.append(
        ('ous_type', ('ObsUnitSet Type: ', ppr_project.ObsUnitSetType.getValue())))
    structureList.append(
        ('ps_entity_type',
         ('ProjectStatus Entity Type: ', ppr_project.ProjectStatusRef.getAttribute('entityTypeName'))))
    structureList.append(
        ('ps_entity_id', ('ProjectStatus Entity Id: ', ppr_project.ProjectStatusRef.getAttribute('entityId'))))
    structureList.append(
        ('ousstatus_entity_type', ('OUSStatus Entity Type: ', ppr_project.OUSStatusRef.getAttribute('entityTypeName'))))
    structureList.append(
        ('ousstatus_entity_id', ('OUSStatus Entity Id: ', ppr_project.OUSStatusRef.getAttribute('entityId'))))

    return structureList


# Given the pipeline processing request object return the number of processing
# requests. This should normally be 1.
def _getNumRequests(pprObject):

    ppr_prequests = pprObject.SciPipeRequest.ProcessingRequests

    numRequests = 0

    # Try single element / single scheduling block first.
    try:
        relative_path = ppr_prequests.ProcessingRequest.DataSet.SchedBlockSet.SchedBlockIdentifier.RelativePath.getValue()
        numRequests = 1
        return numRequests
    except Exception:
        pass

    # Try single element / multiple scheduling block next.
    try:
        relative_path = ppr_prequests.ProcessingRequest.DataSet.SchedBlockSet.SchedBlockIdentifier[0].RelativePath.getValue()
        numRequests = 1
        return numRequests
    except Exception:
        pass

    # Next try multiple elements  / single scheduling block
    search = 1
    while search:
        try:
            relative_path = ppr_prequests.ProcessingRequest[numRequests].DataSet.SchedBlockSet.SchedBlockIdentifier.RelativePath.getValue()
            numRequests = numRequests + 1
        except Exception:
            search = 0
            if numRequests > 0:
                return numRequests
            else:
                pass

    # Next try multiple elements  / multiple scheduling block
    search = 1
    while search:
        try:
            relative_path = ppr_prequests.ProcessingRequest[numRequests].DataSet.SchedBlockSet.SchedBlockIdentifier[0].RelativePath.getValue()
            numRequests = numRequests + 1
        except Exception:
            search = 0
            if numRequests > 0:
                return numRequests
            else:
                pass

    # Return the number of requests.
    return numRequests


# Return the relative path for the request
#def _getRelativePath (pprObject, requestId, numRequests):
#
#    ppr_prequests = pprObject.SciPipeRequest.ProcessingRequests
#
#    if numRequests == 1:
#        relativePath = ppr_prequests.ProcessingRequest.RelativePath.getValue()
#    else:
#        relativePath = ppr_prequests.ProcessingRequest[requestId].RelativePath.getValue()
#
#    return relativePath


# Given the pipeline processing request object return a list of processing
# intents in the form of a keyword and value dictionary
def _getIntents(pprObject, requestId, numRequests):

    if numRequests == 1:
        ppr_intents = pprObject.SciPipeRequest.ProcessingRequests.ProcessingRequest.ProcessingIntents
    else:
        ppr_intents = pprObject.SciPipeRequest.ProcessingRequests.ProcessingRequest[requestId].ProcessingIntents

    intentsDict = {}
    numIntents = 0
    try:
        intentName = ppr_intents.Intents.Keyword.getValue()
        try:
            intentValue = ppr_intents.Intents.Value.getValue()
        except Exception:
            intentValue = ""
        numIntents = 1
        intentsDict[intentName] = intentValue
    except Exception:
        search = 1
        while search:
            try:
                intentName = ppr_intents.Intents[numIntents].Keyword.getValue()
                try:
                    intentValue = ppr_intents.Intents[numIntents].Value.getValue()
                except Exception:
                    intentValue = ""
                numIntents = numIntents + 1
                intentsDict[intentName] = intentValue
            except Exception:
                search = 0

    return numIntents, intentsDict


def _getPerformanceParameters(intentsDict):

    # Initalize
    performanceParams = project.PerformanceParameters()

    # No performance parameters
    if len(intentsDict) <= 0:
        return performanceParams

    # Supported performance parameters
    #   Don't use. Rely on class __init__ method
    #params = ['desired_angular_resolution',
        #'desired_largest_scale',
        #'desired_spectral_resolution',
        #'desired_sensitivity',
        #'desired_dynamic_range']

    # Set supported attributes
    for key in intentsDict:
        # Parameter not defined in __init__ method
        if not hasattr(performanceParams, key):
            continue
        # Parameter not supported
        #if key not in params:
            #continue
        setattr(performanceParams, key, intentsDict[key])

    return performanceParams


def _getSessions(intentsDict):

    sessionsDict = {}

    searching = True
    ptr = 1
    while searching:
        key = 'SESSION_' + str(ptr)
        if key in intentsDict:
            #asdmList = intentsDict[key].split(',')
            asdmList = intentsDict[key].split(' | ')
            asdmList = [asdm.translate(str.maketrans(':/', '__')) for asdm in asdmList]
            sessionsDict[key] = asdmList
            ptr = ptr + 1
        else:
            searching = False
            break

    return sessionsDict


# Given the pipeline processing request object return a list of processing
# commands where each element in the list is a tuple consisting of the
# processing command name and the parameter set dictionary.
def _getCommands(pprObject, requestId, numRequests):

    if numRequests == 1:
        ppr_cmds = pprObject.SciPipeRequest.ProcessingRequests.ProcessingRequest.ProcessingProcedure
    else:
        ppr_cmds = pprObject.SciPipeRequest.ProcessingRequests.ProcessingRequest[requestId].ProcessingProcedure

    try:
        procedureName = ppr_cmds.ProcedureTitle.getValue()
    except Exception:
        procedureName = "Undefined"
    commandsList = []
    numCommands = 0

    try:
        cmdName = ppr_cmds.ProcessingCommand.Command.getValue()
        ppr_params = ppr_cmds.ProcessingCommand.ParameterSet
        numParams, paramsDict = _getParameters(ppr_params)
        numCommands = 1
        commandsList.append((cmdName, paramsDict))
    except Exception:
        search = 1
        while search:
            try:
                cmdName = ppr_cmds.ProcessingCommand[numCommands].Command.getValue()
                ppr_params = ppr_cmds.ProcessingCommand[numCommands].ParameterSet
                numParams, paramsDict = _getParameters(ppr_params)
                numCommands = numCommands + 1
                commandsList.append((cmdName, paramsDict))
            except Exception:
                search = 0

    return procedureName, numCommands, commandsList


# Given the pipeline processing request object return the number of scheduling
# block sets.
def _getNumSchedBlockSets(pprObject, requestId, numRequests):

    if numRequests == 1:
        ppr_dset = pprObject.SciPipeRequest.ProcessingRequests.ProcessingRequest.DataSet
    else:
        ppr_dset = pprObject.SciPipeRequest.ProcessingRequests.ProcessingRequest[requestId].DataSet

    numSchedBlockSets = 0

    try:
        path = ppr_dset.SchedBlockSet.SchedBlockIdentifier.RelativePath.getValue()
        numSchedBlockSets = 1
    except Exception:
        search = 1
        while search:
            try:
                path = ppr_dset.SchedBlockSet[numSchedBlocks].SchedBlockIdentifier.RelativePath.getValue()
                numSchedBlockSets = numSchedBlockSets + 1
            except Exception:
                search = 0

    return numSchedBlockSets


# Given the pipeline processing request object return a list of ASDMs
# where each element in the list is a tuple consisting of the path
# to the ASDM, the name of the ASDM, and the UID of the ASDM.
def _getAsdmList(pprObject, sbsetId, numSbSets, requestId, numRequests):

    relativePath = ""
    if numRequests == 1:
        ppr_dset = pprObject.SciPipeRequest.ProcessingRequests.ProcessingRequest.DataSet
        if numSbSets == 1:
            ppr_dset = ppr_dset.SchedBlockSet.SchedBlockIdentifier
        else:
            ppr_dset = ppr_dset.SchedBlockSet[sbsetId].SchedBlockIdentifier
        relativePath = ppr_dset.RelativePath.getValue()
    else:
        ppr_dset = pprObject.SciPipeRequest.ProcessingRequests.ProcessingRequest[requestId].DataSet
        if numSbSets == 1:
            ppr_dset = ppr_dset.SchedBlockSet.SchedBlockIdentifier
        else:
            ppr_dset = ppr_dset.SchedBlockSet[sbsetId].SchedBlockIdentifier
        relativePath = ppr_dset.RelativePath.getValue

    numAsdms = 0
    asdmList = []

    try:
        #asdmPath = ppr_dset.AsdmSet.RelativePath.getValue()
        asdmName = ppr_dset.AsdmIdentifier.AsdmDiskName.getValue()
        asdmUid = ppr_dset.AsdmIdentifier.AsdmRef.ExecBlockId.getValue()
        asdmList.append((relativePath, asdmName, asdmUid))
        numAsdms = 1
    except Exception:
        search = 1
        while (search):
            try:
                #asdmPath = ppr_dset.AsdmSet[numAsdms].RelativePath.getValue()
                #asdmPath = ppr_dset.AsdmSet.RelativePath.getValue()
                #asdmName = ppr_dset.AsdmSet[numAsdms].AsdmIdentifier.AsdmDiskName.getValue()
                asdmName = ppr_dset.AsdmIdentifier[numAsdms].AsdmDiskName.getValue()
                #asdmUid = ppr_dset.AsdmSet[numAsdms].AsdmIdentifier.Asdmref.ExecBlockId.getValue()
                asdmUid = ppr_dset.AsdmIdentifier[numAsdms].AsdmRef.ExecBlockId.getValue()
                numAsdms = numAsdms + 1
                asdmList.append((relativePath, asdmName, asdmUid))
            except Exception:
                search = 0

    return relativePath, numAsdms, asdmList


# Given a parameter set object retrieve the parameter set dictionary for
# each command.
def _getParameters(ppsetObject):

    numParams = 0
    paramsDict = {}

    try:
        paramName = ppsetObject.Parameter.Keyword.getValue()
        try:
            paramValue = ppsetObject.Parameter.Value.getValue()
        except Exception:
            paramValue = ""
        numParams = 1
        paramsDict[paramName] = paramValue
    except Exception:
        search = 1
        while search:
            try:
                paramName = ppsetObject.Parameter[numParams].Keyword.getValue()
                try:
                    paramValue = ppsetObject.Parameter[numParams].Value.getValue()
                except Exception:
                    paramValue = ""
                numParams = numParams + 1
                paramsDict[paramName] = paramValue
            except Exception:
                search = 0

    return numParams, paramsDict<|MERGE_RESOLUTION|>--- conflicted
+++ resolved
@@ -109,15 +109,8 @@
             context = Pipeline(context='last').context
             casa_tools.post_to_log("    Resuming from last context", echo_to_screen=echo_to_screen)
         else:
-<<<<<<< HEAD
-            context = pipeline.Pipeline(loglevel=loglevel, plotlevel=plotlevel).context
-            casa_tools.post_to_log("    Creating new pipeline context",
-                                  echo_to_screen=echo_to_screen)
-=======
-            context = Pipeline(loglevel=loglevel, plotlevel=plotlevel,
-                                        output_dir=workingDir).context
+            context = Pipeline(loglevel=loglevel, plotlevel=plotlevel).context
             casa_tools.post_to_log("    Creating new pipeline context", echo_to_screen=echo_to_screen)
->>>>>>> 17c80f09
 
     except Exception:
         casa_tools.post_to_log("Beginning pipeline run ...", echo_to_screen=echo_to_screen)
