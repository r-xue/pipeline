"""
Execute the pipeline processing request.

Code first as module and convert to class if appropriate
Factor and document properly  when details worked out

Raises:
    exceptions.PipelineException
"""
import os
import shutil
import sys
import traceback

from ..extern import XmlObjectifier

from . import argmapper
<<<<<<< HEAD
from . import filenamer
from . import project
from . import utils
from . import vdp
=======
>>>>>>> c9b75652
from . import casa_tools
from . import exceptions
from . import Pipeline
from . import project
from . import task_registry
from . import utils
from . import vdp


def executeppr(pprXmlFile: str, importonly: bool = True, breakpoint: str = 'breakpoint', bpaction: str = 'ignore',
               loglevel: str = 'info', plotlevel: str = 'default', interactive: bool = True):
    """
    Runs Pipeline Processing Request (PPR).

    Executes pipeline tasks based on instructions described in pprXmlFile.

    Args:
        pprXmlFile: A path to PPR file.
        importonly: Whether or not to indicate to stop processing after
            importing data. If True, execution of PPR stops after
            h*_importdata stage. The parameter has no effect if there is no
            h*_importdata stage in PPR.
        breakpoint: A name of command that should be considered as a break point.
        bpaction: An action to be taken at the breakpoint.
            Available actions are,
            'ignore': ignores breakpoint in pprXmlFile.
            'break': stop execution at the breakpoint in pprXmlFile.
            'resume': resume the last context and restart processing after the
                breakpoint in pprXmlFile.
        loglevel: A logging level. Available levels are, 'critical', 'error',
            'warning', 'info', 'debug', 'todo', and 'trace'.
        plotlevel: A plot level. Available levels are, 'all', 'default', and
            'summary'
        interactive: If True, print pipeline log to STDOUT.

    Examples:
       Only import EBs.
       >>> executeppr('PPR_uid___A001_X14c3_X1dd.xml')

       Full execution of PPR.
       >>> executeppr('PPR_uid___A001_X14c3_X1dd.xml', importonly=False)

       Run pipeline tasks up to the 'breakpoint' in PPR and save context.
       >>> executeppr('PPR_uid___A001_X14c3_X1dd.xml', importonly=False, bpaction='break')

       Resume execution from the 'breakpoint' in PPR.
       >>> executeppr('PPR_uid___A001_X14c3_X1dd.xml', importonly=False, bpaction='resume')
    """
    # Useful mode parameters
    echo_to_screen = interactive
    workingDir = None

    try:
        # Decode the processing request
        casa_tools.post_to_log("Analyzing pipeline processing request ...", echo_to_screen=echo_to_screen)
        info, structure, relativePath, intentsDict, asdmList, procedureName, commandsList = \
            _getFirstRequest(pprXmlFile)

        # Set the directories
        workingDir = os.path.join(os.path.expandvars("$SCIPIPE_ROOTDIR"), relativePath, "working")
        rawDir = os.path.join(os.path.expandvars("$SCIPIPE_ROOTDIR"), relativePath, "rawdata")

        # Check for the breakpoint
        bpset = False
        if breakpoint != '':
            for command in commandsList:
                if command[0] == breakpoint:
                    casa_tools.post_to_log("    Found break point: " + breakpoint, echo_to_screen=echo_to_screen)
                    casa_tools.post_to_log("    Break point action is: " + bpaction, echo_to_screen=echo_to_screen)
                    bpset = True
                    break

        # Get the pipeline context
        #     Resumes from the last context. Consider adding name
        if bpset and bpaction == 'resume':
            context = Pipeline(context='last').context
            casa_tools.post_to_log("    Resuming from last context", echo_to_screen=echo_to_screen)
        else:
            context = Pipeline(loglevel=loglevel, plotlevel=plotlevel).context
            casa_tools.post_to_log("    Creating new pipeline context", echo_to_screen=echo_to_screen)

    except Exception:
        casa_tools.post_to_log("Beginning pipeline run ...", echo_to_screen=echo_to_screen)
        casa_tools.post_to_log("For processing request: " + pprXmlFile, echo_to_screen=echo_to_screen)
        traceback.print_exc(file=sys.stdout)
        errstr = traceback.format_exc()
        casa_tools.post_to_log(errstr, echo_to_screen=echo_to_screen)
        casa_tools.post_to_log("Terminating procedure execution ...", echo_to_screen=echo_to_screen)
        errorfile = utils.write_errorexit_file(workingDir, 'errorexit', 'txt')
        return

    # Request decoded, starting run.
    casa_tools.post_to_log("Beginning pipeline run ...", echo_to_screen=echo_to_screen)
    casa_tools.post_to_log("For processing request: " + pprXmlFile, echo_to_screen=echo_to_screen)

    # Check for common error conditions.
    if relativePath == "":
        casa_tools.post_to_log("    Undefined relative data path", echo_to_screen=echo_to_screen)
        casa_tools.post_to_log("Terminating pipeline execution ...", echo_to_screen=echo_to_screen)
        errorfile = utils.write_errorexit_file(workingDir, 'errorexit', 'txt')
        return
    elif len(asdmList) < 1:
        casa_tools.post_to_log("    Empty ASDM list", echo_to_screen=echo_to_screen)
        casa_tools.post_to_log("Terminating pipeline execution ...", echo_to_screen=echo_to_screen)
        errorfile = utils.write_errorexit_file(workingDir, 'errorexit', 'txt')
        return
    elif len(commandsList) < 1:
        casa_tools.post_to_log("    Empty commands list", echo_to_screen=echo_to_screen)
        casa_tools.post_to_log("Terminating pipeline execution ...", echo_to_screen=echo_to_screen)
        errorfile = utils.write_errorexit_file(workingDir, 'errorexit', 'txt')
        return

    # List project summary information
    casa_tools.post_to_log("Project summary", echo_to_screen=echo_to_screen)
    for item in info:
        casa_tools.post_to_log("    " + item[1][0] + item[1][1], echo_to_screen=echo_to_screen)
    ds = dict(info)
    context.project_summary = project.ProjectSummary(
        proposal_code=ds['proposal_code'][1],
        proposal_title='unknown',
        piname='unknown',
        observatory=ds['observatory'][1],
        telescope=ds['telescope'][1])

    # List project structure information
    casa_tools.post_to_log("Project structure", echo_to_screen=echo_to_screen)
    for item in structure:
        casa_tools.post_to_log("    " + item[1][0] + item[1][1], echo_to_screen=echo_to_screen)
    ds = dict(structure)
    context.project_structure = project.ProjectStructure(
        ous_entity_id=ds['ous_entity_id'][1],
        ous_part_id=ds['ous_part_id'][1],
        ous_title=ds['ous_title'][1],
        ous_type=ds['ous_type'][1],
        ps_entity_id=ds['ps_entity_id'][1],
        ousstatus_entity_id=ds['ousstatus_entity_id'][1],
        ppr_file=pprXmlFile,
        recipe_name=procedureName)

    # Create performance parameters object
    context.project_performance_parameters = _getPerformanceParameters(intentsDict)

    # Get the session info from the intents dictionary
    if len(intentsDict) > 0:
        sessionsDict = _getSessions(intentsDict)
    else:
        sessionsDict = {}

    # Print the relative path
    casa_tools.post_to_log("Directory structure", echo_to_screen=echo_to_screen)
    casa_tools.post_to_log("    Working directory: " + workingDir, echo_to_screen=echo_to_screen)
    casa_tools.post_to_log("    Raw data directory: " + rawDir, echo_to_screen=echo_to_screen)

    # Construct the ASDM list
    casa_tools.post_to_log("Number of ASDMs: " + str(len(asdmList)), echo_to_screen=echo_to_screen)
    files = []
    sessions = []
    defsession = 'session_1'
    for asdm in asdmList:
        session = defsession

        for key, value in sessionsDict.items():
            if _sanitize_for_ms(asdm[1]) in value:
                session = key.lower()
                break

        sessions.append(session)
        files.append(os.path.join(rawDir, asdm[1]))
        casa_tools.post_to_log("    Session: " + session + "  ASDM: " + asdm[1], echo_to_screen=echo_to_screen)

    # Paths for all these ASDM should be the same
    #     Add check for this ?

    # Beginning execution
    casa_tools.post_to_log("\nStarting procedure execution ...\n", echo_to_screen=echo_to_screen)
    casa_tools.post_to_log("Procedure name: " + procedureName + "\n", echo_to_screen=echo_to_screen)

    # Names of import tasks that need special treatment:
    import_tasks = ('ImportData', 'ALMAImportData', 'VLAImportData', 'SerialSDImportData', 'HpcSDImportData',
                    'NROImportData')
    restore_tasks = ('RestoreData', 'ALMARestoreData', 'VLARestoreData', 'SDRestoreData', 'HpcSDImportData',
                     'NRORestoreData')

    # Loop over the commands
    foundbp = False
    for command in commandsList:

        # Get task name and arguments lists.
        casa_task = command[0]
        task_args = command[1]
        casa_tools.set_log_origin(fromwhere=casa_task)

        # Handle break point if one is set
        if bpset:
            # Found the break point
            #    Set the found flag
            #    Ignore it  or
            #    Break the loop or
            #    Resume execution
            if casa_task == breakpoint:
                foundbp = True
                if bpaction == 'ignore':
                    casa_tools.post_to_log("Ignoring breakpoint " + casa_task, echo_to_screen=echo_to_screen)
                    continue
                elif bpaction == 'break':
                    casa_tools.post_to_log("Terminating execution at breakpoint " + casa_task,
                                           echo_to_screen=echo_to_screen)
                    break
                elif bpaction == 'resume':
                    casa_tools.post_to_log("Resuming execution after breakpoint " + casa_task,
                                           echo_to_screen=echo_to_screen)
                    continue
            # Not the break point so check the resume case
            elif not foundbp and bpaction == 'resume':
                casa_tools.post_to_log("Skipping task " + casa_task, echo_to_screen=echo_to_screen)
                continue

        # Execute the command
        casa_tools.post_to_log("Executing command ..." + casa_task, echo_to_screen=echo_to_screen)
        pipeline_task_name = "Unknown"
        try:
            pipeline_task_class = task_registry.get_pipeline_class_for_task(casa_task)
            pipeline_task_name = pipeline_task_class.__name__
            casa_tools.post_to_log("    Using python class ..." + pipeline_task_name, echo_to_screen=echo_to_screen)

            # List parameters
            for keyword, value in task_args.items():
                casa_tools.post_to_log("    Parameter: " + keyword + " = " + str(value), echo_to_screen=echo_to_screen)

            # For import/restore tasks, set vis and session explicitly (not inferred from context).
            if pipeline_task_name in import_tasks or pipeline_task_name in restore_tasks:
                task_args['vis'] = files
                task_args['session'] = sessions

            remapped_args = argmapper.convert_args(pipeline_task_class, task_args, convert_nulls=False)
            inputs = vdp.InputsContainer(pipeline_task_class, context, **remapped_args)
            task = pipeline_task_class(inputs)
            results = task.execute(dry_run=False)
            casa_tools.post_to_log('Results ' + str(results), echo_to_screen=echo_to_screen)

            try:
                results.accept(context)
            except Exception:
                casa_tools.post_to_log("Error: Failed to update context for " + pipeline_task_name,
                                       echo_to_screen=echo_to_screen)
                raise

            if importonly and pipeline_task_name in import_tasks:
                casa_tools.post_to_log("Terminating execution after running " + pipeline_task_name,
                                       echo_to_screen=echo_to_screen)
                break

        except Exception:
            # Log message if an exception occurred that was not handled by
            # standardtask template (not turned into failed task result).
            casa_tools.post_to_log("Unhandled error in executeppr while running pipeline task {}"
                                   "".format(pipeline_task_name), echo_to_screen=echo_to_screen)
            errstr = traceback.format_exc()
            casa_tools.post_to_log(errstr, echo_to_screen=echo_to_screen)
            break

        # Stop execution if result is a failed task result or a list
        # containing a failed task result.
        tracebacks = utils.get_tracebacks(results)
        if len(tracebacks) > 0:
            # If we have a traceback from an exception that occurred during
            # the pipeline stage, then create local error exit file and export
            # error file and weblog to products.
            errorfile = utils.write_errorexit_file(workingDir, 'errorexit', 'txt')
            export_on_exception(context, errorfile)

            # Save the context
            casa_tools.post_to_log('Saving context...')
            context.save()

            casa_tools.set_log_origin(fromwhere='')

            previous_tracebacks_as_string = "{}".format("\n".join([tb for tb in tracebacks]))
            raise exceptions.PipelineException(previous_tracebacks_as_string)

    # Save the context
    context.save()

    casa_tools.post_to_log("Terminating procedure execution ...", echo_to_screen=echo_to_screen)

    casa_tools.set_log_origin(fromwhere='')

    return


def export_on_exception(context, errorfile):
    # Define path for exporting output products, and ensure path exists.
    products_dir = utils.get_products_dir(context)
    utils.ensure_products_dir_exists(products_dir)

    # Copy error file to products.
    if os.path.exists(errorfile):
        shutil.copyfile(errorfile, os.path.join(products_dir, os.path.basename(errorfile)))

    # Attempt to export weblog.
    try:
         utils.export_weblog_as_tar(context, products_dir, filenamer.PipelineProductNameBuilder)
    except:
        casa_tools.post_to_log("Unable to export weblog to products.")


# Return the intents list, the ASDM list, and the processing commands
# for the first processing request. There should in general be only
# one but the schema permits more. Generalize later if necessary.
def _getFirstRequest(pprXmlFile):
    # Initialize
    info = []
    relativePath = ""
    intentsDict = {}
    commandsList = []
    asdmList = []

    # Turn the XML file into an object
    pprObject = _getPprObject(pprXmlFile=pprXmlFile)

    # Count the processing requests.
    numRequests = _getNumRequests(pprObject=pprObject)
    if numRequests <= 0:
        casa_tools.post_to_log("Terminating execution: No valid processing requests")
        return info, relativePath, intentsDict, asdmList, commandsList
    elif numRequests > 1:
        casa_tools.post_to_log("Warning: More than one processing request")
    casa_tools.post_to_log('Number of processing requests: ', numRequests)

    # Get brief project summary
    info = _getProjectSummary(pprObject)

    # Get project structure.
    structure = _getProjectStructure(pprObject)

    # Get the intents dictionary
    numIntents, intentsDict = _getIntents(pprObject=pprObject, requestId=0, numRequests=numRequests)
    casa_tools.post_to_log('Number of intents: {}'.format(numIntents))
    casa_tools.post_to_log('Intents dictionary: {}'.format(intentsDict))

    # Get the commands list
    procedureName, numCommands, commandsList = _getCommands(pprObject=pprObject, requestId=0, numRequests=numRequests)
    casa_tools.post_to_log('Number of commands: {}'.format(numCommands))
    casa_tools.post_to_log('Commands list: {}'.format(commandsList))

    # Count the scheduling block sets. Normally there should be only
    # one although the schema allows multiple sets. Check for this
    # condition and process only the first.
    numSbSets = _getNumSchedBlockSets(pprObject=pprObject, requestId=0, numRequests=numRequests)
    if numSbSets <= 0:
        casa_tools.post_to_log("Terminating execution: No valid scheduling block sets")
        return info, relativePath, intentsDict, asdmList, commandsList
    elif numSbSets > 1:
        casa_tools.post_to_log("Warning: More than one scheduling block set")

    # Get the ASDM list
    relativePath, numAsdms, asdmList = _getAsdmList(pprObject=pprObject, sbsetId=0, numSbSets=numSbSets, requestId=0,
                                                    numRequests=numRequests)
    casa_tools.post_to_log('Relative path: {}'.format(relativePath))
    casa_tools.post_to_log('Number of Asdms: {}'.format(numAsdms))
    casa_tools.post_to_log('ASDM list: {}'.format(asdmList))

    return info, structure, relativePath, intentsDict, asdmList, procedureName, commandsList


# Give the path to the pipeline processing request XML file return the pipeline
# processing request object.
def _getPprObject(pprXmlFile):
    pprObject = XmlObjectifier.XmlObject(fileName=pprXmlFile)
    return pprObject


# Given the pipeline processing request object print some project summary
# information. Returns a list of tuples to preserve order (key, (prompt, value))
def _getProjectSummary(pprObject):
    ppr_summary = pprObject.SciPipeRequest.ProjectSummary
    summaryList = []
    summaryList.append(('proposal_code', ('Proposal code: ', ppr_summary.ProposalCode.getValue())))
    summaryList.append(('observatory', ('Observatory: ', ppr_summary.Observatory.getValue())))
    summaryList.append(('telescope', ('Telescope: ', ppr_summary.Telescope.getValue())))
    return summaryList


# Given the pipeline processing request object print some project structure
# information.
def _getProjectStructure(pprObject):

    # backwards compatibility test
    ppr_project = pprObject.SciPipeRequest.ProjectStructure
    try:
        entityid = ppr_project.OUSStatusRef.getAttribute('entityId')
    except Exception:
        ppr_project = ppr_project.AlmaStructure

    structureList = []
    structureList.append(
        ('ous_entity_type', ('ObsUnitSet Entity Type: ', ppr_project.ObsUnitSetRef.getAttribute('entityTypeName'))))
    structureList.append(
        ('ous_entity_id', ('ObsUnitSet Entity Id: ', ppr_project.ObsUnitSetRef.getAttribute('entityId'))))
    structureList.append(
        ('ous_part_id', ('ObsUnitSet Part Id: ', ppr_project.ObsUnitSetRef.getAttribute('partId'))))
    structureList.append(
        ('ous_title', ('ObsUnitSet Title: ', ppr_project.ObsUnitSetTitle.getValue())))
    structureList.append(
        ('ous_type', ('ObsUnitSet Type: ', ppr_project.ObsUnitSetType.getValue())))
    structureList.append(
        ('ps_entity_type',
         ('ProjectStatus Entity Type: ', ppr_project.ProjectStatusRef.getAttribute('entityTypeName'))))
    structureList.append(
        ('ps_entity_id', ('ProjectStatus Entity Id: ', ppr_project.ProjectStatusRef.getAttribute('entityId'))))
    structureList.append(
        ('ousstatus_entity_type', ('OUSStatus Entity Type: ', ppr_project.OUSStatusRef.getAttribute('entityTypeName'))))
    structureList.append(
        ('ousstatus_entity_id', ('OUSStatus Entity Id: ', ppr_project.OUSStatusRef.getAttribute('entityId'))))

    return structureList


# Given the pipeline processing request object return the number of processing
# requests. This should normally be 1.
def _getNumRequests(pprObject):

    ppr_prequests = pprObject.SciPipeRequest.ProcessingRequests

    numRequests = 0

    # Try single element / single scheduling block first.
    try:
        relative_path = ppr_prequests.ProcessingRequest.DataSet.SchedBlockSet.SchedBlockIdentifier.RelativePath.getValue()
        numRequests = 1
        return numRequests
    except Exception:
        pass

    # Try single element / multiple scheduling block next.
    try:
        relative_path = ppr_prequests.ProcessingRequest.DataSet.SchedBlockSet.SchedBlockIdentifier[0].RelativePath.getValue()
        numRequests = 1
        return numRequests
    except Exception:
        pass

    # Next try multiple elements  / single scheduling block
    search = 1
    while search:
        try:
            relative_path = ppr_prequests.ProcessingRequest[numRequests].DataSet.SchedBlockSet.SchedBlockIdentifier.RelativePath.getValue()
            numRequests = numRequests + 1
        except Exception:
            search = 0
            if numRequests > 0:
                return numRequests
            else:
                pass

    # Next try multiple elements  / multiple scheduling block
    search = 1
    while search:
        try:
            relative_path = ppr_prequests.ProcessingRequest[numRequests].DataSet.SchedBlockSet.SchedBlockIdentifier[0].RelativePath.getValue()
            numRequests = numRequests + 1
        except Exception:
            search = 0
            if numRequests > 0:
                return numRequests
            else:
                pass

    # Return the number of requests.
    return numRequests


# Given the pipeline processing request object return a list of processing
# intents in the form of a keyword and value dictionary
def _getIntents(pprObject, requestId, numRequests):

    if numRequests == 1:
        ppr_intents = pprObject.SciPipeRequest.ProcessingRequests.ProcessingRequest.ProcessingIntents
    else:
        ppr_intents = pprObject.SciPipeRequest.ProcessingRequests.ProcessingRequest[requestId].ProcessingIntents

    intentsDict = {}
    numIntents = 0
    try:
        intentName = ppr_intents.Intents.Keyword.getValue()
        try:
            intentValue = ppr_intents.Intents.Value.getValue()
        except Exception:
            intentValue = ""
        numIntents = 1
        intentsDict[intentName] = intentValue
    except Exception:
        search = 1
        while search:
            try:
                intentName = ppr_intents.Intents[numIntents].Keyword.getValue()
                try:
                    intentValue = ppr_intents.Intents[numIntents].Value.getValue()
                except Exception:
                    intentValue = ""
                numIntents = numIntents + 1
                intentsDict[intentName] = intentValue
            except Exception:
                search = 0

    return numIntents, intentsDict


def _getPerformanceParameters(intentsDict):
    performanceParams = project.PerformanceParameters()

    # No performance parameters
    if len(intentsDict) <= 0:
        return performanceParams

    # Set supported attributes
    for key in intentsDict:
        # Parameter not defined in __init__ method
        if not hasattr(performanceParams, key):
            continue
        setattr(performanceParams, key, intentsDict[key])

    return performanceParams


def _getSessions(intentsDict):
    sessionsDict = {}

    searching = True
    ptr = 1
    while searching:
        key = 'SESSION_' + str(ptr)
        if key in intentsDict:
            asdmList = intentsDict[key].split(' | ')
            asdmList = [asdm.translate(str.maketrans(':/', '__')) for asdm in asdmList]
            sessionsDict[key] = asdmList
            ptr = ptr + 1
        else:
            searching = False
            break

    return sessionsDict


# Given the pipeline processing request object return a list of processing
# commands where each element in the list is a tuple consisting of the
# processing command name and the parameter set dictionary.
def _getCommands(pprObject, requestId, numRequests):
    if numRequests == 1:
        ppr_cmds = pprObject.SciPipeRequest.ProcessingRequests.ProcessingRequest.ProcessingProcedure
    else:
        ppr_cmds = pprObject.SciPipeRequest.ProcessingRequests.ProcessingRequest[requestId].ProcessingProcedure

    try:
        procedureName = ppr_cmds.ProcedureTitle.getValue()
    except Exception:
        procedureName = "Undefined"
    commandsList = []
    numCommands = 0

    try:
        cmdName = ppr_cmds.ProcessingCommand.Command.getValue()
        ppr_params = ppr_cmds.ProcessingCommand.ParameterSet
        numParams, paramsDict = _getParameters(ppr_params)
        numCommands = 1
        commandsList.append((cmdName, paramsDict))
    except Exception:
        search = 1
        while search:
            try:
                cmdName = ppr_cmds.ProcessingCommand[numCommands].Command.getValue()
                ppr_params = ppr_cmds.ProcessingCommand[numCommands].ParameterSet
                numParams, paramsDict = _getParameters(ppr_params)
                numCommands = numCommands + 1
                commandsList.append((cmdName, paramsDict))
            except Exception:
                search = 0

    return procedureName, numCommands, commandsList


# Given the pipeline processing request object return the number of scheduling
# block sets.
def _getNumSchedBlockSets(pprObject, requestId, numRequests):
    if numRequests == 1:
        ppr_dset = pprObject.SciPipeRequest.ProcessingRequests.ProcessingRequest.DataSet
    else:
        ppr_dset = pprObject.SciPipeRequest.ProcessingRequests.ProcessingRequest[requestId].DataSet

    try:
        path = ppr_dset.SchedBlockSet.SchedBlockIdentifier.RelativePath.getValue()
        numSchedBlockSets = 1
    except Exception:
        numSchedBlockSets = 0

    return numSchedBlockSets


# Given the pipeline processing request object return a list of ASDMs
# where each element in the list is a tuple consisting of the path
# to the ASDM, the name of the ASDM, and the UID of the ASDM.
def _getAsdmList(pprObject, sbsetId, numSbSets, requestId, numRequests):
    if numRequests == 1:
        ppr_dset = pprObject.SciPipeRequest.ProcessingRequests.ProcessingRequest.DataSet
        if numSbSets == 1:
            ppr_dset = ppr_dset.SchedBlockSet.SchedBlockIdentifier
        else:
            ppr_dset = ppr_dset.SchedBlockSet[sbsetId].SchedBlockIdentifier
        relativePath = ppr_dset.RelativePath.getValue()
    else:
        ppr_dset = pprObject.SciPipeRequest.ProcessingRequests.ProcessingRequest[requestId].DataSet
        if numSbSets == 1:
            ppr_dset = ppr_dset.SchedBlockSet.SchedBlockIdentifier
        else:
            ppr_dset = ppr_dset.SchedBlockSet[sbsetId].SchedBlockIdentifier
        relativePath = ppr_dset.RelativePath.getValue

    numAsdms = 0
    asdmList = []

    try:
        asdmName = ppr_dset.AsdmIdentifier.AsdmDiskName.getValue()
        asdmUid = ppr_dset.AsdmIdentifier.AsdmRef.ExecBlockId.getValue()
        asdmList.append((relativePath, asdmName, asdmUid))
        numAsdms = 1
    except Exception:
        search = 1
        while search:
            try:
                asdmName = ppr_dset.AsdmIdentifier[numAsdms].AsdmDiskName.getValue()
                asdmUid = ppr_dset.AsdmIdentifier[numAsdms].AsdmRef.ExecBlockId.getValue()
                numAsdms = numAsdms + 1
                asdmList.append((relativePath, asdmName, asdmUid))
            except Exception:
                search = 0

    return relativePath, numAsdms, asdmList


# Given a parameter set object retrieve the parameter set dictionary for
# each command.
def _getParameters(ppsetObject):
    numParams = 0
    paramsDict = {}

    try:
        paramName = ppsetObject.Parameter.Keyword.getValue()
        try:
            paramValue = ppsetObject.Parameter.Value.getValue()
        except Exception:
            paramValue = ""
        numParams = 1
        paramsDict[paramName] = paramValue
    except Exception:
        search = 1
        while search:
            try:
                paramName = ppsetObject.Parameter[numParams].Keyword.getValue()
                try:
                    paramValue = ppsetObject.Parameter[numParams].Value.getValue()
                except Exception:
                    paramValue = ""
                numParams = numParams + 1
                paramsDict[paramName] = paramValue
            except Exception:
                search = 0

    return numParams, paramsDict


# Allow _target.ms, _targets.ms or .ms endings: needed to import
# Measurement Sets (see PIPE-579, PIPE-1082, PIPE-1112, PIPE-1544)
def _sanitize_for_ms(vis_name):
    for msend in ('_target.ms', '_targets.ms', '.ms'):
        if vis_name.endswith(msend):
            return _sanitize_for_ms(vis_name[:-len(msend)])
    return vis_name<|MERGE_RESOLUTION|>--- conflicted
+++ resolved
@@ -15,15 +15,9 @@
 from ..extern import XmlObjectifier
 
 from . import argmapper
-<<<<<<< HEAD
-from . import filenamer
-from . import project
-from . import utils
-from . import vdp
-=======
->>>>>>> c9b75652
 from . import casa_tools
 from . import exceptions
+from . import filenamer
 from . import Pipeline
 from . import project
 from . import task_registry
