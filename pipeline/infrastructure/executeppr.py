--- conflicted
+++ resolved
@@ -192,9 +192,9 @@
     casa_tools.post_to_log("Procedure name: " + procedureName + "\n", echo_to_screen=echo_to_screen)
 
     # Names of import tasks that need special treatment:
-    import_tasks = ('ImportData', 'ALMAImportData', 'VLAImportData', 'SerialSDImportData', 'HpcSDImportData',
+    import_tasks = ('ImportData', 'ALMAImportData', 'VLAImportData', 'SerialSDImportData', 'SDImportData',
                     'NROImportData')
-    restore_tasks = ('RestoreData', 'ALMARestoreData', 'VLARestoreData', 'SDRestoreData', 'HpcSDImportData',
+    restore_tasks = ('RestoreData', 'ALMARestoreData', 'VLARestoreData', 'SDRestoreData',
                      'NRORestoreData')
 
     # Loop over the commands
@@ -243,17 +243,8 @@
             for keyword, value in task_args.items():
                 casa_tools.post_to_log("    Parameter: " + keyword + " = " + str(value), echo_to_screen=echo_to_screen)
 
-<<<<<<< HEAD
-            if pipeline_task_name in ('ImportData', 'RestoreData',
-                                      'ALMAImportData', 'ALMARestoreData',
-                                      'VLAImportData','VLARestoreData',
-                                      'SDImportData', 'SDRestoreData',
-                                      'SerialSDImportData',
-                                      'NROImportData', 'NRORestoreData'):
-=======
             # For import/restore tasks, set vis and session explicitly (not inferred from context).
             if pipeline_task_name in import_tasks or pipeline_task_name in restore_tasks:
->>>>>>> 5bfa18e5
                 task_args['vis'] = files
                 task_args['session'] = sessions
 
@@ -270,31 +261,7 @@
                                        echo_to_screen=echo_to_screen)
                 raise
 
-<<<<<<< HEAD
-            if pipeline_task_name == 'ImportData' and importonly:
-                casa_tools.post_to_log("Terminating execution after running " + pipeline_task_name,
-                                       echo_to_screen=echo_to_screen)
-                break
-
-            if pipeline_task_name == 'ALMAImportData' and importonly:
-                casa_tools.post_to_log("Terminating execution after running " + pipeline_task_name,
-                                       echo_to_screen=echo_to_screen)
-                break
-
-            if pipeline_task_name == 'VLAImportData' and importonly:
-                casa_tools.post_to_log("Terminating execution after running " + pipeline_task_name,
-                                       echo_to_screen=echo_to_screen)
-                break
-
-            if pipeline_task_name in ('SerialSDImportData', 'SDImportData') and importonly:
-                casa_tools.post_to_log("Terminating execution after running " + pipeline_task_name,
-                                       echo_to_screen=echo_to_screen)
-                break
-
-            if pipeline_task_name == 'NROImportData' and importonly:
-=======
             if importonly and pipeline_task_name in import_tasks:
->>>>>>> 5bfa18e5
                 casa_tools.post_to_log("Terminating execution after running " + pipeline_task_name,
                                        echo_to_screen=echo_to_screen)
                 break
