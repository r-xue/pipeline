--- conflicted
+++ resolved
@@ -9,12 +9,8 @@
 
 from pipeline import environment
 from . import callibrary
-<<<<<<< HEAD
-from . import casatools
+from . import casa_tools
 from . import eventbus
-=======
-from . import casa_tools
->>>>>>> 048e6aee
 from . import imagelibrary
 from . import logging
 from . import project
