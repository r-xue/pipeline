"""
This module contains a wrapper function for every CASA task. The signature of
each methods exactly matches that of the CASA task it mirrors. However, rather
than executing the task directly when these methods are called,
CASATaskJobGenerator returns a JobRequest for every invocation; these jobs
then be examined and executed at a later date.

The CASA task implementations are located at run-time and proxies for each
task attached to this class at runtime. The name and signature of each
method will match those of the tasks in the CASA environment when this
module was imported.
"""
import functools
import shutil
import sys

import almatasks
import casaplotms
import casatasks

from . import logging
from .jobrequest import JobRequest

LOG = logging.get_logger(__name__)

__all__ = []


def register_task(func):
    """Register a JobRequest generator function."""
    __all__.append(func.__name__)
    return func


@register_task
def applycal(*v, **k) -> JobRequest:
    return JobRequest(casatasks.applycal, *v, **k)


@register_task
def bandpass(*v, **k) -> JobRequest:
    return JobRequest(casatasks.bandpass, *v, **k)


@register_task
def calstat(*v, **k) -> JobRequest:
    return JobRequest(casatasks.calstat, *v, **k)


@register_task
def clearcal(*v, **k) -> JobRequest:
    return JobRequest(casatasks.clearcal, *v, **k)


@register_task
def delmod(*v, **k) -> JobRequest:
    return JobRequest(casatasks.delmod, *v, **k)


@register_task
def exportfits(*v, **k) -> JobRequest:
    return JobRequest(casatasks.exportfits, *v, **k)


@register_task
def gaincal(*v, **k) -> JobRequest:
    return JobRequest(casatasks.gaincal, *v, **k)


@register_task
def flagcmd(*v, **k) -> JobRequest:
    return JobRequest(casatasks.flagcmd, *v, **k)


@register_task
def flagdata(*v, **k) -> JobRequest:
    return JobRequest(casatasks.flagdata, *v, **k)


@register_task
def flagmanager(*v, **k) -> JobRequest:
    return JobRequest(casatasks.flagmanager, *v, **k)


@register_task
def fluxscale(*v, **k) -> JobRequest:
    return JobRequest(casatasks.fluxscale, *v, **k)


@register_task
def gencal(*v, **k) -> JobRequest:
    return JobRequest(casatasks.gencal, *v, **k)


@register_task
def hanningsmooth(*v, **k) -> JobRequest:
    return JobRequest(casatasks.hanningsmooth, *v, **k)


@register_task
def imdev(*v, **k) -> JobRequest:
    return JobRequest(casatasks.imdev, *v, **k)


@register_task
def imhead(*v, **k) -> JobRequest:
    return JobRequest(casatasks.imhead, *v, **k)


@register_task
def immath(*v, **k) -> JobRequest:
    return JobRequest(casatasks.immath, *v, **k)


@register_task
def immoments(*v, **k) -> JobRequest:
    return JobRequest(casatasks.immoments, *v, **k)


@register_task
def imregrid(*v, **k) -> JobRequest:
    return JobRequest(casatasks.imregrid, *v, **k)


@register_task
def imsmooth(*v, **k) -> JobRequest:
    return JobRequest(casatasks.imsmooth, *v, **k)


@register_task
def impbcor(*v, **k) -> JobRequest:
    return JobRequest(casatasks.impbcor, *v, **k)


@register_task
def importasdm(*v, **k) -> JobRequest:
    return JobRequest(casatasks.importasdm, *v, **k)


@register_task
def imstat(*v, **k) -> JobRequest:
    return JobRequest(casatasks.imstat, *v, **k)


@register_task
def imsubimage(*v, **k) -> JobRequest:
    return JobRequest(casatasks.imsubimage, *v, **k)


@register_task
def initweights(*v, **k) -> JobRequest:
    return JobRequest(casatasks.initweights, *v, **k)


@register_task
def listobs(*v, **k) -> JobRequest:
    return JobRequest(casatasks.listobs, *v, **k)


@register_task
def mstransform(*v, **k) -> JobRequest:
    return JobRequest(casatasks.mstransform, *v, **k)


@register_task
def partition(*v, **k) -> JobRequest:
    return JobRequest(casatasks.partition, *v, **k)


@register_task
def plotants(*v, **k) -> JobRequest:
    return JobRequest(casatasks.plotants, *v, **k)


@register_task
def plotbandpass(*v, **k) -> JobRequest:
    return JobRequest(casatasks.plotbandpass, *v, **k)


@register_task
def plotms(*v, **k) -> JobRequest:
    return JobRequest(casaplotms.plotms, *v, **k)


@register_task
def plotweather(*v, **k) -> JobRequest:
    return JobRequest(casatasks.plotweather, *v, **k)


@register_task
def polcal(*v, **k) -> JobRequest:
    return JobRequest(casatasks.polcal, *v, **k)


@register_task
def setjy(*v, **k) -> JobRequest:
    return JobRequest(casatasks.setjy, *v, **k)


@register_task
def split(*v, **k) -> JobRequest:
    return JobRequest(casatasks.split, *v, **k)


@register_task
def statwt(*v, **k) -> JobRequest:
    return JobRequest(casatasks.statwt, *v, **k)


@register_task
def tclean(*v, **k) -> JobRequest:
    return JobRequest(casatasks.tclean, *v, **k)

<<<<<<< HEAD

@register_task
def wvrgcal(*v, **k) -> JobRequest:
    return JobRequest(almatasks.wvrgcal, *v, **k)


@register_task
def visstat(*v, **k) -> JobRequest:
    return JobRequest(casatasks.visstat, *v, **k)


@register_task
def uvcontfit(*v, **k) -> JobRequest:
    """The wrapper function to create jobrequests for task_uvcontfit.uvcontfit.

    Note this is pipeline CASA-style task rather than a genuine CASA task
    The in-function import is nesscarry to avoid circular imports.
    """
    import pipeline.hif.cli.private.task_uvcontfit as task_uvcontfit
    return JobRequest(task_uvcontfit.uvcontfit, *v, **k)
=======
def uvcontfit(*v, **k):
    # Note this is pipeline CASA style task not a CASA task
    import pipeline.hif.cli.uvcontfit as uvcontfit
    return _get_job(uvcontfit, *v, **k)
>>>>>>> e6b2dd27


@register_task
def sdatmcor(*v, **k) -> JobRequest:
    """Wrap casatasks.sdatmcor

    Returns:
        JobRequest instance
    """
    return JobRequest(casatasks.sdatmcor, *v, **k)


@register_task
def sdbaseline(*v, **k) -> JobRequest:
    return JobRequest(casatasks.sdbaseline, *v, **k)


@register_task
def sdcal(*v, **k) -> JobRequest:
    return JobRequest(casatasks.sdcal, *v, **k)


@register_task
def sdimaging(*v, **k) -> JobRequest:
    return JobRequest(casatasks.sdimaging, *v, **k)


@register_task
def tsdimaging(*v, **k) -> JobRequest:
    return JobRequest(casatasks.tsdimaging, *v, **k)


@register_task
def copyfile(*v, **k) -> JobRequest:
    return JobRequest(shutil.copyfile, *v, **k)


@register_task
def copytree(*v, **k) -> JobRequest:
    return JobRequest(shutil.copytree, *v, **k)


@register_task
def rmtree(*v, **k) -> JobRequest:
    return JobRequest(shutil.rmtree, *v, **k)


@register_task
def move(*v, **k) -> JobRequest:
    return JobRequest(shutil.move, *v, **k)


class CasaTasks:
    """A class to represent a collection of JobRequest-wrapped callables from CASA or Python modules.
    
    CasaTasks wraps frequently-used CASA tasks and Python functions into individual class methods that
    can create and execute JobRequests on-the-fly. Then their calls will be properly
    logged and recorded by the Pipeline logging framework:
        * casacalls-*.txt records all JobRequest executions.
        * casa_commands.log records JobRequest executed by the PipelineTask Executor instances.

    The "immediate-execution" interface offered by this class could help adapt extern Python
    scripts/module into Pipeline with minimal changes.

    Example 1):
        
        from casatasks import tclean
        
            can be replaced by:
        
        from pipeline.infrastructure.casa_tasks import casa_tasks
        tclean=casa_tasks.tclean

    Example 2):
    
        from pipeline.infrastructure.casa_tasks import CasaTasks
        ct = CasaTasks()
        ct.listobs(vis='my.ms')
        help(ct.listobs) # this behaves like casatasks.listobs
    """

    def __init__(self, executor=None):
        self._tasklist = __all__
        self._executor = executor
        for _fn in self._tasklist:
            setattr(self, _fn, self._logged_fn(getattr(sys.modules[__name__], _fn)))

    def _logged_fn(self, fn):
        """Get the wrapper function that can immediantly create and executate JobRequest of a callable."""
        if self._executor is None:
            # Executions will be logged in casacalls-.txt
            @functools.wraps(fn)
            def func(*args, **kwargs):
                return fn(*args, **kwargs).execute(dry_run=False)
            return func
        else:
            # Executions will be logged in both casacalls-.txt and casa-command.txt
            @functools.wraps(fn)
            def func(*args, **kwargs):
                return self._executor.execute(fn(*args, **kwargs))
            return func


# add an instance of executor-free CasaTasks under the module namespace
casa_tasks = CasaTasks()<|MERGE_RESOLUTION|>--- conflicted
+++ resolved
@@ -211,7 +211,6 @@
 def tclean(*v, **k) -> JobRequest:
     return JobRequest(casatasks.tclean, *v, **k)
 
-<<<<<<< HEAD
 
 @register_task
 def wvrgcal(*v, **k) -> JobRequest:
@@ -227,17 +226,11 @@
 def uvcontfit(*v, **k) -> JobRequest:
     """The wrapper function to create jobrequests for task_uvcontfit.uvcontfit.
 
-    Note this is pipeline CASA-style task rather than a genuine CASA task
-    The in-function import is nesscarry to avoid circular imports.
+    Note this is a Pipeline CASA-style task rather than a genuine CASA task
+    The in-function import is necessary to avoid circular imports.
     """
-    import pipeline.hif.cli.private.task_uvcontfit as task_uvcontfit
-    return JobRequest(task_uvcontfit.uvcontfit, *v, **k)
-=======
-def uvcontfit(*v, **k):
-    # Note this is pipeline CASA style task not a CASA task
     import pipeline.hif.cli.uvcontfit as uvcontfit
-    return _get_job(uvcontfit, *v, **k)
->>>>>>> e6b2dd27
+    return JobRequest(uvcontfit, *v, **k)
 
 
 @register_task
