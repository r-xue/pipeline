"""
Pipeline Regression framework.

PipelineRegression class runs on pytest framework, so it needs to implement
test_* methods for testing. 
"""

import os
import shutil
import datetime
import platform
import pytest
from typing import Tuple, Optional, List

import pipeline.infrastructure as infrastructure
import pipeline.infrastructure.casa_tools as casa_tools
import pipeline.recipereducer
from pipeline.infrastructure.renderer import regression
import pipeline.infrastructure.executeppr as almappr
import pipeline.infrastructure.executevlappr as vlappr
<<<<<<< HEAD
import pipeline.infrastructure.logging as logging
from pipeline.infrastructure.utils import shutdown_plotms
=======
from pipeline.infrastructure.utils import get_casa_session_details
>>>>>>> f5090f29

LOG = infrastructure.get_logger(__name__)


class PipelineRegression(object):
    """Pipeline regression test class called from pytest."""

    def __init__(self, recipe: Optional[str] = None, input_dir: Optional[str] = None, visname: Optional[str] = None,
                 expectedoutput: Optional[str] = None, output_dir: Optional[str] = None):
        """Constractor of PilelineRegression.
        
        Args:
            recipe: recipe XML file name
            input_dir: path to directory contains input files
            visname: name of MeadurementSet
            expectedoutput: path to a file that defines expected output of a test
            output_dir: path to directory to output. If None, it sets visname
        """
        self.recipe = recipe
        self.input_dir = input_dir
        self.visname = visname
        self.expectedoutput = expectedoutput
        self.testinput = f'{input_dir}/{visname}'
        self.current_path = os.getcwd()
        self.output_dir = output_dir if output_dir else visname
        self.__initialize_working_folder()

    def __initialize_working_folder(self):
        """Initialize a root folder for task execution."""
        if os.path.isdir(self.output_dir):
            shutil.rmtree(self.output_dir)
        os.mkdir(self.output_dir)

    def __sanitize_regression_string(self, instring: str) -> Tuple:
        """Sanitize to get numeric values, remove newline chars and change to float.

        Args:
            instring: input string
        Returns:
            tuple(key, value, optional tolerance)
        """
        keyval = instring.split(':::')[0]

        keystring = keyval.split('=')[0]
        value = float(keyval.split('=')[-1])
        try:
            tolerance = float(instring.split(':::')[-1].replace('\n', ''))
        except ValueError:
            tolerance = None

        return keystring, value, tolerance

    def run(self, ppr: Optional[str] = None, telescope: str = 'alma',
            default_relative_tolerance: float = 1e-7, omp_num_threads: Optional[int] = None):
        """
        Run test with PPR if supplied or recipereducer if no PPR and compared to expected results.

        The inputs and expectd output are usually found in the pipeline data repository.

        Args:
            ppr: PPR file name
            telescope: string 'alma' or 'vla'
            default_relative_tolerance: default relative tolerance of output value
<<<<<<< HEAD
        
        note: Because a PL execution depends on global CASA states, only one test can run under 
        a CASA process at the same. Therefore a parallelization based on process-forking might not work 
        properly (e.g., xdist: --forked).  However, it's okay to group tests under several independent 
        subprocesses (e.g., xdist: -n 4)
=======
            omp_num_threads: specify the number of OpenMP threads used for this regression test instance, regardless of 
                             the default value of the current CASA session. An explicit setting could mitigate potential small 
                             numerical difference from threading-sensitive CASA tasks (e.g. setjy/tclean, which relies 
                             on the FFTW library).
>>>>>>> f5090f29
        """
        # Run the Pipeline using cal+imag ALMA IF recipe
        # set datapath in ~/.casa/config.py, e.g. datapath = ['/users/jmasters/pl-testdata.git']
        input_vis = casa_tools.utils.resolve(self.testinput)

        # optionally set OpenMP nthreads to a specified value.
        if omp_num_threads is not None:
            # note: casa_tools.casalog.ompGetNumThreads() and get_casa_session_details()['omp_num_threads'] are equivalent.
            default_nthreads = get_casa_session_details()['omp_num_threads']
            casa_tools.casalog.ompSetNumThreads(omp_num_threads)

        try:
            # run the pipeline for new results

            # switch from the pytest-call working directory to the root folder for this test.
            os.chdir(self.output_dir)

            # create the sub-directory structure for this test and switch to "working/"
            dd_list = ['products', 'working', 'rawdata'] if ppr else ['products', 'working']
            for dd in dd_list:
                try:
                    os.mkdir(dd)
                except FileExistsError:
                    LOG.warning(f"Directory \'{dd} exists.  Continuing")
            os.chdir('working')

            # shut down the existing plotms process to avoid side-effects from changing CWD
            shutdown_plotms()

            # switch to per-test casa/PL logfile paths and backup the default(initial) casa logfile name
            _, _, last_casa_logfile = self.__reset_logfiles(prepend=True)

            if ppr:
                self.__run_ppr(input_vis, ppr, telescope)
            else:
                self.__run_reducer(input_vis)

            # Get new results
            new_results = self.__get_results_of_from_current_context()

            # new results file path
            new_file = f'{self.visname}.NEW.results.txt'

            # Store new results in a file
            self.__save_new_results_to(new_file, new_results)

            # Compare new results with expected results
            self.__compare_results(new_file, default_relative_tolerance)

            # restore the default logfile state
            self.__reset_logfiles(casa_logfile=last_casa_logfile)

        finally:
            os.chdir(self.current_path)

        # restore the OpenMP nthreads to the value saved before the Pipeline ppr/reducer call.
        if omp_num_threads is not None:
            casa_tools.casalog.ompSetNumThreads(default_nthreads)

    def __compare_results(self, new_file: str, relative_tolerance: float):
        """
        Compare results between new one loaded from file and old one.

        Args:
            new_file : file path of new results
            relative_tolerance : relative tolerance of output value
        """
        expected = casa_tools.utils.resolve(self.expectedoutput)
        with open(expected) as expected_fd, open(new_file) as new_fd:
            expected_results = expected_fd.readlines()
            new_results = new_fd.readlines()
            errors = []
            for old, new in zip(expected_results, new_results):
                oldkey, oldval, tol = self.__sanitize_regression_string(old)
                newkey, newval, _ = self.__sanitize_regression_string(new)
                assert oldkey == newkey
                tolerance = tol if tol else relative_tolerance
                LOG.info(f'Comparing {oldval} to {newval} with a rel. tolerance of {tolerance}')
                if oldval != pytest.approx(newval, rel=tolerance):
                    errorstr = f"{oldkey}\n\tvalues differ by > a relative difference of {tolerance}\n\texpected: {oldval}\n\tnew:      {newval}"
                    errors.append(errorstr)
            [LOG.warning(x) for x in errors]
            n_errors = len(errors)
            if n_errors > 0:
                pytest.fail("Failed to match {0} result value{1} within tolerance{1} :\n{2}".format(
                    n_errors, '' if n_errors == 1 else 's', '\n'.join(errors)), pytrace=True)

    def __save_new_results_to(self, new_file: str, new_results: List[str]):
        """
        Compare results between new one and old one, both results are loaded from specified files.

        Args:
            new_file : file path of new results to save
            new_results : List[str] of new results
        """
        with open(new_file, 'w') as fd:
            fd.writelines([str(x) + '\n' for x in new_results])

    def __get_results_of_from_current_context(self) -> List[str]:
        """
        Get results of current execution from context.

        Returns: List[str] of new results
        """
        context = pipeline.Pipeline(context='last').context
        new_results = sorted(regression.extract_regression_results(context))
        return new_results

    def __run_ppr(self, input_vis: str, ppr: str, telescope: str):
        """
        Execute the recipe defined by PPR.

        Args:
            input_vis : MS name
            ppr : PPR file name
            telescope : string 'alma' or 'vla'
        
        note: this private method is expected be called under "working/"
        """

        # executeppr expects the rawdata in ../rawdata
        os.symlink(input_vis, f'../rawdata/{os.path.basename(input_vis)}')

        # save a copy of PPR in the directory one level above "working/".
        ppr_path = casa_tools.utils.resolve(ppr)
        ppr_local = f'../{os.path.basename(ppr_path)}'
        shutil.copyfile(ppr_path, ppr_local)

        # executeppr expects this environment avariable pointing to "working/".
        os.environ['SCIPIPE_ROOTDIR'] = os.getcwd()

        if telescope is 'alma':
            almappr.executeppr(ppr_local, importonly=False)
        elif telescope is 'vla':
            vlappr.executeppr(ppr_local, importonly=False)
        else:
            LOG.error("Telescope is not 'alma' or 'vla'.  Can't run executeppr.")

    def __run_reducer(self, input_vis: str):
        """
        Execute the recipe by recipereducer.

        Args:
            input_vis : MS name

        note: this private method is expected be called under "working/"
        """
        LOG.warning("Running without Pipeline Processing Request (PPR).  Using recipereducer instead.")

        pipeline.recipereducer.reduce(vis=[input_vis], procedure=self.recipe)

    def __reset_logfiles(self, casacalls_logfile=None, casa_logfile=None, prepend=False):
        """Put CASA/Pipeline logfiles into the test working directory."""

        # reset casacalls-*.txt
        if casacalls_logfile is None:
            casacalls_logfile = 'casacalls-{!s}.txt'.format(platform.node().split('.')[0])
        else:
            casacalls_logfile = casacalls_logfile
        _ = logging.get_logger('CASACALLS', stream=None, format='%(message)s', addToCasaLog=False,
                               filename=casacalls_logfile)
        # reset casa-*.log
        if casa_logfile is None:
            now_str = datetime.datetime.utcnow().strftime("%Y%m%d-%H%M%S")
            casa_logfile = os.path.abspath(f'casa-{now_str}.log')
        else:
            casa_logfile = os.path.abspath(casa_logfile)
        last_casa_logfile = casa_tools.casalog.logfile()
        casa_tools.casalog.setlogfile(casa_logfile)

        # prepend the content of the last CASA logfile in the new logfile.
        if prepend and os.path.exists(last_casa_logfile):
            with open(last_casa_logfile, 'r') as infile:
                with open(casa_logfile, 'a') as outfile:
                    outfile.write(infile.read())

        return casacalls_logfile, casa_logfile, last_casa_logfile


# The methods below are test methods called from pytest.

def test_uid___A002_Xc46ab2_X15ae_repSPW_spw16_17_small__procedure_hifa_calimage__regression():
    """Run ALMA cal+image regression on a small test dataset.

    Recipe name:                procedure_hifa_calimage
    Dataset:                    uid___A002_Xc46ab2_X15ae_repSPW_spw16_17_small.ms
    Expected results version:   casa-6.1.1-15-pipeline-2020.1.0.40
    """
    pr = PipelineRegression(recipe='procedure_hifa_calimage.xml',
                            input_dir='pl-unittest',
                            visname='uid___A002_Xc46ab2_X15ae_repSPW_spw16_17_small.ms',
                            expectedoutput=('pl-regressiontest/uid___A002_Xc46ab2_X15ae_repSPW_spw16_17_small/' +
                                            'uid___A002_Xc46ab2_X15ae_repSPW_spw16_17_small.casa-6.1.1-15-pipeline-2020.1.0.40.results.txt'))

    pr.run(ppr='pl-regressiontest/uid___A002_Xc46ab2_X15ae_repSPW_spw16_17_small/PPR.xml')


def test_uid___A002_X85c183_X36f__procedure_hsd_calimage__regression():
    """Run ALMA single-dish cal+image regression on the obseration data of M100.

    Recipe name:                procedure_hsd_calimage
    Dataset:                    uid___A002_X85c183_X36f
    Expected results version:   casa-6.2.0-119-pipeline-2020.2.0.23
    """
    pr = PipelineRegression(recipe='procedure_hsd_calimage.xml',
                            input_dir='pl-regressiontest/uid___A002_X85c183_X36f',
                            visname='uid___A002_X85c183_X36f',
                            expectedoutput=('pl-regressiontest/uid___A002_X85c183_X36f/' +
                                            'uid___A002_X85c183_X36f.casa-6.2.1-2-pipeline-2021.2.0.94-PIPE-1235.results.txt'))

    pr.run()


def test_uid___A002_X85c183_X36f_SPW15_23__PPR__regression():
    """Run ALMA single-dish restoredata regression on the observation data of M100.

    Dataset:                    uid___A002_X85c183_X36f_SPW15_23
    Expected results version:   casa-6.2.0-119-pipeline-2020.2.0.23
    """
    input_dir = 'pl-regressiontest/uid___A002_X85c183_X36f_SPW15_23'
    pr = PipelineRegression(input_dir=input_dir,
                            visname='uid___A002_X85c183_X36f_SPW15_23.ms',
                            expectedoutput=('pl-regressiontest/uid___A002_X85c183_X36f_SPW15_23/' +
                                            'uid___A002_X85c183_X36f_SPW15_23.casa-6.2.1-2-pipeline-2021.2.0.94-PIPE-1235.results.txt'))

    # copy files use restore task into products folder
    input_products = casa_tools.utils.resolve(f'{input_dir}/products')
    shutil.copytree(input_products, 'uid___A002_X85c183_X36f_SPW15_23.ms/products')

    pr.run(ppr='pl-regressiontest/uid___A002_X85c183_X36f_SPW15_23/PPR.xml')


def test_uid___mg2_20170525142607_180419__procedure_hsdn_calimage__regression():
    """Run ALMA single-dish cal+image regression for standard nobeyama recipe.

    Recipe name:                procedure_hsdn_calimage
    Dataset:                    mg2-20170525142607-180419
    Expected results version:   casa-6.2.0-119-pipeline-2020.2.0.23
    """
    pr = PipelineRegression(recipe='procedure_hsdn_calimage.xml',
                            input_dir='pl-regressiontest/mg2-20170525142607-180419',
                            visname='mg2-20170525142607-180419.ms',
                            expectedoutput=('pl-regressiontest/mg2-20170525142607-180419/' +
                                            'mg2-20170525142607-180419.casa-6.2.0-119-pipeline-2021.2.0.23.results.txt'))
    pr.run()


def test_uid___mg2_20170525142607_180419__PPR__regression():
    """Run ALMA single-dish cal+image regression for restore nobeyama recipe.

    Dataset:                    mg2-20170525142607-180419
    Expected results version:   casa-6.2.0-119-pipeline-2020.2.0.23
    """

    input_dir = 'pl-regressiontest/mg2-20170525142607-180419'

    pr = PipelineRegression(input_dir=input_dir,
                            visname='mg2-20170525142607-180419.ms',
                            expectedoutput=(f'{input_dir}/' +
                                            'mg2-20170525142607-180419_PPR.casa-6.2.0-119-pipeline-2021.2.0.23.results.txt'),
                            output_dir='mg2-20170525142607-180419_PPR')

    # copy files use restore task into products folder
    input_products = casa_tools.utils.resolve(f'{input_dir}/products')
    shutil.copytree(input_products, 'mg2-20170525142607-180419_PPR/products')

    pr.run(ppr=f'{input_dir}/PPR.xml')


def test_uid___A002_Xee1eb6_Xc58d_pipeline__procedure_hifa_calsurvey__regression():
    """Run ALMA cal+survey regression on a calibration survey test dataset
 
    Recipe name:                procedure_hifa_calsurvey
    Dataset:                    uid___A002_Xee1eb6_Xc58d_original.ms
    Expected results version:   casa-6.3.0-48-pipeline-2021.3.0.5
    """
    input_directory = 'pl-regressiontest/uid___A002_Xee1eb6_Xc58d_calsurvey/'
    pr = PipelineRegression(recipe='procedure_hifa_calsurvey.xml',
                            input_dir = input_directory,
                            visname='uid___A002_Xee1eb6_Xc58d_original.ms',
                            expectedoutput=(input_directory +
                                           'uid___A002_Xee1eb6_Xc58d.casa-6.3.0-482-pipeline-2021.3.0.5.results.txt'),
                            output_dir='uid___A002_Xee1eb6_Xc58d_calsurvey_output')
 
    pr.run()


def test_13A_537__procedure_hifv__regression():
    """Run VLA calibration regression for standard procedure_hifv.xml recipe.

    Recipe name:                procedure_hifv
    Dataset:                    13A-537/13A-537.sb24066356.eb24324502.56514.05971091435
    Expected results version:   casa-6.2.1.7-pipeline-2021.2.0.128
    """

    input_dir = 'pl-regressiontest/13A-537'

    pr = PipelineRegression(recipe='procedure_hifv.xml',
                            input_dir=input_dir,
                            visname='13A-537.sb24066356.eb24324502.56514.05971091435',
                            expectedoutput=(f'{input_dir}/' +
                                            '13A-537.casa-6.2.1.7-pipeline-2021.2.0.128.results.txt'),
                            output_dir='13A_537__procedure_hifv__regression')

    pr.run(telescope='vla', omp_num_threads=1)


def test_13A_537__calibration__PPR__regression():
    """Run VLA calibration regression with a PPR file.

    PPR name:                   PPR_13A-537.xml
    Dataset:                    13A-537/13A-537.sb24066356.eb24324502.56514.05971091435
    Expected results version:   casa-6.2.1.7-pipeline-2021.2.0.128
    """

    input_dir = 'pl-regressiontest/13A-537'

    pr = PipelineRegression(input_dir=input_dir,
                            visname='13A-537.sb24066356.eb24324502.56514.05971091435',
                            expectedoutput=(f'{input_dir}/' +
                                            '13A-537.casa-6.2.1.7-pipeline-2021.2.0.128.results.txt'),
                            output_dir='13A_537__calibration__PPR__regression')

    pr.run(ppr=f'{input_dir}/PPR_13A-537.xml', telescope='vla', omp_num_threads=1)


def test_13A_537__restore__PPR__regression():
    """Run VLA calibration restoredata regression with a PPR file

    PPR name:                   PPR_13A-537_restore.xml
    Dataset:                    13A-537/13A-537.sb24066356.eb24324502.56514.05971091435
    Expected results version:   casa-6.2.1.7-pipeline-2021.2.0.128
    """
    input_dir = 'pl-regressiontest/13A-537'
    pr = PipelineRegression(input_dir=input_dir,
                            visname='13A-537.sb24066356.eb24324502.56514.05971091435',
                            expectedoutput=(f'{input_dir}/' +
                                            '13A-537.casa-6.2.1.7-pipeline-2021.2.0.128.restore.results.txt'),
                            output_dir='13A_537__restore__PPR__regression')

    # copy files use restore task into products folder
    input_products = casa_tools.utils.resolve(f'{input_dir}/products')
    shutil.copytree(input_products, '13A_537__restore__PPR__regression/products')

    pr.run(ppr=f'{input_dir}/PPR_13A-537_restore.xml', telescope='vla')
<|MERGE_RESOLUTION|>--- conflicted
+++ resolved
@@ -18,12 +18,8 @@
 from pipeline.infrastructure.renderer import regression
 import pipeline.infrastructure.executeppr as almappr
 import pipeline.infrastructure.executevlappr as vlappr
-<<<<<<< HEAD
 import pipeline.infrastructure.logging as logging
-from pipeline.infrastructure.utils import shutdown_plotms
-=======
-from pipeline.infrastructure.utils import get_casa_session_details
->>>>>>> f5090f29
+from pipeline.infrastructure.utils import shutdown_plotms, get_casa_session_details
 
 LOG = infrastructure.get_logger(__name__)
 
@@ -87,18 +83,16 @@
             ppr: PPR file name
             telescope: string 'alma' or 'vla'
             default_relative_tolerance: default relative tolerance of output value
-<<<<<<< HEAD
-        
-        note: Because a PL execution depends on global CASA states, only one test can run under 
-        a CASA process at the same. Therefore a parallelization based on process-forking might not work 
-        properly (e.g., xdist: --forked).  However, it's okay to group tests under several independent 
-        subprocesses (e.g., xdist: -n 4)
-=======
             omp_num_threads: specify the number of OpenMP threads used for this regression test instance, regardless of 
                              the default value of the current CASA session. An explicit setting could mitigate potential small 
                              numerical difference from threading-sensitive CASA tasks (e.g. setjy/tclean, which relies 
-                             on the FFTW library).
->>>>>>> f5090f29
+                             on the FFTW library).            
+
+        note: Because a PL execution depends on global CASA states, only one test can run under 
+        a CASA process at the same. Therefore a parallelization based on process-forking might not work
+        properly (e.g., xdist: --forked).  However, it's okay to group tests under several independent
+        subprocesses (e.g., xdist: -n 4)
+
         """
         # Run the Pipeline using cal+imag ALMA IF recipe
         # set datapath in ~/.casa/config.py, e.g. datapath = ['/users/jmasters/pl-testdata.git']
@@ -106,7 +100,7 @@
 
         # optionally set OpenMP nthreads to a specified value.
         if omp_num_threads is not None:
-            # note: casa_tools.casalog.ompGetNumThreads() and get_casa_session_details()['omp_num_threads'] are equivalent.
+            # casa_tools.casalog.ompGetNumThreads() and get_casa_session_details()['omp_num_threads'] are equivalent.
             default_nthreads = get_casa_session_details()['omp_num_threads']
             casa_tools.casalog.ompSetNumThreads(omp_num_threads)
 
