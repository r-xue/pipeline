--- conflicted
+++ resolved
@@ -1,75 +1,14 @@
 from typing import Union, List, Dict, Tuple
-<<<<<<< HEAD
-from unittest.mock import MagicMock
+from unittest.mock import Mock
 
 import numpy as np
 import pytest
 
 from pipeline import domain
-from .. import casa_tools
-=======
-from unittest.mock import Mock
-import pytest
-
-import numpy as np
-
-from pipeline import domain
->>>>>>> 2da8947d
 from .utils import find_ranges, dict_merge, are_equal, approx_equal, flagged_intervals, \
     get_casa_quantity, get_num_caltable_polarizations, fieldname_for_casa, fieldname_clean, \
     get_field_accessor, get_field_identifiers, get_receiver_type_for_spws
 
-<<<<<<< HEAD
-
-# Create mock MeasurementSet instance
-def create_mock_field(name: str = 'Mars', field_id: int = 1, source_id: int = 1):
-    """
-    Create a mock Field object.
-
-    The name argument is used to determine the direction Field object attribute,
-    therefore use field names only that are known to the casa_tools.measures.direction()
-    tool.
-
-    Returns:
-        Instance of Field class.
-    """
-    return domain.Field(field_id=field_id, name=name, source_id=source_id, time=np.zeros(0),
-                        direction=casa_tools.measures.direction(name))
-
-
-def create_mock_ms(name: str, field_name_list: List[str] = ['Mars'],
-                   spw_return: Union[None, str] = None):
-    """
-    Create a mock MeasurementSet object.
-
-    Args:
-        name: arbitrary MeasurementSet name
-        field_name_list: list of fields to be stored in MeasurementSet
-        spw_return: mocked return value for MeasurementSet.get_spectral_windows() method.
-
-    Returns:
-        Instance of MeasurementSet class.
-    """
-    # Mock MeasurementSet
-    mock_ms = domain.MeasurementSet(name=name)
-
-    # Mock fields
-    for field_name in field_name_list:
-        mock_ms.fields.append(create_mock_field(field_name, field_id=len(mock_ms.fields)+1,
-                              source_id=len(mock_ms.fields)+1))
-
-    # Mock a spectral window
-    if type(spw_return) is str:
-        class SpwReceiver:
-            receiver = spw_return
-        spw_return = [SpwReceiver()]
-    mock_ms.get_spectral_windows = MagicMock(return_value=spw_return)
-
-    return mock_ms
-
-
-=======
->>>>>>> 2da8947d
 params_find_ranges = [('', ''), ([], ''), ('1:2', '1:2'), ([1, 2, 3], '1~3'),
                       (['5~12', '14', '16:17'], '5~12,14,16:17'),
                       ([1, 2, 3, 6, 7], '1~3,6~7'),
