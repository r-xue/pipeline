"""utils sub-package.

The utils package contains a set of utility classes and functions that are
useful to the pipeline framework and to tasks manipulating pipeline framework
objects, Python data types, and CASA data types.

The utils package is intended to be free of any task-specific logic. Code that
assumes knowledge or logic beyond that of the task-independent framework should
be housed in the h.common package (or hif.common, hifv.common, hsd.common, etc.
as appropriate).

Modules:
    utils: Core utility functions (imported first to prevent circular imports)
    casa_data: Utilities for handling CASA data structures
    conversion: Data conversion utilities
    diagnostics: Diagnostic and debugging tools
    framework: Pipeline framework utilities
    imaging: Image processing utilities
    math: Mathematical functions and algorithms
    positioncorrection: Position correction utilities
    ppr: Pipeline processing request utilities
    sorting: Sorting algorithms and utilities
    weblog: Web logging utilities
"""

from importlib import import_module

<<<<<<< HEAD
# generic utility functions first to prevent potential circular imports
from .utils import *

=======
from .caltable_tools import *
>>>>>>> 6b282ef4
from .casa_data import *
from .conversion import *
from .diagnostics import *
from .framework import *
from .imaging import *
from .math import *
from .positioncorrection import *
from .ppr import *
from .sorting import *
from .weblog import *
<<<<<<< HEAD
from .conf import *
=======
from .math import *
from .parallactic_range import *
from .positioncorrection import *
from .subprocess import *
>>>>>>> 6b282ef4


# IMPORTANT! If you import from a new submodule, please add it to the list below
_all_modules = [
    'caltable_tools',
    'casa_data',
    'conversion',
    'diagnostics',
    'framework',
    'imaging',
    'ppr',
    'sorting',
    'utils',
    'weblog',
    'math',
    'parallactic_range',
    'positioncorrection',
]


def _ensure_no_multiple_definitions(module_names):
    """
    Raise an ImportError if references are exported with the same name.

    The aim of this function is to prevent functions with the same name being
    imported into the same namespace. For example, import
    module_a.my_function and module_b.my_function would raise an error.

    This function depends on __all__ being defined correctly in the package
    modules.

    :param module_names: names of submodules to check
    """
    package_modules = [import_module('.{}'.format(m), package=__name__) for m in module_names]
    names_and_declarations = [(m, set(m.__all__)) for m in package_modules]

    all_declarations = set()
    for module_name, declaration in names_and_declarations:
        if declaration.isdisjoint(all_declarations):
            all_declarations.update(declaration)
        else:
            raise ImportError('Utility module {} contains duplicate definitions: {}'
                              ''.format(module_name.__name__,
                                        ','.join(d for d in declaration.intersection(all_declarations))))


_ensure_no_multiple_definitions(_all_modules)<|MERGE_RESOLUTION|>--- conflicted
+++ resolved
@@ -11,6 +11,7 @@
 
 Modules:
     utils: Core utility functions (imported first to prevent circular imports)
+    caltable_tools: Caltable utilities
     casa_data: Utilities for handling CASA data structures
     conversion: Data conversion utilities
     diagnostics: Diagnostic and debugging tools
@@ -18,6 +19,7 @@
     imaging: Image processing utilities
     math: Mathematical functions and algorithms
     positioncorrection: Position correction utilities
+    parallactic_range: Parallactic range calculation utilties
     ppr: Pipeline processing request utilities
     sorting: Sorting algorithms and utilities
     weblog: Web logging utilities
@@ -25,32 +27,22 @@
 
 from importlib import import_module
 
-<<<<<<< HEAD
 # generic utility functions first to prevent potential circular imports
 from .utils import *
 
-=======
 from .caltable_tools import *
->>>>>>> 6b282ef4
 from .casa_data import *
 from .conversion import *
 from .diagnostics import *
 from .framework import *
 from .imaging import *
 from .math import *
+from .parallactic_range import *
 from .positioncorrection import *
 from .ppr import *
 from .sorting import *
 from .weblog import *
-<<<<<<< HEAD
 from .conf import *
-=======
-from .math import *
-from .parallactic_range import *
-from .positioncorrection import *
-from .subprocess import *
->>>>>>> 6b282ef4
-
 
 # IMPORTANT! If you import from a new submodule, please add it to the list below
 _all_modules = [
