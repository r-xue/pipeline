--- conflicted
+++ resolved
@@ -28,12 +28,8 @@
 from datetime import datetime
 from functools import wraps
 from numbers import Number
-<<<<<<< HEAD
-from typing import TYPE_CHECKING, Any, Callable, Collection, DefaultDict, OrderedDict, Sequence, TypedDict
-=======
-from typing import (Any, Callable, Collection, Dict, List, Optional, Sequence,
-                    Tuple, TYPE_CHECKING, Union, Iterator, TextIO)
->>>>>>> de10080f
+from typing import (TYPE_CHECKING, Any, Callable, Collection, DefaultDict, Iterator,
+                    OrderedDict, Sequence, TextIO, TypedDict)
 from urllib.parse import urlparse
 
 import casaplotms
@@ -207,40 +203,8 @@
     return (lo + 0.5 * tol) >= (hi - 0.5 * tol)
 
 
-<<<<<<< HEAD
-def get_num_caltable_polarizations(caltable: str) -> int:
-    """Obtain number of polarisations from calibration table.
-
-    Seemingly the number of QA ID does not map directly to the number of
-    polarisations for the spw in the MS, but the number of polarisations for
-    the spw as held in the caltable.
-    """
-    with casa_tools.TableReader(caltable) as tb:
-        col_shapes = set(tb.getcolshapestring('CPARAM'))
-
-    # get the number of pols stored in the caltable, checking that this
-    # is consistent across all rows
-    fmt = re.compile(r'\[(?P<num_pols>\d+), (?P<num_rows>\d+)\]')
-    col_pols = set()
-    for shape in col_shapes:
-        m = fmt.match(shape)
-        if m:
-            col_pols.add(int(m.group('num_pols')))
-        else:
-            raise ValueError('Could not find shape of polarisation from %s' % shape)
-
-    if len(col_pols) != 1:
-        raise ValueError('Got %s polarisations from %s' % (len(col_pols), col_shapes))
-
-    return int(col_pols.pop())
-
-
-def flagged_intervals(vec: list | np.ndarray) -> list[tuple[int, int]]:
-    """Identify islands of ones in input array or list.
-=======
-def flagged_intervals(vec: Union[List, np.ndarray]) -> List:
+def flagged_intervals(vec: list | np.ndarray) -> list:
     """Idendity isnads of ones in input array or list.
->>>>>>> de10080f
 
     This utility function finds islands of ones in array or list provided in argument.
     Used to find contiguous flagged channels in a given spw.  Returns a list of
@@ -851,13 +815,8 @@
 
 
 @contextlib.contextmanager
-<<<<<<< HEAD
-def open_with_lock(filename: str, mode: str = 'r'):
-    """Open file with a lock.
-=======
 def open_with_lock(filename: str, mode: str = 'r', *args: Any, **kwargs: Any) -> Iterator[TextIO]:
     """Open a file with an exclusive lock.
->>>>>>> de10080f
 
     This context manager attempts to acquire an exclusive lock on the file upon opening.
     Other processes using `open_with_lock` will wait until the lock is automatically released
@@ -1302,7 +1261,6 @@
     return all([parsed.scheme, parsed.netloc])
 
 
-<<<<<<< HEAD
 def obs_long_lat(observatory: str) -> tuple[QuantityDict, QuantityDict]:
     """Return longitude and latitude values of the given observatory."""
     observatory = casa_tools.measures.observatory(observatory)
@@ -1349,7 +1307,8 @@
     dec_center = np.arcsin(z_mean)
 
     return ra_center, dec_center
-=======
+
+
 def get_row_count(table_name: str, taql: str) -> int:
     """Return the number of rows in the specified table that match the given TaQL query.
 
@@ -1407,5 +1366,4 @@
         return urls[0]
 
     LOG.info('Environment variable %s set to list of URLs %s.', env_var, urls)
-    return urls
->>>>>>> de10080f
+    return urls