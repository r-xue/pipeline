--- conflicted
+++ resolved
@@ -9,8 +9,8 @@
 import string
 from typing import Union, List, Dict, Sequence
 
+import bisect
 import numpy as np
-import bisect
 
 from .conversion import range_to_list
 from .. import casa_tools
@@ -271,8 +271,7 @@
     if value is not None:
         return casa_tools.quanta.quantity(value)
     else:
-<<<<<<< HEAD
-        return casatools.quanta.quantity(0.0)
+        return casa_tools.quanta.quantity(0.0)
 
 
 def get_si_prefix(value: float, select: str = 'mu', lztol: int = 0) -> tuple:
@@ -323,7 +322,4 @@
         idx = bisect.bisect(sp_pow, np.log10(abs(value))+lztol)
         idx = max(idx-1, 0)
 
-        return sp_list[idx].strip(), 10.**sp_pow[idx]
-=======
-        return casa_tools.quanta.quantity(0.0)
->>>>>>> 048e6aee
+        return sp_list[idx].strip(), 10.**sp_pow[idx]