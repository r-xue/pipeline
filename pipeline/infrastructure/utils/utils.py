--- conflicted
+++ resolved
@@ -588,7 +588,38 @@
         return asizeof(obj)
 
 
-<<<<<<< HEAD
+def glob_ordered(pattern: str, *args, order: Optional[str] = None, **kwargs) -> List[str]:
+    """Return a sorted list of paths matching a pathname pattern."""
+
+    path_list = glob.glob(pattern, *args, **kwargs)
+
+    if order == 'mtime':
+        path_list.sort(key=os.path.getmtime)
+    elif order == 'ctime':
+        path_list.sort(key=os.path.getctime)
+    else:
+        if order is not None:
+            LOG.warning("Unknown sorting order requested: order=%r. Only 'mtime', 'ctime', or None is allowed.", order)
+            LOG.warning("We will use the default alphabetically/numerically ascending order (order=None) instead.")
+        path_list = sorted(path_list)
+
+    return path_list
+
+
+def deduplicate(items):
+    """Remove duplicate entries from a list, but preserve the order.
+    
+    Note that the use of list(set(x)) can cause random order in the output.
+    The return of this function is guaranteed to be in the order that unique items show up in the input, unlike 
+    a deduplicate-resorting solution like sorted(set(x).
+    Ref: https://stackoverflow.com/questions/480214/how-do-i-remove-duplicates-from-a-list-while-preserving-order
+    This solution only works for Python 3.7+.
+    """
+    deduplicated_items = list(dict.fromkeys(items))
+
+    return deduplicated_items
+
+
 @contextlib.contextmanager
 def ignore_pointing(vis):
     """A context manager to ignore pointing tables of MSes during I/O operations.
@@ -721,38 +752,6 @@
         if context_num_threads is not None:
             casa_tools.casalog.ompSetNumThreads(session_num_threads)
             LOG.info('restore openmp threads to {}'.format(session_num_threads))
-=======
-def glob_ordered(pattern: str, *args, order: Optional[str] = None, **kwargs) -> List[str]:
-    """Return a sorted list of paths matching a pathname pattern."""
-
-    path_list = glob.glob(pattern, *args, **kwargs)
-
-    if order == 'mtime':
-        path_list.sort(key=os.path.getmtime)
-    elif order == 'ctime':
-        path_list.sort(key=os.path.getctime)
-    else:
-        if order is not None:
-            LOG.warning("Unknown sorting order requested: order=%r. Only 'mtime', 'ctime', or None is allowed.", order)
-            LOG.warning("We will use the default alphabetically/numerically ascending order (order=None) instead.")
-        path_list = sorted(path_list)
-
-    return path_list
-
-
-def deduplicate(items):
-    """Remove duplicate entries from a list, but preserve the order.
-    
-    Note that the use of list(set(x)) can cause random order in the output.
-    The return of this function is guaranteed to be in the order that unique items show up in the input, unlike 
-    a deduplicate-resorting solution like sorted(set(x).
-    Ref: https://stackoverflow.com/questions/480214/how-do-i-remove-duplicates-from-a-list-while-preserving-order
-    This solution only works for Python 3.7+.
-    """
-    deduplicated_items = list(dict.fromkeys(items))
-
-    return deduplicated_items
->>>>>>> 6ede7776
 
 
 def ensure_products_dir_exists(products_dir):
