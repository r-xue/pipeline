--- conflicted
+++ resolved
@@ -1229,7 +1229,6 @@
     return all([parsed.scheme, parsed.netloc])
 
 
-<<<<<<< HEAD
 def get_row_count(table_name: str, taql: str) -> int:
     """Return the number of rows in the specified table that match the given TaQL query.
 
@@ -1252,7 +1251,8 @@
         LOG.warning(ex)
 
     return nrows
-=======
+
+
 def get_valid_url(env_var: str, default: str | list[str]) -> str | list[str]:
     """
     Fetches one or more URLs from an environment variable. If a comma-delimited string is provided,
@@ -1286,5 +1286,4 @@
         return urls[0]
 
     LOG.info('Environment variable %s set to list of URLs %s.', env_var, urls)
-    return urls
->>>>>>> ac6b543c
+    return urls