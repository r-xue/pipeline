--- conflicted
+++ resolved
@@ -35,21 +35,7 @@
 import numpy as np
 import numpy.typing as npt
 
-<<<<<<< HEAD
 from .. import casa_tools, logging
-from .conversion import dequote, range_to_list
-
-LOG = logging.get_logger(__name__)
-
-__all__ = ['find_ranges', 'dict_merge', 'are_equal', 'approx_equal', 'get_num_caltable_polarizations', 'fieldname_for_casa',
-           'flagged_intervals', 'get_field_identifiers', 'get_receiver_type_for_spws', 'get_spectralspec_to_spwid_map',
-           'imstat_items', 'get_stokes', 'get_taskhistory_fromimage', 'glob_ordered', 'deduplicate',
-           'get_casa_quantity', 'get_si_prefix', 'absolute_path', 'relative_path', 'get_task_result_count',
-           'place_repr_source_first', 'get_obj_size', 'get_products_dir',
-           'export_weblog_as_tar', 'ensure_products_dir_exists', 'ignore_pointing',
-           'open_with_lock', 'nested_dict', 'string_to_val', 'remove_trailing_string', 'list_to_str', 'validate_url']
-=======
-from .. import casa_tools, logging, mpihelpers
 from .conversion import commafy, dequote, range_to_list
 
 if TYPE_CHECKING:
@@ -71,7 +57,6 @@
     'find_ranges',
     'flagged_intervals',
     'get_casa_quantity',
-    'get_casa_session_details',
     'get_field_identifiers',
     'get_obj_size',
     'get_products_dir',
@@ -92,12 +77,9 @@
     'place_repr_source_first',
     'relative_path',
     'remove_trailing_string',
-    'request_omp_threading',
-    'shutdown_plotms',
     'string_to_val',
     'validate_url'
 ]
->>>>>>> 6b282ef4
 
 
 def find_ranges(data: Union[str, List[int]]) -> str:
@@ -680,90 +662,8 @@
 
 
 @contextlib.contextmanager
-<<<<<<< HEAD
-def open_with_lock(filename, mode='r'):
-    """Open file with a lock.
-
-    The file open context manager function will try to lock the file upon opening 
-    so other processes using the same "opener" will wait for the file to unlock. 
-    The applied lock will be released when leaving the context.
-=======
-def request_omp_threading(num_threads=None):
-    """A context manager to override the session-wise OMP threading setting on CASA MPI client.
-
-    This function is intended to improve certain CASAtask/tool call performance on the MPI client by
-    temporarily turning on OpenMP threading while the MPI servers are idle. This feature will only
-    take effect under restricted circumstances to avoid competing with the MPI server processes from
-    the tier0 or tier1 parallelization.
-
-    This function can be used as both a decorator and context manager. For example:
-
-        @request_omp_threading(4)
-        def do_something():
-            ...
-        or,
-        with request_omp_threading(4):
-            immoments(..)
-
-    Note: please use it with caution and examine the computing resource allocation circumstance
-    carefully at the execution point.
-    """
-
-    session_num_threads = casa_tools.casalog.ompGetNumThreads()
-    LOG.debug('session_num_threads = {!s}'.format(session_num_threads))
-    is_mpi_ready = mpihelpers.is_mpi_ready()  # return True if MPI is ready and we are on the MPI client.
-
-    num_threads_limits = []
-
-    # this is generally inherited from cgroup, but might be sub-optimal (too large) for high core-count
-    # workstations when cgroup limit is not applied.
-    casa_num_cpus = casa_tools.casalog.getNumCPUs()
-    LOG.info('casalog.getNumCPUs() = {!s}'.format(casa_num_cpus))
-    num_threads_limits.append(casa_num_cpus)
-
-    # check against MPI.UNIVERSE_SIZE, which is another way to limit the number of threads.
-    # see https://www.mpi-forum.org/docs/mpi-4.0/mpi40-report.pdf (Sec. 11.10.1, Universe Size)
-    try:
-        from mpi4py import MPI
-        if MPI.UNIVERSE_SIZE != MPI.KEYVAL_INVALID:
-            universe_size = MPI.COMM_WORLD.Get_attr(MPI.UNIVERSE_SIZE)
-            LOG.info('MPI.UNIVERSE_SIZE = {!s}'.format(universe_size))
-            if isinstance(universe_size, int) and universe_size > 1:
-                num_threads_limits.append(universe_size)
-            world_size = MPI.COMM_WORLD.Get_size()
-            LOG.info('MPI.COMM_WORLD.Get_size() = {!s}'.format(world_size))
-            if isinstance(world_size, int) and world_size > 1:
-                num_threads_limits.append(world_size)
-    except ImportError as ex:
-        pass
-
-    max_num_threads = min(num_threads_limits)
-
-    context_num_threads = None
-    if is_mpi_ready and session_num_threads == 1 and max_num_threads > 1:
-        if num_threads is not None:
-            if 0 < num_threads <= max_num_threads:
-                max_num_threads = num_threads
-            else:
-                LOG.warning(
-                    f'The requested num_threads ({num_threads}) is larger than the optimal number of logical CPUs ({max_num_threads}) assigned for this CASA session. ')
-
-        context_num_threads = max_num_threads
-    try:
-        if context_num_threads is not None:
-            casa_tools.casalog.ompSetNumThreads(context_num_threads)
-            LOG.info('adjust openmp threads to {}'.format(context_num_threads))
-        yield
-    finally:
-        if context_num_threads is not None:
-            casa_tools.casalog.ompSetNumThreads(session_num_threads)
-            LOG.info('restore openmp threads to {}'.format(session_num_threads))
-
-
-@contextlib.contextmanager
 def open_with_lock(filename: str, mode: str = 'r', *args: Any, **kwargs: Any) -> Iterator[TextIO]:
     """Open a file with an exclusive lock.
->>>>>>> 6b282ef4
 
     This context manager attempts to acquire an exclusive lock on the file upon opening.
     Other processes using `open_with_lock` will wait until the lock is automatically released
