"""
Pipeline Regression framework.

PipelineRegression class runs on pytest framework, so it needs to implement
test_* methods for testing.
"""
from __future__ import annotations

import ast
import shutil
import datetime
import glob
import os
import packaging.version
import platform
import pytest
import re
from typing import TYPE_CHECKING, Optional

from casatasks.private import tec_maps

from pipeline import environment, infrastructure, recipereducer
from pipeline.infrastructure import casa_tools, executeppr, executevlappr, launcher, utils
from pipeline.infrastructure.renderer import regression
from pipeline.infrastructure import mpihelpers

if TYPE_CHECKING:
    from packaging.version import Version

LOG = infrastructure.logging.get_logger(__name__)


class PipelineRegression:
    regex_casa_pattern = re.compile(r'.*casa-([\d.]+(?:-\d+)?)')
    regex_pipeline_pattern = re.compile(r'.*pipeline-([\d.]+(?:\.\d+)*\d)(?=\b|[-_]|$)')

    def __init__(
            self,
            visname: list[str],
            ppr: Optional[str] = None,
            recipe: Optional[str] = None,
            project_id: Optional[str] = None,
            input_dir: Optional[str] = None,
            output_dir: Optional[str] = None,
            expectedoutput_file: Optional[str] = None,
            expectedoutput_dir: Optional[str] = None
            ):
        """
        Initializes a PipelineRegression instance.

        A list of MeasurementSet names (`visname`) is required. Either `ppr` or `recipe` must be provided; 
        if both are given, `ppr` takes precedence.

        Args:
            visname: List of MeasurementSets used for testing.
            ppr: Path to the PPR file. Takes precedence over `recipe` if both are provided.
            recipe: Path to the recipe XML file.
            project_id: Project ID. If provided, it is prefixed to the `output_dir` name.
            input_dir: Path to the directory containing input files.
            output_dir: Path to the output directory. If `None`, it is derived using `visname` and/or `project_id`.
            expectedoutput_file: Path to a file defining the expected test output. Overrides `expectedoutput_dir` if set.
            expectedoutput_dir: Path to a directory containing expected output files. Ignored if `expectedoutput_file` is set.

        Raises:
            ValueError: If neither `ppr` nor `recipe` is provided.
        """
        self.visname = visname
        if not recipe and not ppr:
            raise ValueError("At least one of recipe or ppr must be provided.")
        self.ppr = ppr
        self.recipe = recipe
        self.project_id = project_id
        self.input_dir = input_dir
        if output_dir:
            self.output_dir = output_dir
        elif self.project_id:
            self.output_dir = f'{self.project_id}__{self.visname[0]}_test_output'
        else:
            self.output_dir = f'{self.visname[0]}_test_output'
        if expectedoutput_file:
            self.expectedoutput_file = casa_tools.utils.resolve(expectedoutput_file)
        else:
            # Find the reference file in expectedoutput_dir that matches the current CASA version and use that.
            if expectedoutput_dir:
                reference_data_files = glob.glob(casa_tools.utils.resolve(expectedoutput_dir)+'/*.results.txt')
                if reference_data_files:
                    self.expectedoutput_file = self._pick_results_file(reference_data_files=reference_data_files)
                    if self.expectedoutput_file:
                        LOG.info("Using %s for the reference value file.", self.expectedoutput_file)
                    else:
                        LOG.warning(
                            "None of the reference files in %s match the current CASA/Pipeline version. This test will fail.",
                            expectedoutput_dir
                            )
                else: 
                    LOG.warning("No reference files found in %s. This test will fail.", expectedoutput_dir)

        self.testinput = [f'{input_dir}/{vis}' for vis in self.visname]
        self.current_path = os.getcwd()

        if hasattr(pytest, 'pytestconfig'):
            self.remove_workdir = pytest.pytestconfig.getoption('--remove-workdir')
            self.compare_only = pytest.pytestconfig.getoption('--compare-only')
        else:
            self.remove_workdir = False
            self.compare_only = False

        if not self.compare_only:
            self.__initialize_working_folder()

    def __initialize_working_folder(self) -> None:
        """Initialize a root folder for task execution."""
        if os.path.isdir(self.output_dir):
            shutil.rmtree(self.output_dir)
        os.mkdir(self.output_dir)

    def _pick_results_file(self, reference_data_files: list[str]) -> Optional[str]:
        """Picks results file based on the active CASA version from the given list of file_names

        Args:
            reference_data_files: results filenames to analyze for usage
        Returns:
            results filename determined to be most relevant for comparison
        """
        reference_dict = {}

        for file_name in reference_data_files:
            casa_match = self.regex_casa_pattern.match(file_name)
            pipeline_match = self.regex_pipeline_pattern.match(file_name)

            if casa_match and pipeline_match:
                try:
                    # remove '-' from version number in the CASA version for proper comparison
                    casa_version = casa_match.group(1).replace("-", ".")
                    reference_dict[file_name] = {
                        "CASA version": packaging.version.parse(casa_version),
                        "Pipeline version": packaging.version.parse(pipeline_match.group(1))
                        }
                except Exception as e:
                    LOG.warning("Error parsing version from reference file '%s': %s. Skipping.", file_name, e)
            else:
                # Determine which one(s) failed to match
                missing_parts = []
                if not casa_match:
                    missing_parts.append("CASA version")
                if not pipeline_match:
                    missing_parts.append("Pipeline version")

                LOG.warning("Couldn't determine %s from reference file '%s'. Skipping.", " or ".join(missing_parts), file_name)

        return self._results_file_heuristics(reference_dict=reference_dict)

    def _results_file_heuristics(self, reference_dict: dict[str, dict[str, Version]]) -> Optional[str]:
        """Analyze the relevant results files and pick the one that matches the closest to the current running versions

        Current heuristics will reject any file with CASA or Pipeline versions that exceed the current running versions

        Args:
            reference_dict: filenames as keys and dictionaries as values containing CASA and Pipeline versions 
                extracted from the filenames
        Returns:
            best_match: results filename determined to be most relevant for comparison
        """
        current_versions = {}
        current_versions["CASA version"] = packaging.version.parse(environment.casa_version_string)
        pipeline_revision_pattern = re.compile(r'([\d.]+)')
        current_versions["Pipeline version"] = packaging.version.parse(
            pipeline_revision_pattern.match(environment.pipeline_revision).group(1)
            )

        best_match = None
        best_versions = None

        for filename, versions in reference_dict.items():
            # Filter out files that exceed any of the current software versions
            if any(version > current_versions[software]
                   for software, version in versions.items()):
                continue  # Skip this file

            if best_match is None:
                best_match = filename
                best_versions = versions
                continue

            # Compare against the current best, determining if it is a better match
            better_match = False
            for software in current_versions:
                version = versions[software]
                best_version = best_versions[software]
                running_version = current_versions[software]

                # Prefer a file with a version closer to, but not exceeding, the running version
                if version > best_version and version <= running_version:
                    better_match = True
                elif version < best_version:  # If it's worse for any software, reject it
                    better_match = False
                    break

            if better_match:
                best_match = filename
                best_versions = versions

        return best_match

    def __sanitize_regression_string(self, instring: str) -> tuple[str, str, Optional[float]]:
        """Sanitize to get numeric values, remove newline chars and change to float.

        instring format: "[quantity_name]=[quantity value]:::tolerance"
        Example:
        s2.hifv_statwt.13A-537.sb24066356.eb24324502.56514.05971091435.mean=1.6493377758284253:::0.000001

        Args:
            instring: input string
        Returns:
            tuple(key, value, optional tolerance)
        """
        # Get string with the quantity name and value (everything but the tolerance)
        # example: s2.hifv_statwt.13A-537.sb24066356.eb24324502.56514.05971091435.mean=1.6493377758284253
        keyval = instring.split(':::')[0]

        # Get just the quantity name
        # example: s2.hifv_statwt.13A-537.sb24066356.eb24324502.56514.05971091435.mean
        keystring = keyval.split('=')[0]

        # Try to convert the value in string to int, float, Boolean, or None
        try:
            value = ast.literal_eval(keyval.split("=")[-1])
        except ValueError:
            value = keyval.split("=")[-1]
        if not isinstance(value, (float, int, bool, type(None))):
            value = keyval.split("=")[-1]
            raise ValueError(
                "For the key: {}, value: {} cannot be converted to int/float/boolean/None.".format(keystring, value))

        try:
            tolerance = float(instring.split(':::')[-1].replace('\n', ''))
        except ValueError:
            tolerance = None

        return keystring, value, tolerance

    def run(self,
            telescope: str = 'alma',
            default_relative_tolerance: float = 1e-7,
            omp_num_threads: Optional[int] = None
            ) -> None:
        """
        Run test with PPR if supplied or recipereducer if no PPR and compared to expected results.

        The inputs and expected output are usually found in the pipeline data repository.

        Args:
            telescope: string 'alma' or 'vla'
            default_relative_tolerance: default relative tolerance of output value
            omp_num_threads: specify the number of OpenMP threads used for this regression test instance, regardless of 
                             the default value of the current CASA session. An explicit setting could mitigate potential small 
                             numerical difference from threading-sensitive CASA tasks (e.g. setjy/tclean, which relies 
                             on the FFTW library).

        note: Because a PL execution depends on global CASA states, only one test can run under 
        a CASA process at the same. Therefore a parallelization based on process-forking might not work
        properly (e.g., xdist: --forked).  However, it's okay to group tests under several independent
        subprocesses (e.g., xdist: -n 4)

        """
        # Run the Pipeline using cal+imag ALMA IF recipe
        # set datapath in ~/.casa/config.py, e.g. datapath = ['/users/jmasters/pl-testdata.git']
        input_vis = [casa_tools.utils.resolve(testinput) for testinput in self.testinput]

        if not self.compare_only and omp_num_threads is not None:
            # optionally set OpenMP nthreads to a specified value.
            # casa_tools.casalog.ompGetNumThreads() and utils.get_casa_session_details()['omp_num_threads'] are equivalent.
            default_nthreads = utils.get_casa_session_details()['omp_num_threads']
            casa_tools.casalog.ompSetNumThreads(omp_num_threads)

        try:
<<<<<<< HEAD
            with utils.working_directory(os.path.join(self.output_dir, 'working'), create=True) as cwd:
                if not self.compare_only:
                    # run the pipeline for new results
                    if self.ppr:
                        self.__run_ppr(input_vis, self.ppr, telescope)
                    else:
                        self.__run_reducer(input_vis)
                # Get new results
                new_results = self.__get_results_of_from_current_context()
=======
            # run the pipeline for new results

            # switch from the pytest-call working directory to the root folder for this test.
            os.chdir(self.output_dir)

            if not(self.compare_only):
                # create the sub-directory structure for this test and switch to "working/"
                dd_list = ['products', 'working', 'rawdata'] if self.ppr else ['products', 'working']
                for dd in dd_list:
                    try:
                        os.mkdir(dd)
                    except FileExistsError:
                        pass
                os.chdir('working')

                # PIPE-1301: shut down the existing plotms process to avoid side-effects from changing CWD.
                # This is implemented as a workaround for CAS-13626
                utils.shutdown_plotms()

                # PIPE-1432: reset casatasks/tec_maps.workDir as it's unaware of a CWD change.
                if hasattr(tec_maps, 'workDir'):
                    tec_maps.workDir = os.getcwd()+'/'

                # switch to per-test casa/PL logfile paths and backup the default(initial) casa logfile name
                self.__reset_logfiles(prepend=True)

                if self.ppr:
                    self.__run_ppr(input_vis, self.ppr, telescope)
                else:
                    self.__run_reducer(input_vis)
            else:
                os.chdir('working')

            # Do sanity checks
            self.__do_sanity_checks()

            # Get new results
            new_results = self.__get_results_of_from_current_context()
>>>>>>> 6b282ef4

                # new results file path
                new_file = f'{self.visname[0]}.NEW.results.txt'

                # Store new results in a file
                self.__save_new_results_to(new_file, new_results)

                # Compare new results with expected results
                self.__compare_results(new_file, default_relative_tolerance)

        finally:

            # clean up if requested
            if not self.compare_only and self.remove_workdir and os.path.isdir(self.output_dir):
                shutil.rmtree(self.output_dir)

        # restore the OpenMP nthreads to the value saved before the Pipeline ppr/reducer call.
        if not self.compare_only and omp_num_threads is not None:
            casa_tools.casalog.ompSetNumThreads(default_nthreads)

    def __compare_results(self, new_file: str, relative_tolerance: float) -> None:
        """
        Compare results between new one loaded from file and old one.

        Args:
            new_file : file path of new results
            relative_tolerance : relative tolerance of output value
        """
        with open(self.expectedoutput_file) as expected_fd, open(new_file) as new_fd:
            expected_results = expected_fd.readlines()
            new_results = new_fd.readlines()
            errors = []
            worst_diff = (0, 0)
            worst_percent_diff = (0, 0)
            for old, new in zip(expected_results, new_results):
                try:
                    oldkey, oldval, tol = self.__sanitize_regression_string(old)
                    newkey, newval, _ = self.__sanitize_regression_string(new)
                except ValueError as e:
                    errorstr = "The results: {0} could not be parsed. Error: {1}".format(new, str(e))
                    errors.append(errorstr)
                    continue

                assert oldkey == newkey
                tolerance = tol if tol else relative_tolerance
                if newval is not None:
                    LOG.info(f'Comparing {oldval} to {newval} with a rel. tolerance of {tolerance}')
                    if oldval != pytest.approx(newval, rel=tolerance):
                        diff = oldval-newval
                        percent_diff = (oldval-newval)/oldval * 100 if oldval != 0 else 100
                        if abs(diff) > abs(worst_diff[0]):
                            worst_diff = diff, oldkey
                        if abs(percent_diff) > abs(worst_percent_diff[0]):
                            worst_percent_diff = percent_diff, oldkey
                        errorstr = f"{oldkey}\n\tvalues differ by > a relative difference of {tolerance}\n\texpected: {oldval}\n\tnew:      {newval}\n\tdiff: {diff}\n\tpercent_diff: {percent_diff}%"
                        errors.append(errorstr)
                elif oldval is not None:
                    # If only the new value is None, fail
                    errorstr = f"{oldkey}\n\tvalue is None\n\texpected: {oldval}\n\tnew:      {newval}"
                    errors.append(errorstr)
                else:
                    # If old and new values are both None, this is expected, so pass
                    LOG.info(f'Comparing {oldval} and {newval}... both values are None.')

            [LOG.warning(x) for x in errors]
            n_errors = len(errors)
            if n_errors > 0:
                summary_str = f"Worst absolute diff, {worst_diff[1]}: {worst_diff[0]}\nWorst percentage diff, {worst_percent_diff[1]}: {worst_percent_diff[0]}%"
                errors.append(summary_str)
                pytest.fail("Failed to match {0} result value{1} within tolerance{1} :\n{2}".format(
                    n_errors, '' if n_errors == 1 else 's', '\n'.join(errors)), pytrace=True)

    def __save_new_results_to(self, new_file: str, new_results: list[str]) -> None:
        """
        Compare results between new one and old one, both results are loaded from specified files.

        Args:
            new_file : file path of new results to save
            new_results : a list of new results
        """
        with open(new_file, 'w') as fd:
            fd.writelines([str(x) + '\n' for x in new_results])

    def __get_results_of_from_current_context(self) -> list[str]:
        """
        Get results of current execution from context.

        Returns: a list of new results
        """
        context = launcher.Pipeline(context='last').context
        new_results = sorted(regression.extract_regression_results(context))
        return new_results

    def __do_sanity_checks(self):
        """
        Do the following sanity-checks on the pipeline run

        1. rawdata, working, products directories are present
        2. *.pipeline_manifest.xml is present under the products directory
        3. Non-existence of errorexit-*.txt in working directory
        """
        context = launcher.Pipeline(context='last').context

        # 1. rawdata, working, products directories are present
        # The rawdata directory is only present for PPR runs
        missing_directories = regression.missing_directories(context, include_rawdata=self.ppr)
        if len(missing_directories) > 0:
            msg = f"The following directories are missing from the pipeline run: {', '.join(missing_directories)}"
            LOG.warning(msg)
            pytest.fail(msg)

        # 2. *pipeline_manifest.xml is present under the products directory
        if not regression.manifest_present(context):
            msg = "pipeline_manifest.xml is not present under the products directory"
            LOG.warning(msg)
            pytest.fail(msg)

        # 3. Non-existence of errorexit-*.txt in working directory
        if regression.errorexit_present(context):
            msg = "errorexit-*.txt is present in working directory"
            LOG.warning(msg)
            pytest.fail(msg)

    def __run_ppr(self, input_vis: list[str], ppr: str, telescope: str) -> None:
        """
        Execute the recipe defined by PPR.

        Args:
            input_vis : MS name
            ppr : PPR file name
            telescope : string 'alma' or 'vla'

        note: this private method is expected be called under "working/"
        """

        # executeppr expects the rawdata in ../rawdata
        for vis in input_vis:
            os.symlink(vis, f'../rawdata/{os.path.basename(vis)}')

        # save a copy of PPR in the directory one level above "working/".
        ppr_path = casa_tools.utils.resolve(ppr)
        ppr_local = f'../{os.path.basename(ppr_path)}'
        shutil.copyfile(ppr_path, ppr_local)

        if telescope == 'alma':
            executeppr.executeppr(ppr_local, importonly=False)
        elif telescope == 'vla':
            executevlappr.executeppr(ppr_local, importonly=False)
        else:
            LOG.error("Telescope is not 'alma' or 'vla'. Can't run executeppr.")

    def __run_reducer(self, input_vis: list[str]) -> None:
        """
        Execute the recipe by recipereducer.

        Args:
            input_vis : MS name

        note: this private method is expected be called under "working/"
        """
        LOG.warning("Running without Pipeline Processing Request (PPR).  Using recipereducer instead.")
        recipereducer.reduce(vis=input_vis, procedure=self.recipe)


# The methods below are test methods called from pytest.
@pytest.mark.fast
@pytest.mark.alma
def test_uid___A002_Xc46ab2_X15ae_repSPW_spw16_17_small__procedure_hifa_calimage__regression():
    """Run ALMA cal+image regression on a small test dataset.

    PPR:                        pl-regressiontest/uid___A002_Xc46ab2_X15ae_repSPW_spw16_17_small/PPR.xml
    Dataset:                    uid___A002_Xc46ab2_X15ae_repSPW_spw16_17_small.ms
    """
    pr = PipelineRegression(
        visname=['uid___A002_Xc46ab2_X15ae_repSPW_spw16_17_small.ms'],
        ppr='pl-regressiontest/uid___A002_Xc46ab2_X15ae_repSPW_spw16_17_small/PPR.xml',
        input_dir='pl-unittest',
        expectedoutput_dir='pl-regressiontest/uid___A002_Xc46ab2_X15ae_repSPW_spw16_17_small/'
        )

    pr.run()


@pytest.mark.fast
@pytest.mark.alma
def test_E2E6_1_00010_S__uid___A002_Xd0a588_X2239_regression():
    """Run ALMA cal+image regression on a 12m moderate-size test dataset in ASDM.

    Recipe name:                procedure_hifa_calimage
    Dataset:                    E2E6.1.00010.S: uid___A002_Xd0a588_X2239
    """

    input_dir = 'pl-regressiontest/E2E6.1.00010.S'
    ref_directory = 'pl-regressiontest/E2E6.1.00010.S'

    pr = PipelineRegression(
        visname=['uid___A002_Xd0a588_X2239'],
        recipe='procedure_hifa_calimage.xml',
        input_dir=input_dir,
        expectedoutput_dir=ref_directory
        )

    pr.run()


@pytest.mark.fast
@pytest.mark.alma
def test_uid___A002_Xc845c0_X7366_cycle5_restore_regression():
    """
    Restore from Cycle 5 (with current pipeline)

    Recipe name:                procedure_hifa_image
    Dataset:                    uid___A002_Xc845c0_X7366
    """

    input_dir = 'pl-regressiontest/uid___A002_Xc845c0_X7366'
    ref_directory = 'pl-regressiontest/uid___A002_Xc845c0_X7366'

    pr = PipelineRegression(
        visname=['uid___A002_Xc845c0_X7366'],
        recipe='procedure_hifa_image.xml',
        input_dir=input_dir,
        expectedoutput_dir=ref_directory
        )

    # copy files for the restore into products folder
    if not pr.compare_only:
        input_products = casa_tools.utils.resolve(f'{input_dir}/products')
        shutil.copytree(input_products, f'{pr.output_dir}/rawdata')

    pr.run()


@pytest.mark.fast
@pytest.mark.alma
def test_uid___A002_Xc46ab2_X15ae_selfcal_restore_regression():
    """Restore selfcal from Cycle 10 (with current pipeline)

    Recipe name:                procedure_hifa_image_selfcal
    Dataset:                    uid___A002_Xc46ab2_X15ae
    """

    input_dir = 'pl-regressiontest/uid___A002_Xc46ab2_X15ae_selfcal_restore'
    ref_directory = 'pl-regressiontest/uid___A002_Xc46ab2_X15ae_selfcal_restore'

    pr = PipelineRegression(
        visname=['uid___A002_Xc46ab2_X15ae'],
        recipe='procedure_hifa_image.xml',
        input_dir=input_dir,
        expectedoutput_dir=ref_directory
        )

    # copy files into products folder for restore
    if not pr.compare_only:
        input_products = casa_tools.utils.resolve(f'{input_dir}/products')
        shutil.copytree(input_products, f'{pr.output_dir}/rawdata')

    pr.run()


@pytest.mark.fast
@pytest.mark.alma
def test_uid___A002_Xef72bb_X9d29_renorm_restore_regression():
    """Restore renorm from Cycle 8 (with current pipeline)

    Recipe name:                procedure_hifa_image
    Dataset:                    uid___A002_Xef72bb_X9d29
    """

    input_dir = 'pl-regressiontest/uid___A002_Xef72bb_X9d29'
    ref_directory = 'pl-regressiontest/uid___A002_Xef72bb_X9d29'

    pr = PipelineRegression(
        visname=['uid___A002_Xef72bb_X9d29'],
        recipe='procedure_hifa_image.xml',
        input_dir=input_dir,
        expectedoutput_dir=ref_directory
        )

    # copy files into products folder for restore
    if not pr.compare_only:
        input_products = casa_tools.utils.resolve(f'{input_dir}/products')
        shutil.copytree(input_products, f'{pr.output_dir}/rawdata')

    pr.run()


@pytest.mark.fast
@pytest.mark.alma
def test_uid___A002_X85c183_X36f__procedure_hsd_calimage__regression():
    """Run ALMA single-dish cal+image regression on the obseration data of M100.

    Recipe name:                procedure_hsd_calimage
    Dataset:                    uid___A002_X85c183_X36f
    """
    pr = PipelineRegression(
        visname=['uid___A002_X85c183_X36f'],
        recipe='procedure_hsd_calimage.xml',
        input_dir='pl-regressiontest/uid___A002_X85c183_X36f',
        expectedoutput_dir=('pl-regressiontest/uid___A002_X85c183_X36f')
        )

    pr.run()


@pytest.mark.fast
@pytest.mark.alma
def test_uid___A002_X85c183_X36f_SPW15_23__PPR__regression():
    """Run ALMA single-dish restoredata regression on the observation data of M100.

    Dataset:                    uid___A002_X85c183_X36f_SPW15_23
    """
    input_dir = 'pl-regressiontest/uid___A002_X85c183_X36f_SPW15_23'
    pr = PipelineRegression(
        visname=['uid___A002_X85c183_X36f_SPW15_23.ms'],
        ppr=f'{input_dir}/PPR.xml',
        input_dir=input_dir,
        expectedoutput_dir=('pl-regressiontest/uid___A002_X85c183_X36f_SPW15_23')
        )

    # copy files use restore task into products folder
    if not pr.compare_only:
        input_products = casa_tools.utils.resolve(f'{input_dir}/products')
        shutil.copytree(input_products, f'{pr.output_dir}/products')

    pr.run()


@pytest.mark.fast
@pytest.mark.alma
def test_uid___mg2_20170525142607_180419__procedure_hsdn_calimage__regression():
    """Run ALMA single-dish cal+image regression for standard nobeyama recipe.

    Recipe name:                procedure_hsdn_calimage
    Dataset:                    mg2-20170525142607-180419
    """
    pr = PipelineRegression(
        visname=['mg2-20170525142607-180419.ms'],
        recipe='procedure_hsdn_calimage.xml',
        input_dir='pl-regressiontest/mg2-20170525142607-180419',
        expectedoutput_file=('pl-regressiontest/mg2-20170525142607-180419/' +
                             'mg2-20170525142607-180419.casa-6.6.6-16-pipeline-2025.0.2.7.results.txt'))
    pr.run()


@pytest.mark.fast
@pytest.mark.alma
def test_uid___mg2_20170525142607_180419__PPR__regression():
    """Run ALMA single-dish cal+image regression for restore nobeyama recipe.

    Dataset:                    mg2-20170525142607-180419
    """

    input_dir = 'pl-regressiontest/mg2-20170525142607-180419'

    pr = PipelineRegression(
        visname=['mg2-20170525142607-180419.ms'],
        ppr=f'{input_dir}/PPR.xml',
        input_dir=input_dir,
        expectedoutput_file=(f'{input_dir}/' +
                             'mg2-20170525142607-180419_PPR.casa-6.6.6-16-pipeline-2025.0.1.18.results.txt'),
        output_dir='mg2-20170525142607-180419_PPR')

    # copy files use restore task into products folder
    if not pr.compare_only:
        input_products = casa_tools.utils.resolve(f'{input_dir}/products')
        shutil.copytree(input_products, f'{pr.output_dir}/products')

    pr.run()


@pytest.mark.fast
@pytest.mark.alma
def test_csv_3899_eb2_small__procedure_hifa_calimage__regression():
    """PIPE-2245: Run small ALMA cal+image regression to cover various heuristics

    Dataset:                    CSV-3899-EB2-small
    """

    input_dir = 'pl-regressiontest/CSV-3899-EB2-small'

    pr = PipelineRegression(recipe='procedure_hifa_calimage.xml',
                            input_dir=input_dir,
                            visname=['uid___A002_X1181695_X1c6a4_8ant.ms'],
                            expectedoutput_dir=input_dir,
                            output_dir='csv_3899_eb2_small')

    pr.run(omp_num_threads=1)


@pytest.mark.skip(reason="Recent failure needs longer investigation")
@pytest.mark.alma
def test_uid___A002_Xee1eb6_Xc58d_pipeline__procedure_hifa_calsurvey__regression():
    """Run ALMA cal+survey regression on a calibration survey test dataset
 
    Recipe name:                procedure_hifa_calsurvey
    Dataset:                    uid___A002_Xee1eb6_Xc58d_original.ms
    """
    input_directory = 'pl-regressiontest/uid___A002_Xee1eb6_Xc58d_calsurvey/'
    pr = PipelineRegression(
        visname=['uid___A002_Xee1eb6_Xc58d_original.ms'],
        recipe='procedure_hifa_calsurvey.xml',
        input_dir=input_directory,
        expectedoutput_dir=input_directory,
        output_dir='uid___A002_Xee1eb6_Xc58d_calsurvey_output'
        )

    pr.run()


@pytest.mark.vla
@pytest.mark.fast
def test_13A_537__procedure_hifv__regression():
    """Run VLA calibration regression for standard procedure_hifv.xml recipe.

    Recipe name:                procedure_hifv
    Dataset:                    13A-537/13A-537.sb24066356.eb24324502.56514.05971091435
    """

    input_dir = 'pl-regressiontest/13A-537'
    pr = PipelineRegression(
        visname=['13A-537.sb24066356.eb24324502.56514.05971091435'],
        recipe='procedure_hifv.xml',
        input_dir=input_dir,
        expectedoutput_dir=input_dir,
        output_dir='13A_537__procedure_hifv__regression'
        )

    pr.run(telescope='vla', omp_num_threads=1)


@pytest.mark.vla
@pytest.mark.fast
def test_13A_537__calibration__PPR__regression():
    """Run VLA calibration regression with a PPR file.

    PPR name:                   PPR_13A-537.xml
    Dataset:                    13A-537/13A-537.sb24066356.eb24324502.56514.05971091435
    """

    input_dir = 'pl-regressiontest/13A-537'

    pr = PipelineRegression(
        visname=['13A-537.sb24066356.eb24324502.56514.05971091435'],
        ppr=f'{input_dir}/PPR_13A-537.xml',
        input_dir=input_dir,
        expectedoutput_dir=input_dir,
        output_dir='13A_537__calibration__PPR__regression'
        )

    pr.run(telescope='vla', omp_num_threads=1)


@pytest.mark.vla
@pytest.mark.fast
def test_13A_537__restore__PPR__regression():
    """Run VLA calibration restoredata regression with a PPR file
    NOTE: results file frozen to CASA/Pipeline version below since products were created
    with that Pipeline version

    PPR name:                   PPR_13A-537_restore.xml
    Dataset:                    13A-537/13A-537.sb24066356.eb24324502.56514.05971091435
    Expected results version:   casa-6.2.1.7-pipeline-2021.2.0.128
    """
    input_dir = 'pl-regressiontest/13A-537'
    pr = PipelineRegression(
        visname=['13A-537.sb24066356.eb24324502.56514.05971091435'],
        ppr=f'{input_dir}/PPR_13A-537_restore.xml',
        input_dir=input_dir,
        expectedoutput_file=f'{input_dir}/restore/' +
                             '13A-537.casa-6.2.1.7-pipeline-2021.2.0.128.restore.results.txt',
        output_dir='13A_537__restore__PPR__regression'
        )

    # copy files use restore task into products folder
    if not pr.compare_only:
        input_products = casa_tools.utils.resolve(f'{input_dir}/products')
        shutil.copytree(input_products, f'{pr.output_dir}/products')

    pr.run(telescope='vla')


@pytest.mark.vla
@pytest.mark.fast
def test_13A_537__restore__post1553__PPR__regression():
    """Run VLA calibration restoredata regression with a PPR file

    PPR name:                   PPR_13A-537_restore.xml
    Dataset:                    13A-537/13A-537.sb24066356.eb24324502.56514.05971091435
    """
    input_dir = 'pl-regressiontest/13A-537'
    pr = PipelineRegression(
        visname=['13A-537.sb24066356.eb24324502.56514.05971091435'],
        ppr=f'{input_dir}/PPR_13A-537_restore.xml',
        input_dir=input_dir,
        expectedoutput_dir=f'{input_dir}/restore/',
        output_dir='13A_537__restore__post1553__PPR__regression'
        )

    # copy files use restore task into products folder
    if not pr.compare_only:
        input_products = casa_tools.utils.resolve(f'{input_dir}/post1553_products')
        shutil.copytree(input_products, f'{pr.output_dir}/products')

    pr.run(telescope='vla')


@pytest.mark.vlass
@pytest.mark.fast
def test_vlass_quicklook():
    """Run VLASS quicklook regression

    Recipe name: procedure_vlassQLIP.xml
    Dataset: TSKY0001.sb32295801.eb32296475.57549.31722762731_split_withcorrectdata.ms
    """

    input_dir = 'pl-regressiontest/vlass_quicklook'
    ref_directory = 'pl-regressiontest/vlass_quicklook'

    pr = PipelineRegression(
        visname=['TSKY0001.sb32295801.eb32296475.57549.31722762731_split_withcorrectdata.ms'],
        recipe='procedure_vlassQLIP.xml',
        input_dir=input_dir,
        expectedoutput_dir=ref_directory
        )

    # Copy parameter list file into the working directory

    try:
        os.mkdir(f'{pr.output_dir}/working/')
    except FileExistsError:
        pass
    if not pr.compare_only:
        parameter_list_file = casa_tools.utils.resolve(
            f'{input_dir}/TSKY0001.sb32295801.eb32296475.57549.31722762731_split_QLIP_parameter.list')
        shutil.copyfile(parameter_list_file, casa_tools.utils.resolve(f'{pr.output_dir}/working/QLIP_parameter.list'))
    pr.run(telescope='vla')


# Section for longer-running tests
@pytest.fixture(autouse=True)
def data_directory(scope="module") -> str:
    if hasattr(pytest, 'pytestconfig'):
        big_data_dir = pytest.pytestconfig.getoption('--data-directory')
    else:
        big_data_dir = "/lustre/cv/projects/pipeline-test-data/regression-test-data/"

    if not os.path.exists(big_data_dir):
        print("Warning! The large dataset directory {} does not exist, so any long-running tests will fail.".format(big_data_dir))
    else:
        print("Using: {} for data directory".format(big_data_dir))
    return big_data_dir


def setup_flux_antennapos(test_directory, output_dir):
    # Copy flux.csv and antennapos.csv into the working directory
    flux_file = casa_tools.utils.resolve(f'{test_directory}/flux.csv')
    anteannapos_file = casa_tools.utils.resolve(f'{test_directory}/antennapos.csv')

    try:
        os.mkdir(f'{output_dir}/working/')
    except FileExistsError:
        pass

    shutil.copyfile(flux_file, casa_tools.utils.resolve(f'{output_dir}/working/flux.csv'))
    shutil.copyfile(anteannapos_file, casa_tools.utils.resolve(f'{output_dir}/working/antennapos.csv'))


@pytest.mark.slow
class TestSlowerRegression:

    # ALMA-section
    @pytest.mark.alma
    @pytest.mark.twelve
    def test_2019_1_01094_S__uid___A002_Xecbc07_X6b0e_PPR__regression(self, data_directory):
        """Run longer regression test on this ALMA if dataset

        Dataset: 2019.1.01094.S: uid___A002_Xecbc07_X6b0e, uid___A002_Xecf7c7_X1d83
        """
        test_directory = f'{data_directory}/alma_if/2019.1.01094.S/'
        ref_directory = 'pl-regressiontest/2019.1.01094.S/'

        pr = PipelineRegression(
            visname=['uid___A002_Xecbc07_X6b0e', 'uid___A002_Xecf7c7_X1d83'],
            ppr=(test_directory + 'PPR.xml'),
            input_dir=test_directory,
            project_id="2019_1_01094_S",
            expectedoutput_dir=ref_directory
            )

        setup_flux_antennapos(test_directory, pr.output_dir)

        pr.run()

    @pytest.mark.alma
    @pytest.mark.twelve
    def test_E2E9_1_00061_S__uid___A002_Xfd764e_X5843_regression(self, data_directory):
        """Run longer regression test on this ALMA if dataset

        Dataset: E2E9.1.00061.S: uid___A002_Xfd764e_X5843, uid___A002_Xfd764e_X60e2
        """
        test_directory = f'{data_directory}/alma_if/E2E9.1.00061.S/'
        ref_directory = 'pl-regressiontest/E2E9.1.00061.S/'

        pr = PipelineRegression(
            visname=['uid___A002_Xfd764e_X5843', 'uid___A002_Xfd764e_X60e2'],
            ppr=(test_directory + 'PPR.xml'),
            input_dir=test_directory,
            project_id="E2E9_1_00061_S",
            expectedoutput_dir=ref_directory
            )

        setup_flux_antennapos(test_directory, pr.output_dir)

        pr.run()

    @pytest.mark.alma
    @pytest.mark.twelve
    def test_2018_1_01255_S__uid___A002_Xe0e4ca_Xb18_regression(self, data_directory):
        """Run longer regression test on this ALMA if dataset 

        Dataset: 2018.1.01255.S: uid___A002_Xe0e4ca_Xb18, uid___A002_Xeb9695_X2fe5
        """
        test_directory = f'{data_directory}/alma_if/2018.1.01255.S/'
        ref_directory = 'pl-regressiontest/2018.1.01255.S/'

        pr = PipelineRegression(
            visname=['uid___A002_Xe0e4ca_Xb18', 'uid___A002_Xeb9695_X2fe5'],
            ppr=(test_directory + 'PPR.xml'),
            input_dir=test_directory,
            project_id="2018_1_01255_S",
            expectedoutput_dir=ref_directory
            )

        setup_flux_antennapos(test_directory, pr.output_dir)

        pr.run()

    @pytest.mark.alma
    @pytest.mark.twelve
    def test_2017_1_00912_S__uid___A002_Xc74b5b_X316a_regression(self, data_directory):
        """Run longer regression test on this ALMA if dataset

        Dataset: 2017.1.00912.S: uid___A002_Xe6a684_X7c41
        """
        test_directory = f'{data_directory}/alma_if/2017.1.00912.S/'
        ref_directory = 'pl-regressiontest/2017.1.00912.S/'

        pr = PipelineRegression(
            visname=['uid___A002_Xc74b5b_X316a'],
            ppr=(test_directory + 'PPR.xml'),
            input_dir=test_directory,
            project_id="2017_1_00912_S",
            expectedoutput_dir=ref_directory
            )

        setup_flux_antennapos(test_directory, pr.output_dir)
        pr.run()

    @pytest.mark.alma
    @pytest.mark.twelve
    def test_2019_1_01184_S__uid___A002_Xe1d2cb_X12782_regression(self, data_directory):
        """Run longer regression test on this ALMA if dataset 

        Dataset: 2019_1_01184_S: uid___A002_Xe1d2cb_X12782, uid___A002_Xe850fb_X4efc
        """
        test_directory = f'{data_directory}/alma_if/2019.1.01184.S/'
        ref_directory = 'pl-regressiontest/2019.1.01184.S/'

        pr = PipelineRegression(
            visname=['uid___A002_Xe1d2cb_X12782', 'uid___A002_Xe850fb_X4efc'],
            ppr=(test_directory + 'PPR.xml'),
            input_dir=test_directory,
            project_id="2019_1_01184_S",
            expectedoutput_dir=ref_directory
            )

        setup_flux_antennapos(test_directory, pr.output_dir)
        pr.run()

    @pytest.mark.alma
    @pytest.mark.twelve
    def test_2019_1_00678_S__uid___A002_Xe6a684_X7c41__PPR__regression(self, data_directory):
        """Run longer regression test on this ALMA if dataset 

        Dataset: 2019.1.00678.S: uid___A002_Xe6a684_X7c41
        """
        test_directory = f'{data_directory}/alma_if/2019.1.00678.S/'
        ref_directory =  'pl-regressiontest/2019.1.00678.S/'

        pr = PipelineRegression(
            visname=['uid___A002_Xe6a684_X7c41'],
            ppr=(test_directory + 'PPR.xml'),
            input_dir=test_directory,
            project_id="2019_1_00678_S",
            expectedoutput_dir=ref_directory
            )

        setup_flux_antennapos(test_directory, pr.output_dir)
        pr.run()

    @pytest.mark.alma
    @pytest.mark.twelve
    def test_2017_1_00670_S__uid___A002_Xca8fbf_X5733__PPR__regression(self, data_directory):
        """Run longer regression test on this ALMA if dataset 

        Dataset: 2017.1.00670.S: uid___A002_Xca8fbf_X5733
        """
        test_directory = f'{data_directory}/alma_if/2017.1.00670.S/'
        ref_directory =  'pl-regressiontest/2017.1.00670.S/'

        pr = PipelineRegression(
            visname=['uid___A002_Xca8fbf_X5733'],
            ppr=(test_directory + 'PPR.xml'),
            input_dir = test_directory,
            project_id='2017_1_00670_S',
            expectedoutput_dir=ref_directory
            )

        setup_flux_antennapos(test_directory, pr.output_dir)
        pr.run()

    @pytest.mark.alma
    @pytest.mark.seven
    def test_2019_1_00847_S__uid___A002_Xe1f219_X1457_regression(self, data_directory):
        """Run longer regression test on this ALMA if dataset
        ALMA 7m

        Dataset: 2019.1.00847.S: uid___A002_Xe1f219_X1457, uid___A002_Xe1f219_X9dbf, uid___A002_Xe27761_X74f8
        """
        test_directory = f'{data_directory}/alma_if/2019.1.00847.S/'
        ref_directory = 'pl-regressiontest/2019.1.00847.S/'

        pr = PipelineRegression(
            visname=['uid___A002_Xe1f219_X1457', 'uid___A002_Xe1f219_X9dbf', 'uid___A002_Xe27761_X74f8'],
            ppr=(test_directory + 'PPR.xml'),
            input_dir=test_directory,
            project_id="2019_1_00847_S",
            expectedoutput_dir=ref_directory
            )

        setup_flux_antennapos(test_directory, pr.output_dir)
        pr.run()

    @pytest.mark.alma
    @pytest.mark.seven
    def test_2019_1_00994_S__uid___A002_Xe44309_X7d94__PPR__regression(self, data_directory):
        """Run longer regression test on this ALMA IF dataset

        ALMA 7m

        Dataset: 2019.1.00994.S: uid___A002_Xe44309_X7d94, uid___A002_Xe45e29_X59ee, uid___A002_Xe45e29_X6666, uid___A002_Xe48598_X8697
        """
        test_directory = f'{data_directory}/alma_if/2019.1.00994.S/'
        ref_directory = 'pl-regressiontest/2019.1.00994.S/'

        pr = PipelineRegression(
            visname=['uid___A002_Xe44309_X7d94', 'uid___A002_Xe45e29_X59ee', 'uid___A002_Xe45e29_X6666', 'uid___A002_Xe48598_X8697'],
            ppr=(test_directory + 'PPR.xml'),
            input_dir=test_directory,
            project_id="2019_1_00994_S",
            expectedoutput_dir=ref_directory
            )

        setup_flux_antennapos(test_directory, pr.output_dir)
        pr.run()

    @pytest.mark.alma
    @pytest.mark.seven
    def test_2019_1_01056_S__uid___A002_Xe1f219_X6d0b__PPR__regression(self, data_directory):
        """Run longer regression test on this ALMA IF dataset

        ALMA 7m 

        Dataset: 2019.1.01056.S: uid___A002_Xe1f219_X6d0bm, uid___A002_Xe1f219_X7ee8
        """
        test_directory = f'{data_directory}/alma_if/2019.1.01056.S/'
        ref_directory = 'pl-regressiontest/2019.1.01056.S/'

        pr = PipelineRegression(
            visname=['uid___A002_Xe1f219_X6d0b', 'uid___A002_Xe1f219_X7ee8'],
            ppr=(test_directory + 'PPR.xml'),
            input_dir=test_directory,
            project_id="2019_1_01056_S",
            expectedoutput_dir=f'{ref_directory}'
            )

        setup_flux_antennapos(test_directory, pr.output_dir)
        pr.run()

    # SD Section
    @pytest.mark.alma
    @pytest.mark.sd
    def test_2019_2_00093_S__uid___A002_Xe850fb_X2df8_regression(self, data_directory):
        """Run longer regression test on this ALMA SD dataset

        Recipe name: procedure_hsd_calimage
        Dataset: 2019.2.00093.S: uid___A002_Xe850fb_X2df8, uid___A002_Xe850fb_X36e4, uid___A002_Xe850fb_X11e13
        """
        test_directory = f'{data_directory}/alma_sd/2019.2.00093.S/'
        ref_directory = 'pl-regressiontest/2019.2.00093.S/'

        pr = PipelineRegression(
            visname=['uid___A002_Xe850fb_X2df8', 'uid___A002_Xe850fb_X36e4', 'uid___A002_Xe850fb_X11e13'],
            recipe='procedure_hsd_calimage.xml',
            input_dir=test_directory,
            project_id="2019_2_00093_S",
            expectedoutput_dir=ref_directory
            )

        pr.run()

    @pytest.mark.alma
    @pytest.mark.sd
    def test_2019_1_01056_S__uid___A002_Xe1d2cb_X110f1_regression(self, data_directory):
        """Run weekly regression test on this ALMA SD dataset

        Recipe name: procedure_hsd_calimage
        Dataset: 2019.1.01056.S: uid___A002_Xe1d2cb_X110f1, uid___A002_Xe1d2cb_X11d0a, uid___A002_Xe1f219_X6eeb
        """
        test_directory = f'{data_directory}/alma_sd/2019.1.01056.S/'
        ref_directory = 'pl-regressiontest/2019.1.01056.S/'

        pr = PipelineRegression(
            visname=['uid___A002_Xe1d2cb_X110f1', 'uid___A002_Xe1d2cb_X11d0a', 'uid___A002_Xe1f219_X6eeb'], 
            recipe='procedure_hsd_calimage.xml',
            input_dir=test_directory,
            project_id="2019_1_01056_S",
            expectedoutput_dir=f'{ref_directory}'
            )

        setup_flux_antennapos(test_directory, pr.output_dir)
        pr.run()

    @pytest.mark.alma
    @pytest.mark.sd
    def test_2016_1_01489_T__uid___A002_Xbadc30_X43ee_regression(self, data_directory):
        """Run weekly regression test on this ALMA SD dataset

        Recipe name: procedure_hsd_calimage
        Dataset: 2016.1.01489.T: uid___A002_Xbadc30_X43ee, uid___A002_Xbaedce_X7694
        """
        test_directory = f'{data_directory}/alma_sd/2016.1.01489.T/'
        ref_directory = 'pl-regressiontest/2016.1.01489.T/'

        pr = PipelineRegression(
            visname=['uid___A002_Xbadc30_X43ee', 'uid___A002_Xbaedce_X7694'],
            recipe='procedure_hsd_calimage.xml',
            input_dir=test_directory,
            project_id="2016_1_01489_T",
            expectedoutput_dir=ref_directory
            )

        pr.run()

    # VLA Section
    @pytest.mark.vla
    def test_13A_537__procedure_hifv_calimage__regression(self, data_directory):
        """Run VLA calibration regression for standard procedure_hifv_calimage_cont recipe.

        Recipe name:                procedure_hifv_calimage_cont
        Dataset:                    13A-537.sb24066356.eb24324502.56514.05971091435
        """
        dataset_name = '13A-537.sb24066356.eb24324502.56514.05971091435'
        input_dir = 'pl-regressiontest/13A-537/'
        ref_directory = 'pl-regressiontest/13A-537/'

        pr = PipelineRegression(
            visname=[dataset_name],
            recipe='procedure_hifv_calimage_cont.xml',
            input_dir=input_dir,
            expectedoutput_dir=ref_directory
            )

        pr.run(telescope='vla', omp_num_threads=1)

    @pytest.mark.vla
    def test_15B_342__procedure_hifv__regression(self, data_directory):
        """Run VLA calibration regression for standard recipe.

        Recipe name:                procedure_hifv_calimage_cont
        Dataset:                    15B-342.sb31041443.eb31041910.57246.076202627315
        """
        dataset_name = '15B-342.sb31041443.eb31041910.57246.076202627315'
        input_dir = f'{data_directory}/vla/15B-342/'
        ref_directory = 'pl-regressiontest/15B-342/'

        pr = PipelineRegression(
            visname=[dataset_name],
            recipe='procedure_hifv_calimage_cont.xml',
            input_dir=input_dir,
            expectedoutput_dir=ref_directory
            )

        pr.run(telescope='vla', omp_num_threads=1)

    @pytest.mark.vla
    def test_17B_188__procedure_hifv__regression(self, data_directory):
        """Run VLA calibration regression for standard recipe.

        Recipe name:                procedure_hifv_calimage_cont
        Dataset:                    17B-188.sb35564398.eb35590549.58363.10481791667
        """
        dataset_name = '17B-188.sb35564398.eb35590549.58363.10481791667'
        input_dir = f'{data_directory}/vla/17B-188/'
        ref_directory = 'pl-regressiontest/17B-188/'

        pr = PipelineRegression(
            visname=[dataset_name],
            recipe='procedure_hifv_calimage_cont.xml',
            input_dir=input_dir,
            expectedoutput_dir=ref_directory
            )

        pr.run(telescope='vla', omp_num_threads=1)

    @pytest.mark.vla
    def test_18A_228__procedure_hifv__regression(self, data_directory):
        """Run VLA calibration regression for standard procedure_hifv_calimage_cont.xml recipe.

        Recipe name:                procedure_hifv_calimage_cont
        Dataset:                    18A-228.sb35538192.eb35676319.58412.135923414358
        """
        input_dir = f'{data_directory}/vla/18A-228/'
        ref_directory = 'pl-regressiontest/18A-228/'

        pr = PipelineRegression(
            visname=['18A-228.sb35538192.eb35676319.58412.13592341435'],
            recipe='procedure_hifv_calimage_cont.xml',
            input_dir=input_dir,
            expectedoutput_dir=ref_directory
            )

        pr.run(telescope='vla', omp_num_threads=1)

    @pytest.mark.vla
    def test_18A_426__procedure_hifv__regression(self, data_directory):
        """Run VLA calibration regression for standard procedure_hifv_calimage_cont.xml recipe.

        Recipe name:                procedure_hifv_calimage_cont
        Dataset:                    18A-426.sb35644955.eb35676220.58411.96917952546
        """
        input_dir = f'{data_directory}/vla/18A-426/'
        ref_directory = 'pl-regressiontest/18A-426/'

        pr = PipelineRegression(
            visname=['18A-426.sb35644955.eb35676220.58411.96917952546'],
            recipe='procedure_hifv_calimage_cont.xml',
            input_dir=input_dir,
            expectedoutput_dir=ref_directory
            )

        pr.run(telescope='vla', omp_num_threads=1)

    @pytest.mark.vla
    def test_21A_423__procedure_hifv__regression(self, data_directory):
        """Run VLA calibration regression for standard recipe.

        Recipe name:                procedure_hifv_calimage_cont
        Dataset:                    21A-423.sb39709588.eb40006153.59420.64362002315
        """
        dataset_name = '21A-423.sb39709588.eb40006153.59420.64362002315'
        input_dir = f'{data_directory}/vla/21A-423/'
        ref_directory = 'pl-regressiontest/21A-423/'

        pr = PipelineRegression(
            visname=[dataset_name],
            recipe='procedure_hifv_calimage_cont.xml',
            input_dir=input_dir,
            expectedoutput_dir=ref_directory
            )

        pr.run(telescope='vla', omp_num_threads=1)

    @pytest.mark.vla
    def test_13A_537__procedure_hifv__cont__cube__selfcal(self):
        """PIPE-2357: Run VLA calibration regression for standard procedure_hifv_calimage_cont_cube_selfcal.xml recipe.

        Recipe name:                procedure_hifv_calimage_cont_cube_selfcal.xml
        Dataset:                    13A-537/13A-537.sb24066356.eb24324502.56514.05971091435
        """

        input_dir = 'pl-regressiontest/13A-537'

        pr = PipelineRegression(recipe='procedure_hifv_calimage_cont_cube_selfcal.xml',
                                input_dir=input_dir,
                                visname=['13A-537.sb24066356.eb24324502.56514.05971091435'],
                                expectedoutput_dir=input_dir)

        pr.run(telescope='vla', omp_num_threads=1)

    # VLASS section
    @pytest.mark.vlass
    def test_vlass_se_cont_mosaic(self, data_directory):
        """Run VLASS regression

        Recipe name: procedure_vlassSEIP_cv.xml
        Dataset: VLASS2.2.sb40889925.eb40967634.59536.14716583333_J232327.4+5024320_split.ms
        """
        dataset_name = 'VLASS2.2.sb40889925.eb40967634.59536.14716583333_J232327.4+5024320_split.ms'
        input_dir = f'{data_directory}/vlass/se_cont_mosaic/'
        ref_directory = 'pl-regressiontest/vlass_se_cont_mosaic/'

        pr = PipelineRegression(
            visname=[dataset_name],
            recipe=f'{input_dir}/procedure_vlassSEIP_cv.xml',
            input_dir=input_dir,
            expectedoutput_dir=ref_directory
            )

        try:
            os.mkdir(f'{pr.output_dir}/working/')
        except FileExistsError:
            pass

        # Copy parameter list file into the working directory
        if not pr.compare_only:
            parameter_list_file = casa_tools.utils.resolve(f'{input_dir}/SEIP_parameter.list')
            shutil.copyfile(parameter_list_file, casa_tools.utils.resolve(
                f'{pr.output_dir}/working/SEIP_parameter.list'))

        pr.run(telescope='vla')

    @pytest.mark.vlass
    def test_vlass_se_cont_awp32(self, data_directory):
        """Run VLASS regression

        Recipe name: procedure_vlassSEIP_cv.xml
        Dataset: VLASS2.2.sb40889925.eb40967634.59536.14716583333_J232327.4+5024320_split.ms
        """
        dataset_name = 'VLASS2.2.sb40889925.eb40967634.59536.14716583333_J232327.4+5024320_split.ms'
        input_dir = f'{data_directory}/vlass/se_cont_awp32/'
        ref_directory = 'pl-regressiontest/vlass_se_cont_awp32/'

        pr = PipelineRegression(
            visname=[dataset_name],
            recipe=f'{input_dir}/procedure_vlassSEIP_cv.xml',
            input_dir=input_dir,
            expectedoutput_dir=ref_directory
            )


        try:
            os.mkdir(f'{pr.output_dir}/working/')
        except FileExistsError:
            pass
        
        # Copy parameter list file into the working directory
        if not pr.compare_only:
            parameter_list_file = casa_tools.utils.resolve(f'{input_dir}/SEIP_parameter_awp32.list')
            shutil.copyfile(parameter_list_file, casa_tools.utils.resolve(
                f'{pr.output_dir}/working/SEIP_parameter.list'))

        pr.run(telescope='vla')

    @pytest.mark.vlass
    def test_vlass_se_cube(self, data_directory):
        """Run VLASS regression

        Recipe name: procedure_vlassCCIP.xml
        Dataset: VLASS2.2.sb40889925.eb40967634.59536.14716583333_J232327.4+5024320_split.ms
        """
        dataset_name = 'VLASS2.2.sb40889925.eb40967634.59536.14716583333_J232327.4+5024320_split.ms'
        input_dir = f'{data_directory}/vlass/se_cube/'
        ref_directory = 'pl-regressiontest/vlass_se_cube/'

        pr = PipelineRegression(
            visname=[dataset_name],
            recipe='procedure_vlassCCIP.xml',
            input_dir=input_dir,
            expectedoutput_dir=ref_directory
            )

        try:
            os.mkdir(f'{pr.output_dir}/working/')
        except FileExistsError:
            pass

        # Copy parameter list files and reimaging resources into the working directory
        if not pr.compare_only:
            seip_parameter_list_file = casa_tools.utils.resolve(f'{input_dir}/SEIP_parameter.list')
            shutil.copyfile(seip_parameter_list_file, casa_tools.utils.resolve(
                f'{pr.output_dir}/working/SEIP_parameter.list'))

            ccip_parameter_list_file = casa_tools.utils.resolve(f'{input_dir}/CCIP_parameter_sg16.list')
            shutil.copyfile(ccip_parameter_list_file, casa_tools.utils.resolve(
                f'{pr.output_dir}/working/CCIP_parameter.list'))

            reimaging_resources_file = casa_tools.utils.resolve(f'{input_dir}/reimaging_resources.tgz')
            shutil.copyfile(reimaging_resources_file, casa_tools.utils.resolve(
                f'{pr.output_dir}/working/reimaging_resources.tgz'))

        pr.run(telescope='vla')

    @pytest.mark.vlass
    def test_vlass_cal(self, data_directory):
        """Run VLASS regression

        Recipe name: procedure_hifvcalvlass.xml
        Dataset: VLASS2.1.sb39020033.eb39038648.59173.7629213426
        """
        dataset_name = 'VLASS2.1.sb39020033.eb39038648.59173.7629213426'
        input_dir = f'{data_directory}/vlass/cal/'
        ref_directory = 'pl-regressiontest/vlass_cal'

        pr = PipelineRegression(
            visname=[dataset_name],
            recipe='procedure_hifvcalvlass.xml',
            input_dir=input_dir,
            expectedoutput_dir=ref_directory
            )

        pr.run(telescope='vla')<|MERGE_RESOLUTION|>--- conflicted
+++ resolved
@@ -274,7 +274,6 @@
             casa_tools.casalog.ompSetNumThreads(omp_num_threads)
 
         try:
-<<<<<<< HEAD
             with utils.working_directory(os.path.join(self.output_dir, 'working'), create=True) as cwd:
                 if not self.compare_only:
                     # run the pipeline for new results
@@ -282,48 +281,12 @@
                         self.__run_ppr(input_vis, self.ppr, telescope)
                     else:
                         self.__run_reducer(input_vis)
+
+                # Do sanity checks
+                self.__do_sanity_checks()                        
+                
                 # Get new results
                 new_results = self.__get_results_of_from_current_context()
-=======
-            # run the pipeline for new results
-
-            # switch from the pytest-call working directory to the root folder for this test.
-            os.chdir(self.output_dir)
-
-            if not(self.compare_only):
-                # create the sub-directory structure for this test and switch to "working/"
-                dd_list = ['products', 'working', 'rawdata'] if self.ppr else ['products', 'working']
-                for dd in dd_list:
-                    try:
-                        os.mkdir(dd)
-                    except FileExistsError:
-                        pass
-                os.chdir('working')
-
-                # PIPE-1301: shut down the existing plotms process to avoid side-effects from changing CWD.
-                # This is implemented as a workaround for CAS-13626
-                utils.shutdown_plotms()
-
-                # PIPE-1432: reset casatasks/tec_maps.workDir as it's unaware of a CWD change.
-                if hasattr(tec_maps, 'workDir'):
-                    tec_maps.workDir = os.getcwd()+'/'
-
-                # switch to per-test casa/PL logfile paths and backup the default(initial) casa logfile name
-                self.__reset_logfiles(prepend=True)
-
-                if self.ppr:
-                    self.__run_ppr(input_vis, self.ppr, telescope)
-                else:
-                    self.__run_reducer(input_vis)
-            else:
-                os.chdir('working')
-
-            # Do sanity checks
-            self.__do_sanity_checks()
-
-            # Get new results
-            new_results = self.__get_results_of_from_current_context()
->>>>>>> 6b282ef4
 
                 # new results file path
                 new_file = f'{self.visname[0]}.NEW.results.txt'
