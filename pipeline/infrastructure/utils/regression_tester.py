"""
Pipeline Regression framework.

PipelineRegression class runs on pytest framework, so it needs to implement
test_* methods for testing.
"""
from __future__ import annotations

import ast
import shutil
import datetime
import glob
import os
import packaging.version
import platform
import pytest
import re
from typing import TYPE_CHECKING, Optional

from casatasks.private import tec_maps

from pipeline import environment, infrastructure, recipereducer
from pipeline.infrastructure import casa_tools, executeppr, executevlappr, launcher, utils
from pipeline.infrastructure.renderer import regression

if TYPE_CHECKING:
    from packaging.version import Version

LOG = infrastructure.logging.get_logger(__name__)


class PipelineRegression:
    regex_casa_pattern = re.compile(r'.*casa-([\d.]+(?:-\d+)?)')
    regex_pipeline_pattern = re.compile(r'.*pipeline-([\d.]+(?:\.\d+)*\d)(?=\b|[-_]|$)')

    def __init__(
            self,
            visname: list[str],
            ppr: Optional[str] = None,
            recipe: Optional[str] = None,
            project_id: Optional[str] = None,
            input_dir: Optional[str] = None,
            output_dir: Optional[str] = None,
            expectedoutput_file: Optional[str] = None,
            expectedoutput_dir: Optional[str] = None
            ):
        """
        Initializes a PipelineRegression instance.

        A list of MeasurementSet names (`visname`) is required. Either `ppr` or `recipe` must be provided;
        if both are given, `ppr` takes precedence.

        Args:
            visname: List of MeasurementSets used for testing.
            ppr: Path to the PPR file. Takes precedence over `recipe` if both are provided.
            recipe: Path to the recipe XML file.
            project_id: Project ID. If provided, it is prefixed to the `output_dir` name.
            input_dir: Path to the directory containing input files.
            output_dir: Path to the output directory. If `None`, it is derived using `visname` and/or `project_id`.
            expectedoutput_file: Path to a file defining the expected test output. Overrides `expectedoutput_dir` if set.
            expectedoutput_dir: Path to a directory containing expected output files. Ignored if `expectedoutput_file` is set.

        Raises:
            ValueError: If neither `ppr` nor `recipe` is provided.
        """
        self.visname = visname
        if not recipe and not ppr:
            raise ValueError("At least one of recipe or ppr must be provided.")
        self.ppr = ppr
        self.recipe = recipe
        self.project_id = project_id
        self.input_dir = input_dir
        if output_dir:
            self.output_dir = output_dir
        elif self.project_id:
            self.output_dir = f'{self.project_id}__{self.visname[0]}_test_output'
        else:
            self.output_dir = f'{self.visname[0]}_test_output'
        if expectedoutput_file:
            self.expectedoutput_file = casa_tools.utils.resolve(expectedoutput_file)
        else:
            # Find the reference file in expectedoutput_dir that matches the current CASA version and use that.
            if expectedoutput_dir:
                reference_data_files = glob.glob(casa_tools.utils.resolve(expectedoutput_dir)+'/*.results.txt')
                if reference_data_files:
                    self.expectedoutput_file = self._pick_results_file(reference_data_files=reference_data_files)
                    if self.expectedoutput_file:
                        LOG.info("Using %s for the reference value file.", self.expectedoutput_file)
                    else:
                        LOG.warning(
                            "None of the reference files in %s match the current CASA/Pipeline version. This test will fail.",
                            expectedoutput_dir
                            )
                else:
                    LOG.warning("No reference files found in %s. This test will fail.", expectedoutput_dir)

        self.testinput = [f'{input_dir}/{vis}' for vis in self.visname]
        self.current_path = os.getcwd()

        if hasattr(pytest, 'pytestconfig'):
            self.remove_workdir = pytest.pytestconfig.getoption('--remove-workdir')
            self.compare_only = pytest.pytestconfig.getoption('--compare-only')
        else:
            self.remove_workdir = False
            self.compare_only = False

        if not self.compare_only:
            self.__initialize_working_folder()

    def __initialize_working_folder(self) -> None:
        """Initialize a root folder for task execution."""
        if os.path.isdir(self.output_dir):
            shutil.rmtree(self.output_dir)
        os.mkdir(self.output_dir)

    def _pick_results_file(self, reference_data_files: list[str]) -> Optional[str]:
        """Picks results file based on the active CASA version from the given list of file_names

        Args:
            reference_data_files: results filenames to analyze for usage
        Returns:
            results filename determined to be most relevant for comparison
        """
        reference_dict = {}

        for file_name in reference_data_files:
            casa_match = self.regex_casa_pattern.match(file_name)
            pipeline_match = self.regex_pipeline_pattern.match(file_name)

            if casa_match and pipeline_match:
                try:
                    # remove '-' from version number in the CASA version for proper comparison
                    casa_version = casa_match.group(1).replace("-", ".")
                    reference_dict[file_name] = {
                        "CASA version": packaging.version.parse(casa_version),
                        "Pipeline version": packaging.version.parse(pipeline_match.group(1))
                        }
                except Exception as e:
                    LOG.warning("Error parsing version from reference file '%s': %s. Skipping.", file_name, e)
            else:
                # Determine which one(s) failed to match
                missing_parts = []
                if not casa_match:
                    missing_parts.append("CASA version")
                if not pipeline_match:
                    missing_parts.append("Pipeline version")

                LOG.warning("Couldn't determine %s from reference file '%s'. Skipping.", " or ".join(missing_parts), file_name)

        return self._results_file_heuristics(reference_dict=reference_dict)

    def _results_file_heuristics(self, reference_dict: dict[str, dict[str, Version]]) -> Optional[str]:
        """Analyze the relevant results files and pick the one that matches the closest to the current running versions

        Current heuristics will reject any file with CASA or Pipeline versions that exceed the current running versions

        Args:
            reference_dict: filenames as keys and dictionaries as values containing CASA and Pipeline versions
                extracted from the filenames
        Returns:
            best_match: results filename determined to be most relevant for comparison
        """
        current_versions = {}
        current_versions["CASA version"] = packaging.version.parse(environment.casa_version_string)
        pipeline_revision_pattern = re.compile(r'([\d.]+)')
        current_versions["Pipeline version"] = packaging.version.parse(
            pipeline_revision_pattern.match(environment.pipeline_revision).group(1)
            )

        best_match = None
        best_versions = None

        for filename, versions in reference_dict.items():
            # Filter out files that exceed any of the current software versions
            if any(version > current_versions[software]
                   for software, version in versions.items()):
                continue  # Skip this file

            if best_match is None:
                best_match = filename
                best_versions = versions
                continue

            # Compare against the current best, determining if it is a better match
            better_match = False
            for software in current_versions:
                version = versions[software]
                best_version = best_versions[software]
                running_version = current_versions[software]

                # Prefer a file with a version closer to, but not exceeding, the running version
                if version > best_version and version <= running_version:
                    better_match = True
                elif version < best_version:  # If it's worse for any software, reject it
                    better_match = False
                    break

            if better_match:
                best_match = filename
                best_versions = versions

        return best_match

    def __sanitize_regression_string(self, instring: str) -> tuple[str, str, Optional[float]]:
        """Sanitize to get numeric values, remove newline chars and change to float.

        instring format: "[quantity_name]=[quantity value]:::tolerance"
        Example:
        s2.hifv_statwt.13A-537.sb24066356.eb24324502.56514.05971091435.mean=1.6493377758284253:::0.000001

        Args:
            instring: input string
        Returns:
            tuple(key, value, optional tolerance)
        """
        # Get string with the quantity name and value (everything but the tolerance)
        # example: s2.hifv_statwt.13A-537.sb24066356.eb24324502.56514.05971091435.mean=1.6493377758284253
        keyval = instring.split(':::')[0]

        # Get just the quantity name
        # example: s2.hifv_statwt.13A-537.sb24066356.eb24324502.56514.05971091435.mean
        keystring = keyval.split('=')[0]

        # Try to convert the value in string to int, float, Boolean, or None
        try:
            value = ast.literal_eval(keyval.split("=")[-1])
        except ValueError:
            value = keyval.split("=")[-1]
        if not isinstance(value, (float, int, bool, type(None))):
            value = keyval.split("=")[-1]
            raise ValueError(
                "For the key: {}, value: {} cannot be converted to int/float/boolean/None.".format(keystring, value))

        try:
            tolerance = float(instring.split(':::')[-1].replace('\n', ''))
        except ValueError:
            tolerance = None

        return keystring, value, tolerance

    def run(self,
            telescope: str = 'alma',
            default_relative_tolerance: float = 1e-7,
            omp_num_threads: Optional[int] = None
            ) -> None:
        """
        Run test with PPR if supplied or recipereducer if no PPR and compared to expected results.

        The inputs and expected output are usually found in the pipeline data repository.

        Args:
            telescope: string 'alma' or 'vla'
            default_relative_tolerance: default relative tolerance of output value
            omp_num_threads: specify the number of OpenMP threads used for this regression test instance, regardless of
                             the default value of the current CASA session. An explicit setting could mitigate potential small
                             numerical difference from threading-sensitive CASA tasks (e.g. setjy/tclean, which relies
                             on the FFTW library).

        note: Because a PL execution depends on global CASA states, only one test can run under
        a CASA process at the same. Therefore a parallelization based on process-forking might not work
        properly (e.g., xdist: --forked).  However, it's okay to group tests under several independent
        subprocesses (e.g., xdist: -n 4)

        """
        # Run the Pipeline using cal+imag ALMA IF recipe
        # set datapath in ~/.casa/config.py, e.g. datapath = ['/users/jmasters/pl-testdata.git']
        input_vis = [casa_tools.utils.resolve(testinput) for testinput in self.testinput]

        if not self.compare_only:
            # optionally set OpenMP nthreads to a specified value.
            if omp_num_threads is not None:
                # casa_tools.casalog.ompGetNumThreads() and get_casa_session_details()['omp_num_threads'] are equivalent.
                default_nthreads = utils.get_casa_session_details()['omp_num_threads']
                casa_tools.casalog.ompSetNumThreads(omp_num_threads)

            last_casa_logfile = casa_tools.casalog.logfile()

        try:
            # run the pipeline for new results

            # switch from the pytest-call working directory to the root folder for this test.
            os.chdir(self.output_dir)

            if not(self.compare_only):
                # create the sub-directory structure for this test and switch to "working/"
                dd_list = ['products', 'working', 'rawdata'] if self.ppr else ['products', 'working']
                for dd in dd_list:
                    try:
                        os.mkdir(dd)
                    except FileExistsError:
                        pass
                os.chdir('working')

                # PIPE-1301: shut down the existing plotms process to avoid side-effects from changing CWD.
                # This is implemented as a workaround for CAS-13626
                utils.shutdown_plotms()

                # PIPE-1432: reset casatasks/tec_maps.workDir as it's unaware of a CWD change.
                if hasattr(tec_maps, 'workDir'):
                    tec_maps.workDir = os.getcwd()+'/'

                # switch to per-test casa/PL logfile paths and backup the default(initial) casa logfile name
                self.__reset_logfiles(prepend=True)

                if self.ppr:
                    self.__run_ppr(input_vis, self.ppr, telescope)
                else:
                    self.__run_reducer(input_vis)
            else:
                os.chdir('working')

            # Do sanity checks
            self.__do_sanity_checks()

            # Get new results
            new_results = self.__get_results_of_from_current_context()

            # new results file path
            new_file = f'{self.visname[0]}.NEW.results.txt'

            # Store new results in a file
            self.__save_new_results_to(new_file, new_results)

            # Compare new results with expected results
            self.__compare_results(new_file, default_relative_tolerance)

        finally:
            if not self.compare_only:
                # restore the default logfile state
                self.__reset_logfiles(casa_logfile=last_casa_logfile)

            os.chdir(self.current_path)

            # clean up if requested
            if not self.compare_only and self.remove_workdir and os.path.isdir(self.output_dir):
                shutil.rmtree(self.output_dir)

        # restore the OpenMP nthreads to the value saved before the Pipeline ppr/reducer call.
        if not self.compare_only and omp_num_threads is not None:
            casa_tools.casalog.ompSetNumThreads(default_nthreads)

    def __compare_results(self, new_file: str, relative_tolerance: float) -> None:
        """
        Compare results between new one loaded from file and old one.

        Args:
            new_file : file path of new results
            relative_tolerance : relative tolerance of output value
        """
        with open(self.expectedoutput_file) as expected_fd, open(new_file) as new_fd:
            expected_results = expected_fd.readlines()
            new_results = new_fd.readlines()
            errors = []
            worst_diff = (0, 0)
            worst_percent_diff = (0, 0)
            for old, new in zip(expected_results, new_results):
                try:
                    oldkey, oldval, tol = self.__sanitize_regression_string(old)
                    newkey, newval, _ = self.__sanitize_regression_string(new)
                except ValueError as e:
                    errorstr = "The results: {0} could not be parsed. Error: {1}".format(new, str(e))
                    errors.append(errorstr)
                    continue

                assert oldkey == newkey
                tolerance = tol if tol else relative_tolerance
                if newval is not None:
                    LOG.info(f'Comparing {oldval} to {newval} with a rel. tolerance of {tolerance}')
                    if oldval != pytest.approx(newval, rel=tolerance):
                        diff = oldval-newval
                        percent_diff = (oldval-newval)/oldval * 100 if oldval != 0 else 100
                        if abs(diff) > abs(worst_diff[0]):
                            worst_diff = diff, oldkey
                        if abs(percent_diff) > abs(worst_percent_diff[0]):
                            worst_percent_diff = percent_diff, oldkey
                        errorstr = f"{oldkey}\n\tvalues differ by > a relative difference of {tolerance}\n\texpected: {oldval}\n\tnew:      {newval}\n\tdiff: {diff}\n\tpercent_diff: {percent_diff}%"
                        errors.append(errorstr)
                elif oldval is not None:
                    # If only the new value is None, fail
                    errorstr = f"{oldkey}\n\tvalue is None\n\texpected: {oldval}\n\tnew:      {newval}"
                    errors.append(errorstr)
                else:
                    # If old and new values are both None, this is expected, so pass
                    LOG.info(f'Comparing {oldval} and {newval}... both values are None.')

            [LOG.warning(x) for x in errors]
            n_errors = len(errors)
            if n_errors > 0:
                summary_str = f"Worst absolute diff, {worst_diff[1]}: {worst_diff[0]}\nWorst percentage diff, {worst_percent_diff[1]}: {worst_percent_diff[0]}%"
                errors.append(summary_str)
                pytest.fail("Failed to match {0} result value{1} within tolerance{1} :\n{2}".format(
                    n_errors, '' if n_errors == 1 else 's', '\n'.join(errors)), pytrace=True)

    def __save_new_results_to(self, new_file: str, new_results: list[str]) -> None:
        """
        Compare results between new one and old one, both results are loaded from specified files.

        Args:
            new_file : file path of new results to save
            new_results : a list of new results
        """
        with open(new_file, 'w') as fd:
            fd.writelines([str(x) + '\n' for x in new_results])

    def __get_results_of_from_current_context(self) -> list[str]:
        """
        Get results of current execution from context.

        Returns: a list of new results
        """
        context = launcher.Pipeline(context='last').context
        new_results = sorted(regression.extract_regression_results(context))
        return new_results

    def __do_sanity_checks(self):
        """
        Do the following sanity-checks on the pipeline run

        1. rawdata, working, products directories are present
        2. *.pipeline_manifest.xml is present under the products directory
        3. Non-existence of errorexit-*.txt in working directory
        """
        context = launcher.Pipeline(context='last').context

        # 1. rawdata, working, products directories are present
        # The rawdata directory is only present for PPR runs
        missing_directories = regression.missing_directories(context, include_rawdata=self.ppr)
        if len(missing_directories) > 0:
            msg = f"The following directories are missing from the pipeline run: {', '.join(missing_directories)}"
            LOG.warning(msg)
            pytest.fail(msg)

        # 2. *pipeline_manifest.xml is present under the products directory
        if not regression.manifest_present(context):
            msg = "pipeline_manifest.xml is not present under the products directory"
            LOG.warning(msg)
            pytest.fail(msg)

        # 3. Non-existence of errorexit-*.txt in working directory
        if regression.errorexit_present(context):
            msg = "errorexit-*.txt is present in working directory"
            LOG.warning(msg)
            pytest.fail(msg)

    def __run_ppr(self, input_vis: list[str], ppr: str, telescope: str) -> None:
        """
        Execute the recipe defined by PPR.

        Args:
            input_vis : MS name
            ppr : PPR file name
            telescope : string 'alma' or 'vla'

        note: this private method is expected be called under "working/"
        """

        # executeppr expects the rawdata in ../rawdata
        for vis in input_vis:
            os.symlink(vis, f'../rawdata/{os.path.basename(vis)}')

        # save a copy of PPR in the directory one level above "working/".
        ppr_path = casa_tools.utils.resolve(ppr)
        ppr_local = f'../{os.path.basename(ppr_path)}'
        shutil.copyfile(ppr_path, ppr_local)

        if telescope == 'alma':
            executeppr.executeppr(ppr_local, importonly=False)
        elif telescope == 'vla':
            executevlappr.executeppr(ppr_local, importonly=False)
        else:
            LOG.error("Telescope is not 'alma' or 'vla'. Can't run executeppr.")

    def __run_reducer(self, input_vis: list[str]) -> None:
        """
        Execute the recipe by recipereducer.

        Args:
            input_vis : MS name

        note: this private method is expected be called under "working/"
        """
        LOG.warning("Running without Pipeline Processing Request (PPR).  Using recipereducer instead.")
        recipereducer.reduce(vis=input_vis, procedure=self.recipe)

    def __reset_logfiles(self,
                         casacalls_logfile: Optional[str] = None,
                         casa_logfile: Optional[str] = None,
                         prepend: Optional[bool] = False
                         ) -> None:
        """Put CASA/Pipeline logfiles into the test working directory."""

        # reset casacalls-*.txt
        if casacalls_logfile is None:
            casacalls_logfile = 'casacalls-{!s}.txt'.format(platform.node().split('.')[0])
        else:
            casacalls_logfile = casacalls_logfile
        infrastructure.logging.get_logger('CASACALLS', stream=None, format='%(message)s', addToCasaLog=False,
                           filename=casacalls_logfile)
        # reset casa-*.log
        if casa_logfile is None:
            now_str = datetime.datetime.now(datetime.timezone.utc).strftime("%Y%m%d-%H%M%S")
            casa_logfile = os.path.abspath(f'casa-{now_str}.log')
        else:
            casa_logfile = os.path.abspath(casa_logfile)
        last_casa_logfile = casa_tools.casalog.logfile()
        casa_tools.casalog.setlogfile(casa_logfile)

        # prepend the content of the last CASA logfile in the new logfile.
        if prepend and os.path.exists(last_casa_logfile) and casa_logfile != last_casa_logfile:
            with open(last_casa_logfile, 'r') as infile:
                with open(casa_logfile, 'a') as outfile:
                    outfile.write(infile.read())


# The methods below are test methods called from pytest.
@pytest.mark.fast
@pytest.mark.alma
def test_uid___A002_Xc46ab2_X15ae_repSPW_spw16_17_small__procedure_hifa_calimage__regression():
    """Run ALMA cal+image regression on a small test dataset.

    PPR:                        pl-regressiontest/uid___A002_Xc46ab2_X15ae_repSPW_spw16_17_small/PPR.xml
    Dataset:                    uid___A002_Xc46ab2_X15ae_repSPW_spw16_17_small.ms
    """
    pr = PipelineRegression(
        visname=['uid___A002_Xc46ab2_X15ae_repSPW_spw16_17_small.ms'],
        ppr='pl-regressiontest/uid___A002_Xc46ab2_X15ae_repSPW_spw16_17_small/PPR.xml',
        input_dir='pl-unittest',
        expectedoutput_dir='pl-regressiontest/uid___A002_Xc46ab2_X15ae_repSPW_spw16_17_small/'
        )

    pr.run()


@pytest.mark.fast
@pytest.mark.alma
def test_E2E6_1_00010_S__uid___A002_Xd0a588_X2239_regression():
    """Run ALMA cal+image regression on a 12m moderate-size test dataset in ASDM.

    Recipe name:                procedure_hifa_calimage
    Dataset:                    E2E6.1.00010.S: uid___A002_Xd0a588_X2239
    """

    input_dir = 'pl-regressiontest/E2E6.1.00010.S'
    ref_directory = 'pl-regressiontest/E2E6.1.00010.S'

    pr = PipelineRegression(
        visname=['uid___A002_Xd0a588_X2239'],
        recipe='procedure_hifa_calimage.xml',
        input_dir=input_dir,
        expectedoutput_dir=ref_directory
        )

    pr.run()


@pytest.mark.fast
@pytest.mark.alma
def test_uid___A002_Xc845c0_X7366_cycle5_restore_regression():
    """
    Restore from Cycle 5 (with current pipeline)

    Recipe name:                procedure_hifa_image
    Dataset:                    uid___A002_Xc845c0_X7366
    """

    input_dir = 'pl-regressiontest/uid___A002_Xc845c0_X7366'
    ref_directory = 'pl-regressiontest/uid___A002_Xc845c0_X7366'

    pr = PipelineRegression(
        visname=['uid___A002_Xc845c0_X7366'],
        recipe='procedure_hifa_image.xml',
        input_dir=input_dir,
        expectedoutput_dir=ref_directory
        )

    # copy files for the restore into products folder
    if not pr.compare_only:
        input_products = casa_tools.utils.resolve(f'{input_dir}/products')
        shutil.copytree(input_products, f'{pr.output_dir}/rawdata')

    pr.run()


@pytest.mark.fast
@pytest.mark.alma
def test_uid___A002_Xc46ab2_X15ae_selfcal_restore_regression():
    """Restore selfcal from Cycle 10 (with current pipeline)

    Recipe name:                procedure_hifa_image_selfcal
    Dataset:                    uid___A002_Xc46ab2_X15ae
    """

    input_dir = 'pl-regressiontest/uid___A002_Xc46ab2_X15ae_selfcal_restore'
    ref_directory = 'pl-regressiontest/uid___A002_Xc46ab2_X15ae_selfcal_restore'

    pr = PipelineRegression(
        visname=['uid___A002_Xc46ab2_X15ae'],
        recipe='procedure_hifa_image.xml',
        input_dir=input_dir,
        expectedoutput_dir=ref_directory
        )

    # copy files into products folder for restore
    if not pr.compare_only:
        input_products = casa_tools.utils.resolve(f'{input_dir}/products')
        shutil.copytree(input_products, f'{pr.output_dir}/rawdata')

    pr.run()


@pytest.mark.fast
@pytest.mark.alma
def test_uid___A002_Xef72bb_X9d29_renorm_restore_regression():
    """Restore renorm from Cycle 8 (with current pipeline)

    Recipe name:                procedure_hifa_image
    Dataset:                    uid___A002_Xef72bb_X9d29
    """

    input_dir = 'pl-regressiontest/uid___A002_Xef72bb_X9d29'
    ref_directory = 'pl-regressiontest/uid___A002_Xef72bb_X9d29'

    pr = PipelineRegression(
        visname=['uid___A002_Xef72bb_X9d29'],
        recipe='procedure_hifa_image.xml',
        input_dir=input_dir,
        expectedoutput_dir=ref_directory
        )

    # copy files into products folder for restore
    if not pr.compare_only:
        input_products = casa_tools.utils.resolve(f'{input_dir}/products')
        shutil.copytree(input_products, f'{pr.output_dir}/rawdata')

    pr.run()


@pytest.mark.fast
@pytest.mark.alma
def test_uid___A002_X85c183_X36f__procedure_hsd_calimage__regression():
    """Run ALMA single-dish cal+image regression on the obseration data of M100.

    Recipe name:                procedure_hsd_calimage
    Dataset:                    uid___A002_X85c183_X36f
    """
    input_dir = 'pl-regressiontest/uid___A002_X85c183_X36f'

    pr = PipelineRegression(
        visname=['uid___A002_X85c183_X36f'],
        recipe='procedure_hsd_calimage.xml',
        input_dir=input_dir,
        expectedoutput_dir=input_dir
    )

    pr.run()


@pytest.mark.fast
@pytest.mark.alma
def test_uid___A002_X85c183_X36f_SPW15_23__PPR__regression():
    """Run ALMA single-dish restoredata regression on the observation data of M100.

    Dataset:                    uid___A002_X85c183_X36f_SPW15_23
    """
    input_dir = 'pl-regressiontest/uid___A002_X85c183_X36f_SPW15_23'

    pr = PipelineRegression(
        visname=['uid___A002_X85c183_X36f_SPW15_23.ms'],
        ppr=f'{input_dir}/PPR.xml',
        input_dir=input_dir,
        expectedoutput_dir=input_dir
    )

    # copy files use restore task into products folder
    if not pr.compare_only:
        input_products = casa_tools.utils.resolve(f'{input_dir}/products')
        shutil.copytree(input_products, f'{pr.output_dir}/products')

    pr.run()


@pytest.mark.fast
@pytest.mark.alma
def test_uid___mg2_20170525142607_180419__procedure_hsdn_calimage__regression():
    """Run ALMA single-dish cal+image regression for standard nobeyama recipe.

    Recipe name:                procedure_hsdn_calimage
    Dataset:                    mg2-20170525142607-180419
    """
    input_dir = 'pl-regressiontest/mg2-20170525142607-180419'

    pr = PipelineRegression(
        visname=['mg2-20170525142607-180419.ms'],
        recipe='procedure_hsdn_calimage.xml',
        input_dir=input_dir,
        expectedoutput_dir=input_dir
    )
    pr.run()


@pytest.mark.fast
@pytest.mark.alma
def test_uid___mg2_20170525142607_180419__PPR__regression():
    """Run ALMA single-dish cal+image regression for restore nobeyama recipe.

    Dataset:                    mg2-20170525142607-180419
    """

    input_dir = 'pl-regressiontest/mg2-20170525142607-180419_PPR'

    pr = PipelineRegression(
        visname=['mg2-20170525142607-180419.ms'],
        ppr=f'{input_dir}/PPR.xml',
        input_dir=input_dir,
        expectedoutput_dir=input_dir,
        output_dir='mg2-20170525142607-180419_PPR')

    # copy files use restore task into products folder
    if not pr.compare_only:
        input_products = casa_tools.utils.resolve(f'{input_dir}/products')
        shutil.copytree(input_products, f'{pr.output_dir}/products')

    pr.run()


@pytest.mark.fast
@pytest.mark.alma
def test_csv_3899_eb2_small__procedure_hifa_calimage__regression():
    """PIPE-2245: Run small ALMA cal+image regression to cover various heuristics

    Dataset:                    CSV-3899-EB2-small
    """

    input_dir = 'pl-regressiontest/CSV-3899-EB2-small'

    pr = PipelineRegression(recipe='procedure_hifa_calimage.xml',
                            input_dir=input_dir,
                            visname=['uid___A002_X1181695_X1c6a4_8ant.ms'],
                            expectedoutput_dir=input_dir,
                            output_dir='csv_3899_eb2_small')

    pr.run(omp_num_threads=1)


@pytest.mark.alma
def test_uid___A002_Xee1eb6_Xc58d_pipeline__procedure_hifa_calsurvey__regression():
<<<<<<< HEAD
    """Run ALMA cal+survey regression on a calibration survey test dataset.
 
=======
    """Run ALMA cal+survey regression on a calibration survey test dataset

>>>>>>> 3e705abd
    Recipe name:                procedure_hifa_calsurvey
    Dataset:                    uid___A002_Xee1eb6_Xc58d_original.ms
    """
    input_directory = 'pl-regressiontest/uid___A002_Xee1eb6_Xc58d_calsurvey/'
    pr = PipelineRegression(
        visname=['uid___A002_Xee1eb6_Xc58d_original.ms'],
        recipe='procedure_hifa_calsurvey.xml',
        input_dir=input_directory,
        expectedoutput_dir=input_directory,
        output_dir='uid___A002_Xee1eb6_Xc58d_calsurvey_output'
        )

    pr.run()


@pytest.mark.vla
@pytest.mark.fast
def test_13A_537__procedure_hifv__regression():
    """Run VLA calibration regression for standard procedure_hifv.xml recipe.

    Recipe name:                procedure_hifv
    Dataset:                    13A-537/13A-537.sb24066356.eb24324502.56514.05971091435
    """

    input_dir = 'pl-regressiontest/13A-537'
    pr = PipelineRegression(
        visname=['13A-537.sb24066356.eb24324502.56514.05971091435'],
        recipe='procedure_hifv.xml',
        input_dir=input_dir,
        expectedoutput_dir=input_dir,
        output_dir='13A_537__procedure_hifv__regression'
        )

    pr.run(telescope='vla', omp_num_threads=1)


@pytest.mark.vla
@pytest.mark.fast
def test_13A_537__calibration__PPR__regression():
    """Run VLA calibration regression with a PPR file.

    PPR name:                   PPR_13A-537.xml
    Dataset:                    13A-537/13A-537.sb24066356.eb24324502.56514.05971091435
    """

    input_dir = 'pl-regressiontest/13A-537'

    pr = PipelineRegression(
        visname=['13A-537.sb24066356.eb24324502.56514.05971091435'],
        ppr=f'{input_dir}/PPR_13A-537.xml',
        input_dir=input_dir,
        expectedoutput_dir=input_dir,
        output_dir='13A_537__calibration__PPR__regression'
        )

    pr.run(telescope='vla', omp_num_threads=1)


@pytest.mark.vla
@pytest.mark.fast
def test_13A_537__restore__PPR__regression():
    """Run VLA calibration restoredata regression with a PPR file
    NOTE: results file frozen to CASA/Pipeline version below since products were created
    with that Pipeline version

    PPR name:                   PPR_13A-537_restore.xml
    Dataset:                    13A-537/13A-537.sb24066356.eb24324502.56514.05971091435
    Expected results version:   casa-6.2.1.7-pipeline-2021.2.0.128
    """
    input_dir = 'pl-regressiontest/13A-537'
    pr = PipelineRegression(
        visname=['13A-537.sb24066356.eb24324502.56514.05971091435'],
        ppr=f'{input_dir}/PPR_13A-537_restore.xml',
        input_dir=input_dir,
        expectedoutput_file=f'{input_dir}/restore/' +
                             '13A-537.casa-6.2.1.7-pipeline-2021.2.0.128.restore.results.txt',
        output_dir='13A_537__restore__PPR__regression'
        )

    # copy files use restore task into products folder
    if not pr.compare_only:
        input_products = casa_tools.utils.resolve(f'{input_dir}/products')
        shutil.copytree(input_products, f'{pr.output_dir}/products')

    pr.run(telescope='vla')


@pytest.mark.vla
@pytest.mark.fast
def test_13A_537__restore__post1553__PPR__regression():
    """Run VLA calibration restoredata regression with a PPR file

    PPR name:                   PPR_13A-537_restore.xml
    Dataset:                    13A-537/13A-537.sb24066356.eb24324502.56514.05971091435
    """
    input_dir = 'pl-regressiontest/13A-537'
    pr = PipelineRegression(
        visname=['13A-537.sb24066356.eb24324502.56514.05971091435'],
        ppr=f'{input_dir}/PPR_13A-537_restore.xml',
        input_dir=input_dir,
        expectedoutput_dir=f'{input_dir}/restore/',
        output_dir='13A_537__restore__post1553__PPR__regression'
        )

    # copy files use restore task into products folder
    if not pr.compare_only:
        input_products = casa_tools.utils.resolve(f'{input_dir}/post1553_products')
        shutil.copytree(input_products, f'{pr.output_dir}/products')

    pr.run(telescope='vla')


@pytest.mark.vlass
@pytest.mark.fast
def test_vlass_quicklook():
    """Run VLASS quicklook regression

    Recipe name: procedure_vlassQLIP.xml
    Dataset: TSKY0001.sb32295801.eb32296475.57549.31722762731_split_withcorrectdata.ms
    """

    input_dir = 'pl-regressiontest/vlass_quicklook'
    ref_directory = 'pl-regressiontest/vlass_quicklook'

    pr = PipelineRegression(
        visname=['TSKY0001.sb32295801.eb32296475.57549.31722762731_split_withcorrectdata.ms'],
        recipe='procedure_vlassQLIP.xml',
        input_dir=input_dir,
        expectedoutput_dir=ref_directory
        )

    # Copy parameter list file into the working directory

    try:
        os.mkdir(f'{pr.output_dir}/working/')
    except FileExistsError:
        pass
    if not pr.compare_only:
        parameter_list_file = casa_tools.utils.resolve(
            f'{input_dir}/TSKY0001.sb32295801.eb32296475.57549.31722762731_split_QLIP_parameter.list')
        shutil.copyfile(parameter_list_file, casa_tools.utils.resolve(f'{pr.output_dir}/working/QLIP_parameter.list'))
    pr.run(telescope='vla')


# Section for longer-running tests
@pytest.fixture(autouse=True)
def data_directory(scope="module") -> str:
    if hasattr(pytest, 'pytestconfig'):
        big_data_dir = pytest.pytestconfig.getoption('--data-directory')
    else:
        big_data_dir = "/lustre/cv/projects/pipeline-test-data/regression-test-data/"

    if not os.path.exists(big_data_dir):
        print("Warning! The large dataset directory {} does not exist, so any long-running tests will fail.".format(big_data_dir))
    else:
        print("Using: {} for data directory".format(big_data_dir))
    return big_data_dir


def setup_flux_antennapos(test_directory, output_dir):
    # Copy flux.csv and antennapos.csv into the working directory
    flux_file = casa_tools.utils.resolve(f'{test_directory}/flux.csv')
    anteannapos_file = casa_tools.utils.resolve(f'{test_directory}/antennapos.csv')

    try:
        os.mkdir(f'{output_dir}/working/')
    except FileExistsError:
        pass

    shutil.copyfile(flux_file, casa_tools.utils.resolve(f'{output_dir}/working/flux.csv'))
    shutil.copyfile(anteannapos_file, casa_tools.utils.resolve(f'{output_dir}/working/antennapos.csv'))


@pytest.mark.slow
class TestSlowerRegression:

    # ALMA-section
    @pytest.mark.alma
    @pytest.mark.twelve
    def test_2019_1_01094_S__uid___A002_Xecbc07_X6b0e_PPR__regression(self, data_directory):
        """Run longer regression test on this ALMA if dataset

        Dataset: 2019.1.01094.S: uid___A002_Xecbc07_X6b0e, uid___A002_Xecf7c7_X1d83
        """
        test_directory = f'{data_directory}/alma_if/2019.1.01094.S/'
        ref_directory = 'pl-regressiontest/2019.1.01094.S/'

        pr = PipelineRegression(
            visname=['uid___A002_Xecbc07_X6b0e', 'uid___A002_Xecf7c7_X1d83'],
            ppr=(test_directory + 'PPR.xml'),
            input_dir=test_directory,
            project_id="2019_1_01094_S",
            expectedoutput_dir=ref_directory
            )

        setup_flux_antennapos(test_directory, pr.output_dir)

        pr.run()

    @pytest.mark.alma
    @pytest.mark.twelve
    def test_E2E9_1_00061_S__uid___A002_Xfd764e_X5843_regression(self, data_directory):
        """Run longer regression test on this ALMA if dataset

        Dataset: E2E9.1.00061.S: uid___A002_Xfd764e_X5843, uid___A002_Xfd764e_X60e2
        """
        test_directory = f'{data_directory}/alma_if/E2E9.1.00061.S/'
        ref_directory = 'pl-regressiontest/E2E9.1.00061.S/'

        pr = PipelineRegression(
            visname=['uid___A002_Xfd764e_X5843', 'uid___A002_Xfd764e_X60e2'],
            ppr=(test_directory + 'PPR.xml'),
            input_dir=test_directory,
            project_id="E2E9_1_00061_S",
            expectedoutput_dir=ref_directory
            )

        setup_flux_antennapos(test_directory, pr.output_dir)

        pr.run()

    @pytest.mark.alma
    @pytest.mark.twelve
    def test_2018_1_01255_S__uid___A002_Xe0e4ca_Xb18_regression(self, data_directory):
        """Run longer regression test on this ALMA if dataset

        Dataset: 2018.1.01255.S: uid___A002_Xe0e4ca_Xb18, uid___A002_Xeb9695_X2fe5
        """
        test_directory = f'{data_directory}/alma_if/2018.1.01255.S/'
        ref_directory = 'pl-regressiontest/2018.1.01255.S/'

        pr = PipelineRegression(
            visname=['uid___A002_Xe0e4ca_Xb18', 'uid___A002_Xeb9695_X2fe5'],
            ppr=(test_directory + 'PPR.xml'),
            input_dir=test_directory,
            project_id="2018_1_01255_S",
            expectedoutput_dir=ref_directory
            )

        setup_flux_antennapos(test_directory, pr.output_dir)

        pr.run()

    @pytest.mark.alma
    @pytest.mark.twelve
    def test_2017_1_00912_S__uid___A002_Xc74b5b_X316a_regression(self, data_directory):
        """Run longer regression test on this ALMA if dataset

        Dataset: 2017.1.00912.S: uid___A002_Xe6a684_X7c41
        """
        test_directory = f'{data_directory}/alma_if/2017.1.00912.S/'
        ref_directory = 'pl-regressiontest/2017.1.00912.S/'

        pr = PipelineRegression(
            visname=['uid___A002_Xc74b5b_X316a'],
            ppr=(test_directory + 'PPR.xml'),
            input_dir=test_directory,
            project_id="2017_1_00912_S",
            expectedoutput_dir=ref_directory
            )

        setup_flux_antennapos(test_directory, pr.output_dir)
        pr.run()

    @pytest.mark.alma
    @pytest.mark.twelve
    def test_2019_1_01184_S__uid___A002_Xe1d2cb_X12782_regression(self, data_directory):
        """Run longer regression test on this ALMA if dataset

        Dataset: 2019_1_01184_S: uid___A002_Xe1d2cb_X12782, uid___A002_Xe850fb_X4efc
        """
        test_directory = f'{data_directory}/alma_if/2019.1.01184.S/'
        ref_directory = 'pl-regressiontest/2019.1.01184.S/'

        pr = PipelineRegression(
            visname=['uid___A002_Xe1d2cb_X12782', 'uid___A002_Xe850fb_X4efc'],
            ppr=(test_directory + 'PPR.xml'),
            input_dir=test_directory,
            project_id="2019_1_01184_S",
            expectedoutput_dir=ref_directory
            )

        setup_flux_antennapos(test_directory, pr.output_dir)
        pr.run()

    @pytest.mark.alma
    @pytest.mark.twelve
    def test_2019_1_00678_S__uid___A002_Xe6a684_X7c41__PPR__regression(self, data_directory):
        """Run longer regression test on this ALMA if dataset

        Dataset: 2019.1.00678.S: uid___A002_Xe6a684_X7c41
        """
        test_directory = f'{data_directory}/alma_if/2019.1.00678.S/'
        ref_directory =  'pl-regressiontest/2019.1.00678.S/'

        pr = PipelineRegression(
            visname=['uid___A002_Xe6a684_X7c41'],
            ppr=(test_directory + 'PPR.xml'),
            input_dir=test_directory,
            project_id="2019_1_00678_S",
            expectedoutput_dir=ref_directory
            )

        setup_flux_antennapos(test_directory, pr.output_dir)
        pr.run()

    @pytest.mark.alma
    @pytest.mark.twelve
    def test_2017_1_00670_S__uid___A002_Xca8fbf_X5733__PPR__regression(self, data_directory):
        """Run longer regression test on this ALMA if dataset

        Dataset: 2017.1.00670.S: uid___A002_Xca8fbf_X5733
        """
        test_directory = f'{data_directory}/alma_if/2017.1.00670.S/'
        ref_directory =  'pl-regressiontest/2017.1.00670.S/'

        pr = PipelineRegression(
            visname=['uid___A002_Xca8fbf_X5733'],
            ppr=(test_directory + 'PPR.xml'),
            input_dir = test_directory,
            project_id='2017_1_00670_S',
            expectedoutput_dir=ref_directory
            )

        setup_flux_antennapos(test_directory, pr.output_dir)
        pr.run()

    @pytest.mark.alma
    @pytest.mark.seven
    def test_2019_1_00847_S__uid___A002_Xe1f219_X1457_regression(self, data_directory):
        """Run longer regression test on this ALMA if dataset
        ALMA 7m

        Dataset: 2019.1.00847.S: uid___A002_Xe1f219_X1457, uid___A002_Xe1f219_X9dbf, uid___A002_Xe27761_X74f8
        """
        test_directory = f'{data_directory}/alma_if/2019.1.00847.S/'
        ref_directory = 'pl-regressiontest/2019.1.00847.S/'

        pr = PipelineRegression(
            visname=['uid___A002_Xe1f219_X1457', 'uid___A002_Xe1f219_X9dbf', 'uid___A002_Xe27761_X74f8'],
            ppr=(test_directory + 'PPR.xml'),
            input_dir=test_directory,
            project_id="2019_1_00847_S",
            expectedoutput_dir=ref_directory
            )

        setup_flux_antennapos(test_directory, pr.output_dir)
        pr.run()

    @pytest.mark.alma
    @pytest.mark.seven
    def test_2019_1_00994_S__uid___A002_Xe44309_X7d94__PPR__regression(self, data_directory):
        """Run longer regression test on this ALMA IF dataset

        ALMA 7m

        Dataset: 2019.1.00994.S: uid___A002_Xe44309_X7d94, uid___A002_Xe45e29_X59ee, uid___A002_Xe45e29_X6666, uid___A002_Xe48598_X8697
        """
        test_directory = f'{data_directory}/alma_if/2019.1.00994.S/'
        ref_directory = 'pl-regressiontest/2019.1.00994.S/'

        pr = PipelineRegression(
            visname=['uid___A002_Xe44309_X7d94', 'uid___A002_Xe45e29_X59ee', 'uid___A002_Xe45e29_X6666', 'uid___A002_Xe48598_X8697'],
            ppr=(test_directory + 'PPR.xml'),
            input_dir=test_directory,
            project_id="2019_1_00994_S",
            expectedoutput_dir=ref_directory
            )

        setup_flux_antennapos(test_directory, pr.output_dir)
        pr.run()

    @pytest.mark.alma
    @pytest.mark.seven
    def test_2019_1_01056_S__uid___A002_Xe1f219_X6d0b__PPR__regression(self, data_directory):
        """Run longer regression test on this ALMA IF dataset

        ALMA 7m

        Dataset: 2019.1.01056.S: uid___A002_Xe1f219_X6d0bm, uid___A002_Xe1f219_X7ee8
        """
        test_directory = f'{data_directory}/alma_if/2019.1.01056.S/'
        ref_directory = 'pl-regressiontest/2019.1.01056.S/'

        pr = PipelineRegression(
            visname=['uid___A002_Xe1f219_X6d0b', 'uid___A002_Xe1f219_X7ee8'],
            ppr=(test_directory + 'PPR.xml'),
            input_dir=test_directory,
            project_id="2019_1_01056_S",
            expectedoutput_dir=f'{ref_directory}'
            )

        setup_flux_antennapos(test_directory, pr.output_dir)
        pr.run()

    # SD Section
    @pytest.mark.alma
    @pytest.mark.sd
    def test_2019_2_00093_S__uid___A002_Xe850fb_X2df8_regression(self, data_directory):
        """Run longer regression test on this ALMA SD dataset

        Recipe name: procedure_hsd_calimage
        Dataset: 2019.2.00093.S: uid___A002_Xe850fb_X2df8, uid___A002_Xe850fb_X36e4, uid___A002_Xe850fb_X11e13
        """
        test_directory = f'{data_directory}/alma_sd/2019.2.00093.S/'
        ref_directory = 'pl-regressiontest/2019.2.00093.S/'

        pr = PipelineRegression(
            visname=['uid___A002_Xe850fb_X2df8', 'uid___A002_Xe850fb_X36e4', 'uid___A002_Xe850fb_X11e13'],
            recipe='procedure_hsd_calimage.xml',
            input_dir=test_directory,
            project_id="2019_2_00093_S",
            expectedoutput_dir=ref_directory
            )

        pr.run()

    @pytest.mark.alma
    @pytest.mark.sd
    def test_2019_1_01056_S__uid___A002_Xe1d2cb_X110f1_regression(self, data_directory):
        """Run weekly regression test on this ALMA SD dataset

        Recipe name: procedure_hsd_calimage
        Dataset: 2019.1.01056.S: uid___A002_Xe1d2cb_X110f1, uid___A002_Xe1d2cb_X11d0a, uid___A002_Xe1f219_X6eeb
        """
        test_directory = f'{data_directory}/alma_sd/2019.1.01056.S/'
        ref_directory = 'pl-regressiontest/2019.1.01056.S/'

        pr = PipelineRegression(
            visname=['uid___A002_Xe1d2cb_X110f1', 'uid___A002_Xe1d2cb_X11d0a', 'uid___A002_Xe1f219_X6eeb'],
            recipe='procedure_hsd_calimage.xml',
            input_dir=test_directory,
            project_id="2019_1_01056_S",
            expectedoutput_dir=f'{ref_directory}'
            )

        setup_flux_antennapos(test_directory, pr.output_dir)
        pr.run()

    @pytest.mark.alma
    @pytest.mark.sd
    def test_2016_1_01489_T__uid___A002_Xbadc30_X43ee_regression(self, data_directory):
        """Run weekly regression test on this ALMA SD dataset

        Recipe name: procedure_hsd_calimage
        Dataset: 2016.1.01489.T: uid___A002_Xbadc30_X43ee, uid___A002_Xbaedce_X7694
        """
        test_directory = f'{data_directory}/alma_sd/2016.1.01489.T/'
        ref_directory = 'pl-regressiontest/2016.1.01489.T/'

        pr = PipelineRegression(
            visname=['uid___A002_Xbadc30_X43ee', 'uid___A002_Xbaedce_X7694'],
            recipe='procedure_hsd_calimage.xml',
            input_dir=test_directory,
            project_id="2016_1_01489_T",
            expectedoutput_dir=ref_directory
            )

        pr.run()

    # VLA Section
    @pytest.mark.vla
    def test_13A_537__procedure_hifv_calimage__regression(self, data_directory):
        """Run VLA calibration regression for standard procedure_hifv_calimage_cont recipe.

        Recipe name:                procedure_hifv_calimage_cont
        Dataset:                    13A-537.sb24066356.eb24324502.56514.05971091435
        """
        dataset_name = '13A-537.sb24066356.eb24324502.56514.05971091435'
        input_dir = 'pl-regressiontest/13A-537/'
        ref_directory = 'pl-regressiontest/13A-537/'

        pr = PipelineRegression(
            visname=[dataset_name],
            recipe='procedure_hifv_calimage_cont.xml',
            input_dir=input_dir,
            expectedoutput_dir=ref_directory
            )

        pr.run(telescope='vla', omp_num_threads=1)

    @pytest.mark.vla
    def test_15B_342__procedure_hifv__regression(self, data_directory):
        """Run VLA calibration regression for standard recipe.

        Recipe name:                procedure_hifv_calimage_cont
        Dataset:                    15B-342.sb31041443.eb31041910.57246.076202627315
        """
        dataset_name = '15B-342.sb31041443.eb31041910.57246.076202627315'
        input_dir = f'{data_directory}/vla/15B-342/'
        ref_directory = 'pl-regressiontest/15B-342/'

        pr = PipelineRegression(
            visname=[dataset_name],
            recipe='procedure_hifv_calimage_cont.xml',
            input_dir=input_dir,
            expectedoutput_dir=ref_directory
            )

        pr.run(telescope='vla', omp_num_threads=1)

    @pytest.mark.vla
    def test_17B_188__procedure_hifv__regression(self, data_directory):
        """Run VLA calibration regression for standard recipe.

        Recipe name:                procedure_hifv_calimage_cont
        Dataset:                    17B-188.sb35564398.eb35590549.58363.10481791667
        """
        dataset_name = '17B-188.sb35564398.eb35590549.58363.10481791667'
        input_dir = f'{data_directory}/vla/17B-188/'
        ref_directory = 'pl-regressiontest/17B-188/'

        pr = PipelineRegression(
            visname=[dataset_name],
            recipe='procedure_hifv_calimage_cont.xml',
            input_dir=input_dir,
            expectedoutput_dir=ref_directory
            )

        pr.run(telescope='vla', omp_num_threads=1)

    @pytest.mark.vla
    def test_18A_228__procedure_hifv__regression(self, data_directory):
        """Run VLA calibration regression for standard procedure_hifv_calimage_cont.xml recipe.

        Recipe name:                procedure_hifv_calimage_cont
        Dataset:                    18A-228.sb35538192.eb35676319.58412.135923414358
        """
        input_dir = f'{data_directory}/vla/18A-228/'
        ref_directory = 'pl-regressiontest/18A-228/'

        pr = PipelineRegression(
            visname=['18A-228.sb35538192.eb35676319.58412.13592341435'],
            recipe='procedure_hifv_calimage_cont.xml',
            input_dir=input_dir,
            expectedoutput_dir=ref_directory
            )

        pr.run(telescope='vla', omp_num_threads=1)

    @pytest.mark.vla
    def test_18A_426__procedure_hifv__regression(self, data_directory):
        """Run VLA calibration regression for standard procedure_hifv_calimage_cont.xml recipe.

        Recipe name:                procedure_hifv_calimage_cont
        Dataset:                    18A-426.sb35644955.eb35676220.58411.96917952546
        """
        input_dir = f'{data_directory}/vla/18A-426/'
        ref_directory = 'pl-regressiontest/18A-426/'

        pr = PipelineRegression(
            visname=['18A-426.sb35644955.eb35676220.58411.96917952546'],
            recipe='procedure_hifv_calimage_cont.xml',
            input_dir=input_dir,
            expectedoutput_dir=ref_directory
            )

        pr.run(telescope='vla', omp_num_threads=1)

    @pytest.mark.vla
    def test_21A_423__procedure_hifv__regression(self, data_directory):
        """Run VLA calibration regression for standard recipe.

        Recipe name:                procedure_hifv_calimage_cont
        Dataset:                    21A-423.sb39709588.eb40006153.59420.64362002315
        """
        dataset_name = '21A-423.sb39709588.eb40006153.59420.64362002315'
        input_dir = f'{data_directory}/vla/21A-423/'
        ref_directory = 'pl-regressiontest/21A-423/'

        pr = PipelineRegression(
            visname=[dataset_name],
            recipe='procedure_hifv_calimage_cont.xml',
            input_dir=input_dir,
            expectedoutput_dir=ref_directory
            )

        pr.run(telescope='vla', omp_num_threads=1)

    @pytest.mark.vla
    def test_13A_537__procedure_hifv__cont__cube__selfcal(self):
        """PIPE-2357: Run VLA calibration regression for standard procedure_hifv_calimage_cont_cube_selfcal.xml recipe.

        Recipe name:                procedure_hifv_calimage_cont_cube_selfcal.xml
        Dataset:                    13A-537/13A-537.sb24066356.eb24324502.56514.05971091435
        """

        input_dir = 'pl-regressiontest/13A-537'

        pr = PipelineRegression(recipe='procedure_hifv_calimage_cont_cube_selfcal.xml',
                                input_dir=input_dir,
                                visname=['13A-537.sb24066356.eb24324502.56514.05971091435'],
                                expectedoutput_dir=input_dir)

        pr.run(telescope='vla', omp_num_threads=1)

    # VLASS section
    @pytest.mark.vlass
    def test_vlass_se_cont_mosaic(self, data_directory):
        """Run VLASS regression

        Recipe name: procedure_vlassSEIP_cv.xml
        Dataset: VLASS2.2.sb40889925.eb40967634.59536.14716583333_J232327.4+5024320_split.ms
        """
        dataset_name = 'VLASS2.2.sb40889925.eb40967634.59536.14716583333_J232327.4+5024320_split.ms'
        input_dir = f'{data_directory}/vlass/se_cont_mosaic/'
        ref_directory = 'pl-regressiontest/vlass_se_cont_mosaic/'

        pr = PipelineRegression(
            visname=[dataset_name],
            recipe=f'{input_dir}/procedure_vlassSEIP_cv.xml',
            input_dir=input_dir,
            expectedoutput_dir=ref_directory
            )

        try:
            os.mkdir(f'{pr.output_dir}/working/')
        except FileExistsError:
            pass

        # Copy parameter list file into the working directory
        if not pr.compare_only:
            parameter_list_file = casa_tools.utils.resolve(f'{input_dir}/SEIP_parameter.list')
            shutil.copyfile(parameter_list_file, casa_tools.utils.resolve(
                f'{pr.output_dir}/working/SEIP_parameter.list'))

        pr.run(telescope='vla')

    @pytest.mark.vlass
    def test_vlass_se_cont_awp32(self, data_directory):
        """Run VLASS regression

        Recipe name: procedure_vlassSEIP_cv.xml
        Dataset: VLASS2.2.sb40889925.eb40967634.59536.14716583333_J232327.4+5024320_split.ms
        """
        dataset_name = 'VLASS2.2.sb40889925.eb40967634.59536.14716583333_J232327.4+5024320_split.ms'
        input_dir = f'{data_directory}/vlass/se_cont_awp32/'
        ref_directory = 'pl-regressiontest/vlass_se_cont_awp32/'

        pr = PipelineRegression(
            visname=[dataset_name],
            recipe=f'{input_dir}/procedure_vlassSEIP_cv.xml',
            input_dir=input_dir,
            expectedoutput_dir=ref_directory
            )


        try:
            os.mkdir(f'{pr.output_dir}/working/')
        except FileExistsError:
            pass

        # Copy parameter list file into the working directory
        if not pr.compare_only:
            parameter_list_file = casa_tools.utils.resolve(f'{input_dir}/SEIP_parameter_awp32.list')
            shutil.copyfile(parameter_list_file, casa_tools.utils.resolve(
                f'{pr.output_dir}/working/SEIP_parameter.list'))

        pr.run(telescope='vla')

    @pytest.mark.vlass
    def test_vlass_se_cube(self, data_directory):
        """Run VLASS regression

        Recipe name: procedure_vlassCCIP.xml
        Dataset: VLASS2.2.sb40889925.eb40967634.59536.14716583333_J232327.4+5024320_split.ms
        """
        dataset_name = 'VLASS2.2.sb40889925.eb40967634.59536.14716583333_J232327.4+5024320_split.ms'
        input_dir = f'{data_directory}/vlass/se_cube/'
        ref_directory = 'pl-regressiontest/vlass_se_cube/'

        pr = PipelineRegression(
            visname=[dataset_name],
            recipe='procedure_vlassCCIP.xml',
            input_dir=input_dir,
            expectedoutput_dir=ref_directory
            )

        try:
            os.mkdir(f'{pr.output_dir}/working/')
        except FileExistsError:
            pass

        # Copy parameter list files and reimaging resources into the working directory
        if not pr.compare_only:
            seip_parameter_list_file = casa_tools.utils.resolve(f'{input_dir}/SEIP_parameter.list')
            shutil.copyfile(seip_parameter_list_file, casa_tools.utils.resolve(
                f'{pr.output_dir}/working/SEIP_parameter.list'))

            ccip_parameter_list_file = casa_tools.utils.resolve(f'{input_dir}/CCIP_parameter_sg16.list')
            shutil.copyfile(ccip_parameter_list_file, casa_tools.utils.resolve(
                f'{pr.output_dir}/working/CCIP_parameter.list'))

            reimaging_resources_file = casa_tools.utils.resolve(f'{input_dir}/reimaging_resources.tgz')
            shutil.copyfile(reimaging_resources_file, casa_tools.utils.resolve(
                f'{pr.output_dir}/working/reimaging_resources.tgz'))

        pr.run(telescope='vla')

    @pytest.mark.vlass
    def test_vlass_cal(self, data_directory):
        """Run VLASS regression

        Recipe name: procedure_hifvcalvlass.xml
        Dataset: VLASS2.1.sb39020033.eb39038648.59173.7629213426
        """
        dataset_name = 'VLASS2.1.sb39020033.eb39038648.59173.7629213426'
        input_dir = f'{data_directory}/vlass/cal/'
        ref_directory = 'pl-regressiontest/vlass_cal'

        pr = PipelineRegression(
            visname=[dataset_name],
            recipe='procedure_hifvcalvlass.xml',
            input_dir=input_dir,
            expectedoutput_dir=ref_directory
            )

        pr.run(telescope='vla')<|MERGE_RESOLUTION|>--- conflicted
+++ resolved
@@ -744,13 +744,8 @@
 
 @pytest.mark.alma
 def test_uid___A002_Xee1eb6_Xc58d_pipeline__procedure_hifa_calsurvey__regression():
-<<<<<<< HEAD
     """Run ALMA cal+survey regression on a calibration survey test dataset.
- 
-=======
-    """Run ALMA cal+survey regression on a calibration survey test dataset
-
->>>>>>> 3e705abd
+
     Recipe name:                procedure_hifa_calsurvey
     Dataset:                    uid___A002_Xee1eb6_Xc58d_original.ms
     """
