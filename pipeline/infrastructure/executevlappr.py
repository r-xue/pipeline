--- conflicted
+++ resolved
@@ -54,12 +54,7 @@
             relativePath, "rawdata")
 
         # Get the pipeline context 
-<<<<<<< HEAD
-        context = pipeline.Pipeline(loglevel=loglevel, plotlevel=plotlevel).context
-=======
-        context = Pipeline(loglevel=loglevel, plotlevel=plotlevel,
-            output_dir=workingDir).context
->>>>>>> 17c80f09
+        context = Pipeline(loglevel=loglevel, plotlevel=plotlevel).context
 
     except Exception:
         casa_tools.post_to_log("Beginning pipeline run ...", echo_to_screen=echo_to_screen)
