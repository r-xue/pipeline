# Execute the pipeline processing request
#    Code first as module and convert to class if appropriate
#    Factor and document properly  when details worked out    
#
# Turn some print statement into CASA log statements
#

import os
import sys
import traceback

import pipeline
import pipeline.extern.XmlObjectifier as XmlObjectifier
import pipeline.infrastructure.argmapper as argmapper
import pipeline.infrastructure.project as project
import pipeline.infrastructure.utils as utils
import pipeline.infrastructure.vdp as vdp
from pipeline.infrastructure import casa_tools
from pipeline.infrastructure import exceptions
from pipeline.infrastructure import task_registry

# Setup path
#sys.path.insert (0, os.path.expandvars("$SCIPIPE_HEURISTICS"))


def executeppr (pprXmlFile, importonly=True, dry_run=False, loglevel='info',
    plotlevel='summary', interactive=True):

    # Useful mode parameters
    echo_to_screen = interactive
    workingDir = None
    rawDir = None


    try:
        # Decode the processing request
        info, structure, relativePath, intentsDict, asdmList, procedureName, commandsList = \
            _getFirstRequest (pprXmlFile)

        # Set the directories
        workingDir = os.path.join (os.path.expandvars("$SCIPIPE_ROOTDIR"),
            relativePath, "working")
        rawDir = os.path.join (os.path.expandvars("$SCIPIPE_ROOTDIR"),
            relativePath, "rawdata")

        # Get the pipeline context 
        context = pipeline.Pipeline(loglevel=loglevel, plotlevel=plotlevel,
            output_dir=workingDir).context

    except Exception:
        casa_tools.post_to_log("Beginning pipeline run ...", echo_to_screen=echo_to_screen)
        casa_tools.post_to_log("For processing request: " + pprXmlFile, echo_to_screen=echo_to_screen)
        traceback.print_exc(file=sys.stdout)
        errstr=traceback.format_exc()
        casa_tools.post_to_log(errstr, echo_to_screen=echo_to_screen)
        casa_tools.post_to_log("Terminating procedure execution ...", echo_to_screen=echo_to_screen)
        errorfile = utils.write_errorexit_file(workingDir, 'errorexit', 'txt')
        return

    # Request decoded, starting run.
    casa_tools.post_to_log("Beginning pipeline run ...", echo_to_screen=echo_to_screen)
    casa_tools.post_to_log("For processing request: " + pprXmlFile, echo_to_screen=echo_to_screen)

    # Check for common error conditions.
    if relativePath == "":
        casa_tools.post_to_log("    Undefined relative data path", echo_to_screen=echo_to_screen)
        casa_tools.post_to_log("Terminating pipeline execution ...", echo_to_screen=echo_to_screen)
        errorfile = utils.write_errorexit_file(workingDir, 'errorexit', 'txt')
        return
    elif len(asdmList) < 1:
        casa_tools.post_to_log("    Empty ASDM list", echo_to_screen=echo_to_screen)
        casa_tools.post_to_log("Terminating pipeline execution ...", echo_to_screen=echo_to_screen)
        errorfile = utils.write_errorexit_file(workingDir, 'errorexit', 'txt')
        return
    elif len(commandsList) < 1:
        casa_tools.post_to_log("    Empty commands list", echo_to_screen=echo_to_screen)
        casa_tools.post_to_log("Terminating pipeline execution ...", echo_to_screen=echo_to_screen)
        errorfile = utils.write_errorexit_file(workingDir, 'errorexit', 'txt')
        return

    # List project summary information
    casa_tools.post_to_log("Project summary", echo_to_screen=echo_to_screen)
    for item in info:
        casa_tools.post_to_log("    " + item[1][0] + item[1][1], echo_to_screen=echo_to_screen)
    ds = dict(info)
    context.project_summary = project.ProjectSummary(
        proposal_code = ds['proposal_code'][1],
        proposal_title = 'unknown',
        piname = 'unknown',
        observatory = ds['observatory'][1],
        telescope = ds['telescope'][1])

    # List project structure information
    casa_tools.post_to_log("Project structure", echo_to_screen=echo_to_screen)
    for item in structure:
        casa_tools.post_to_log("    " + item[1][0] + item[1][1], echo_to_screen=echo_to_screen)

    context.project_structure = project.ProjectStructure(
        ppr_file=pprXmlFile,
        recipe_name=procedureName)

    # Create performance parameters object
    #context.project_performance_parameters = project.PerformanceParameters()
    context.project_performance_parameters = _getPerformanceParameters(intentsDict)

    # Print the relative path
    casa_tools.post_to_log("Directory structure", echo_to_screen=echo_to_screen)
    casa_tools.post_to_log("    Working directory: " + workingDir, echo_to_screen=echo_to_screen)
    casa_tools.post_to_log("    Raw data directory: " + rawDir, echo_to_screen=echo_to_screen)

    # Construct the ASDM list
    casa_tools.post_to_log("Number of ASDMs: " + str(len(asdmList)), echo_to_screen=echo_to_screen)
    files = []
    sessions = []
    defsession = 'session_1'
    for asdm in asdmList:
        session = defsession
        sessions.append(session)
        files.append (os.path.join(rawDir, asdm[1]))
        casa_tools.post_to_log("    Session: " + session + "  ASDM: " + asdm[1], echo_to_screen=echo_to_screen)

    # Paths for all these ASDM should be the same
    #     Add check for this ?

    # Beginning execution
    casa_tools.post_to_log("\nStarting procedure execution ...\n", echo_to_screen=echo_to_screen)
    casa_tools.post_to_log("Procedure name: " + procedureName + "\n", echo_to_screen=echo_to_screen)

    # Loop over the commands
    for command in commandsList:

        # Get task name and arguments lists.
        casa_task = command[0]
        task_args = command[1]
        casa_tools.set_log_origin(fromwhere=casa_task)
        casa_tools.post_to_log("Executing command ..." + casa_task, echo_to_screen=echo_to_screen)

        # Execute the command
        try:
            pipeline_task_class = task_registry.get_pipeline_class_for_task(casa_task)
            pipeline_task_name = pipeline_task_class.__name__
            casa_tools.post_to_log("    Using python class ..." + pipeline_task_name, echo_to_screen=echo_to_screen)

            # List parameters
            for keyword, value in task_args.items():
                casa_tools.post_to_log("    Parameter: " + keyword + " = " + str(value), echo_to_screen=echo_to_screen)
            if pipeline_task_name == 'ImportData' or pipeline_task_name == 'RestoreData' \
                    or pipeline_task_name == 'ALMAImportData' or pipeline_task_name == 'VLAImportData' \
                    or pipeline_task_name == 'VLARestoreData':
                task_args['vis'] = files
                task_args['session'] = sessions
            elif pipeline_task_name == 'SDImportData':
                task_args['infiles'] = files

            remapped_args = argmapper.convert_args(pipeline_task_class, task_args, convert_nulls=False)
            inputs = vdp.InputsContainer(pipeline_task_class, context, **remapped_args)

            spectral_mode = False
            if 'SPECTRAL_MODE' in intentsDict:
                spectral_mode = intentsDict['SPECTRAL_MODE']

            if pipeline_task_name == 'Hanning' and spectral_mode is True:
                casa_tools.post_to_log("SPECTRAL_MODE=True.  Hanning smoothing will not be executed.")
            else:
                task = pipeline_task_class(inputs)
                results = task.execute(dry_run=dry_run)
                casa_tools.post_to_log('Results ' + str(results), echo_to_screen=echo_to_screen)
                try:
                    results.accept(context)
                except Exception:
                    casa_tools.post_to_log("Error: Failed to update context for " + pipeline_task_name,
                                           echo_to_screen=echo_to_screen)
                    raise

            if pipeline_task_name == 'ImportData' and importonly:
                casa_tools.post_to_log("Terminating execution after running " + pipeline_task_name,
                                       echo_to_screen=echo_to_screen)
                break

            if pipeline_task_name == 'ALMAImportData' and importonly:
                casa_tools.post_to_log("Terminating execution after running " + pipeline_task_name,
                                       echo_to_screen=echo_to_screen)
                break

            if pipeline_task_name == 'VLAImportData' and importonly:
                casa_tools.post_to_log("Terminating execution after running " + pipeline_task_name,
                                       echo_to_screen=echo_to_screen)
                break

        except Exception:
            # Log message if an exception occurred that was not handled by
            # standardtask template (not turned into failed task result).
            casa_tools.post_to_log("Unhandled error in executevlappr while running pipeline task {}"
                                   "".format(pipeline_task_name), echo_to_screen=echo_to_screen)
            errstr = traceback.format_exc()
            casa_tools.post_to_log(errstr, echo_to_screen=echo_to_screen)
            errorfile = utils.write_errorexit_file(workingDir, 'errorexit', 'txt')
            break

        # Stop execution if result is a failed task result or a list
        # containing a failed task result.
        tracebacks = utils.get_tracebacks(results)
        if len(tracebacks) > 0:
            # Save the context
            context.save()

<<<<<<< HEAD
            casatools.set_log_origin(fromwhere='')
=======
            # Restore setting for rethrowing CASA exceptions.
            __rethrow_casa_exceptions = default__rethrow_casa_exceptions
            casa_tools.set_log_origin(fromwhere='')
>>>>>>> 048e6aee

            errorfile = utils.write_errorexit_file(workingDir, 'errorexit', 'txt')
            previous_tracebacks_as_string = "{}".format("\n".join([tb for tb in tracebacks]))
            raise exceptions.PipelineException(previous_tracebacks_as_string)

    # Save the context
    context.save()

    casa_tools.post_to_log("Terminating procedure execution ...", echo_to_screen=echo_to_screen)

<<<<<<< HEAD
    casatools.set_log_origin(fromwhere='')
=======
    __rethrow_casa_exceptions = default__rethrow_casa_exceptions
    casa_tools.set_log_origin(fromwhere='')
>>>>>>> 048e6aee

    return


# Return the intents list, the ASDM list, and the processing commands
# for the first processing request. There should in general be only
# one but the schema permits more. Generalize later if necessary.
#
# TDB: Turn some print statement into CASA log statements
#
def _getFirstRequest (pprXmlFile):

    # Initialize
    info = []
    structure = []
    relativePath = ""
    intentsDict = {}
    commandsList = []
    asdmList = []

    # Turn the XML file into an object
    pprObject = _getPprObject (pprXmlFile=pprXmlFile)

    # Count the processing requests.
    numRequests = _getNumRequests(pprObject=pprObject)
    if (numRequests <= 0):
        print("Terminating execution: No valid processing requests")
        return info, relativePath, intentsDict, asdmList, commandsList
    elif (numRequests > 1):
        print("Warning: More than one processing request")
    print('Number of processing requests: ', numRequests)

    # Get brief project summary
    info = _getProjectSummary(pprObject)

    # Get project structure.
    structure = _getProjectStructure(pprObject)

    # Get the intents dictionary
    numIntents, intentsDict  = _getIntents (pprObject=pprObject,
        requestId=0, numRequests=numRequests) 
    print('Number of intents: {}'.format(numIntents))
    print('Intents dictionary: {}'.format(intentsDict))

    # Get the commands list
    procedureName, numCommands, commandsList  = _getCommands (pprObject=pprObject,
        requestId=0, numRequests=numRequests) 
    print('Number of commands: {}'.format(numCommands))
    print('Commands list: {}'.format(commandsList))

    # Count the scheduling block sets. Normally there should be only
    # one although the schema allows multiple sets. Check for this 
    # condition and process only the first.
    numSbSets = _getNumSchedBlockSets(pprObject=pprObject,
        requestId=0, numRequests=numRequests)
    if (numSbSets <= 0):
        print("Terminating execution: No valid scheduling block sets")
        return info, relativePath, intentsDict, asdmList, commandsList
    elif (numSbSets > 1):
        print("Warning: More than one scheduling block set")
    print('Number of scheduling block sets: {}'.format(numSbSets))

    # Get the ASDM list
    relativePath, numAsdms, asdmList = _getAsdmList (pprObject=pprObject,
        sbsetId=0, numSbSets=numSbSets, requestId=0,
        numRequests=numRequests)
    print('Relative path: {}'.format(relativePath))
    print('Number of Asdms: {}'.format(numAsdms))
    print('ASDM list: {}'.format(asdmList))

    return info, structure, relativePath, intentsDict, asdmList, procedureName, commandsList


# Give the path to the pipeline processing request XML file return the pipeline
# processing request object.
def _getPprObject(pprXmlFile):
    pprObject = XmlObjectifier.XmlObject (fileName=pprXmlFile)
    return pprObject


# Given the pipeline processing request object print some project summary
# information. Returns a list of tuples to preserve order (key, (prompt, value))
def _getProjectSummary(pprObject):

    ppr_summary = pprObject.SciPipeRequest.ProjectSummary
    summaryList = []
    summaryList.append (('proposal_code', ('Proposal code: ',
        ppr_summary.ProposalCode.getValue())))
    summaryList.append (('observatory', ('Observatory: ',
        ppr_summary.Observatory.getValue())))
    summaryList.append (('telescope', ('Telescope: ',
        ppr_summary.Telescope.getValue())))
    summaryList.append (('processing_site', ('Processsing site: ',
        ppr_summary.ProcessingSite.getValue())))
    summaryList.append (('operator', ('Operator: ',
        ppr_summary.Operator.getValue())))
    summaryList.append (('mode', ('Mode: ',
        ppr_summary.Mode.getValue())))

    return summaryList

# Given the pipeline processing request object print some project structure
# information. Returns a
def _getProjectStructure(pprObject):

    # backwards compatibility test
    ppr_project = pprObject.SciPipeRequest.ProjectStructure
    structureList = []
    return structureList


# Given the pipeline processing request object return the number of processing
# requests. For EVLA this should always be 1 but check. Assume a single scheduling block
# per processing request.
def _getNumRequests(pprObject):

    ppr_prequests = pprObject.SciPipeRequest.ProcessingRequests

    numRequests = 0

    # Try single element / single scheduling block first. 
    try:
        relative_path = ppr_prequests.ProcessingRequest.DataSet.RelativePath.getValue()
        numRequests = 1
        return numRequests
    except Exception:
        pass


    # Next try multiple processing requests  / single scheduling block
    search = 1
    while (search):
        try:
            relative_path = ppr_prequests.ProcessingRequest[numRequests].DataSet.RelativePath.getValue()
            numRequests = numRequests + 1
        except Exception:
            search = 0
            if numRequests > 0:
                return numRequests
            else:
                pass

    # Return the number of requests.
    return numRequests


# Given the pipeline processing request object return a list of processing
# intents in the form of a keyword and value dictionary
def _getIntents (pprObject, requestId, numRequests):

    if numRequests == 1:
        ppr_intents = pprObject.SciPipeRequest.ProcessingRequests.ProcessingRequest.ProcessingIntents
    else:
        ppr_intents = pprObject.SciPipeRequest.ProcessingRequests.ProcessingRequest[requestId].ProcessingIntents

    intentsDict = {}
    numIntents = 0
    try:
        intentName = ppr_intents.Intents.Keyword.getValue()
        try:
            intentValue = ppr_intents.Intents.Value.getValue()
        except Exception:
            intentValue = ""
        numIntents = 1
        intentsDict[intentName] = intentValue
    except Exception:
        search = 1
        while (search):
            try:
                intentName = ppr_intents.Intents[numIntents].Keyword.getValue()
                try:
                    intentValue = ppr_intents.Intents[numIntents].Value.getValue()
                except Exception:
                    intentValue = ""
                numIntents = numIntents + 1
                intentsDict[intentName] = intentValue
            except Exception:
                search = 0

    return numIntents, intentsDict


def _getPerformanceParameters(intentsDict):

    # Initalize
    performanceParams = project.PerformanceParameters()

    # No performance parameters
    if len(intentsDict) <= 0:
        return performanceParams

    # Supported performance parameters
    #   Don't use. Rely on class __init__ method
    #params = ['desired_angular_resolution',
        #'desired_largest_scale',
        #'desired_spectral_resolution',
        #'desired_sensitivity',
        #'desired_dynamic_range']

    # Set supported attributes
    for key in intentsDict:
        # Parameter not defined in __init__ method
        if not hasattr (performanceParams, key):
            continue
        # Parameter not supported
        #if key not in params:
            #continue
        setattr (performanceParams, key, intentsDict[key])

    return performanceParams


# Given the pipeline processing request object return a list of processing
# commands where each element in the list is a tuple consisting of the
# processing command name and the parameter set dictionary.
def _getCommands (pprObject, requestId, numRequests):

    if numRequests == 1:
        ppr_cmds = pprObject.SciPipeRequest.ProcessingRequests.ProcessingRequest.ProcessingProcedure
    else:
        ppr_cmds = pprObject.SciPipeRequest.ProcessingRequests.ProcessingRequest[requestId].ProcessingProcedure

    try:
        procedureName = ppr_cmds.ProcedureTitle.getValue() 
    except Exception:
        procedureName = "Undefined"
    commandsList = []
    numCommands = 0

    try:
        cmdName = ppr_cmds.ProcessingCommand.Command.getValue()
        ppr_params = ppr_cmds.ProcessingCommand.ParameterSet
        numParams, paramsDict = _getParameters (ppr_params)
        numCommands = 1
        commandsList.append((cmdName, paramsDict))
    except Exception:
        search = 1
        while (search):
            try:
                cmdName = ppr_cmds.ProcessingCommand[numCommands].Command.getValue()
                ppr_params = ppr_cmds.ProcessingCommand[numCommands].ParameterSet
                numParams, paramsDict = _getParameters (ppr_params)
                numCommands = numCommands + 1
                commandsList.append((cmdName, paramsDict))
            except Exception:
                search = 0

    return procedureName, numCommands, commandsList


# Given the pipeline processing request object return the number of scheduling
# block sets. For the EVLA there can be only one.
def _getNumSchedBlockSets (pprObject, requestId, numRequests):

    if numRequests == 1:
        ppr_dset = pprObject.SciPipeRequest.ProcessingRequests.ProcessingRequest.DataSet
    else:
        ppr_dset = pprObject.SciPipeRequest.ProcessingRequests.ProcessingRequest[requestId].DataSet

    numSchedBlockSets = 0

    try:
        path = ppr_dset.RelativePath.getValue()
        numSchedBlockSets = 1
    except Exception:
        numSchedBlockSets = 0

    return numSchedBlockSets


# Given the pipeline processing request object return a list of ASDMs
# where each element in the list is a tuple consisting of the path
# to the ASDM, the name of the ASDM, and the UID of the ASDM.
def _getAsdmList (pprObject, sbsetId, numSbSets, requestId, numRequests):

    if numRequests == 1:
        ppr_dset = pprObject.SciPipeRequest.ProcessingRequests.ProcessingRequest.DataSet
        if numSbSets == 1:
            ppr_dset = ppr_dset
            relativePath = ppr_dset.RelativePath.getValue()
        else:
            ppr_dset = ppr_dset
            relativePath = ""
    else:
        relativePath = ""

    asdmList = []
    try:
        asdmName = ppr_dset.SdmIdentifier.getValue()
        asdmUid = asdmName
        asdmList.append ((relativePath, asdmName, asdmUid))
        numAsdms = 1
    except Exception:
        numAsdms = 0

    return relativePath, numAsdms, asdmList


# Given a parameter set object retrieve the parameter set dictionary for
# each command.
def _getParameters (ppsetObject):

    numParams = 0
    paramsDict = {}

    try:
        paramName = ppsetObject.Parameter.Keyword.getValue()
        try:
            paramValue = ppsetObject.Parameter.Value.getValue()
        except Exception:
            paramValue = ""
        numParams = 1
        paramsDict[paramName] = paramValue
    except Exception:
        search = 1
        while (search):
            try:
                paramName = ppsetObject.Parameter[numParams].Keyword.getValue()
                try:
                    paramValue = ppsetObject.Parameter[numParams].Value.getValue()
                except Exception:
                    paramValue = ""
                numParams = numParams + 1
                paramsDict[paramName] = paramValue
            except Exception:
                search = 0

    return numParams, paramsDict<|MERGE_RESOLUTION|>--- conflicted
+++ resolved
@@ -204,13 +204,7 @@
             # Save the context
             context.save()
 
-<<<<<<< HEAD
-            casatools.set_log_origin(fromwhere='')
-=======
-            # Restore setting for rethrowing CASA exceptions.
-            __rethrow_casa_exceptions = default__rethrow_casa_exceptions
             casa_tools.set_log_origin(fromwhere='')
->>>>>>> 048e6aee
 
             errorfile = utils.write_errorexit_file(workingDir, 'errorexit', 'txt')
             previous_tracebacks_as_string = "{}".format("\n".join([tb for tb in tracebacks]))
@@ -221,12 +215,7 @@
 
     casa_tools.post_to_log("Terminating procedure execution ...", echo_to_screen=echo_to_screen)
 
-<<<<<<< HEAD
-    casatools.set_log_origin(fromwhere='')
-=======
-    __rethrow_casa_exceptions = default__rethrow_casa_exceptions
     casa_tools.set_log_origin(fromwhere='')
->>>>>>> 048e6aee
 
     return
 
