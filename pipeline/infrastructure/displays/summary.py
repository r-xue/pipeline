--- conflicted
+++ resolved
@@ -19,11 +19,7 @@
 from . import plotmosaic
 from . import plotpwv
 from . import plotweather
-<<<<<<< HEAD
 from . import plotsuntrack
-from pipeline.infrastructure.displays.plotstyle import casa5style_plot
-=======
->>>>>>> 615f1018
 
 LOG = infrastructure.get_logger(__name__)
 DISABLE_PLOTMS = False
