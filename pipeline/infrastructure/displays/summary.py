--- conflicted
+++ resolved
@@ -574,11 +574,7 @@
 class PointingsChart(object):
     """Base class for generating a pointings chart.
 
-<<<<<<< HEAD
-    This class provides a framework for creating and managing mosaic plots for a
-=======
-    This class provides a framework for creating and managing pointings plots for a 
->>>>>>> 32d38807
+    This class provides a framework for creating and managing pointings plots for a
     given measurement set and source.
 
     Attributes:
