--- conflicted
+++ resolved
@@ -1196,9 +1196,18 @@
                     ax_spw.annotate(str(spwid), (fmin + bw/2, idx - bar_height/2), fontsize=14, ha='center', va='bottom')
                 idx += 1
         # 3. Frequency vs. ATM transmission
-        resolution = atmutil.get_spw_spec(vis=ms.name, spw_id=spwid)[2]
         center_freq = (xmin + xmax) / 2.0
+        LOG.info("center_freq = {}".format(center_freq))
+        resolution = abs(atmutil.get_spw_spec(vis=ms.name, spw_id=spwid)[2])
+        LOG.info("resolution 1 = {}".format(resolution))
         nchan = round((xmax - xmin) / resolution)
+        LOG.info("nchan 1 = {}".format(nchan))
+        resolution = 0.01
+        LOG.info("resolution 2 = {}".format(resolution))
+#        center_freq = (xmin + xmax) / 2.0
+#        LOG.info("center_freq = {}".format(center_freq))
+        nchan = round((xmax - xmin) / resolution)
+        LOG.info("nchan 2 = {}".format(nchan))
         elevation = atmutil.get_median_elevation(ms.name, antid)
         atm_freq, atm_transmission = atmutil.get_transmission_for_range(vis=ms.name, center_freq=center_freq, nchan=nchan, resolution=resolution, elevation=elevation, doplot=False)
         ax_atm.plot(atm_freq, atm_transmission, color=atm_color_plot, linestyle='-', linewidth=2.5)
@@ -1209,51 +1218,11 @@
         ax_spw.grid(axis='x')
         ax_spw.tick_params(labelsize=13)
         ax_spw.set_yticks([])
-<<<<<<< HEAD
         ax_atm.set_ylabel('ATM Transmission', color=atm_color_tick_label, labelpad=2, fontsize=14)
         ax_atm.set_ylim(0, 1.05)
         ax_atm.tick_params(direction='out', colors=atm_color_tick_label, labelsize=13)
         ax_atm.yaxis.set_major_formatter(ticker.FuncFormatter(lambda t, pos: '{}%'.format(int(t * 100))))
         ax_atm.yaxis.tick_right()
-=======
-        yspace = 0.3
-
-        # Annotate
-        if self.context.project_summary.telescope in ('VLA', 'EVLA') and \
-            len(list_all_spwids) >= 16:  # For VLA with many spws
-            list_all_spwids = []
-            for list_spwids in list_spwids_baseband:
-                shift = len(list_all_spwids)
-                list_indices = [list_spwids.index(spwid)+shift for spwid in list_spwids]
-                start = len(list_all_spwids)
-                end = start + len(list_spwids)
-                list_all_spwids.extend(list_spwids)
-                fmins = list_fmin[start:end]
-                bws = list_bw[start:end]
-                step = max(len(list_spwids) - 1, 1)
-                for f, w, spwid, index in zip(fmins[::step], bws[::step], list_spwids[::step], list_indices[::step]):
-                    ax_spw.annotate('%s' % spwid, (f+w/2, index-yspace), fontsize=14)
-        else:  # For ALMA, NRO and VLA with moderate spws
-            for f, w, spwid, index in zip(list_fmin, list_bw, list_all_spwids, list_all_indices):
-                ax_spw.annotate('%s' % spwid, (f+w/2, index-yspace), fontsize=14)
-
-        # Make a plot of frequency vs. atm transmission
-        atm_color = 'm'
-        ax_atm = ax_spw.twinx()
-        ax_atm.set_ylabel('ATM Transmission', color=atm_color, labelpad=2, fontsize=14)
-        ax_atm.set_ylim(0, 1.05)
-        ax_atm.tick_params(direction='out', colors=atm_color, labelsize=13)
-        ax_atm.yaxis.set_major_formatter(ticker.FuncFormatter(lambda t, pos: '{}%'.format(int(t * 100))))
-        ax_atm.yaxis.tick_right()
-        antid = 0
-        if hasattr(ms, 'reference_antenna') and isinstance(ms.reference_antenna, str):
-            antid = ms.get_antenna(search_term=ms.reference_antenna.split(',')[0])[0].id
-
-        for spwid in list_all_spwids:
-            atm_freq, atm_transmission = atmutil.get_transmission(vis=ms.name, antenna_id=antid, spw_id=spwid)
-            ax_atm.plot(atm_freq, atm_transmission, color=atm_color, marker='.', markersize=4, linestyle='-')
-
->>>>>>> 2762534b
         fig.savefig(filename)
         return self._get_plot_object()
 
