import datetime
import math
import operator
import os
from typing import TYPE_CHECKING, Dict, List, Tuple, Union

import matplotlib.dates as dates
import matplotlib.figure as figure
import matplotlib.pyplot as plt
import matplotlib.ticker as ticker
import numpy as np

import pipeline.infrastructure as infrastructure
import pipeline.infrastructure.renderer.logger as logger
import pipeline.infrastructure.utils as utils
import pipeline.infrastructure.vdp as vdp
from pipeline.domain.measures import FrequencyUnits, DistanceUnits
from pipeline.h.tasks.common import atmutil
from pipeline.infrastructure import casa_tasks
from pipeline.infrastructure import casa_tools
from pipeline.infrastructure.displays.plotstyle import casa5style_plot
from . import plotmosaic
from . import plotpwv
from . import plotweather
from . import plotsuntrack

if TYPE_CHECKING:
    from pipeline.infrastructure.launcher import Context

LOG = infrastructure.get_logger(__name__)
DISABLE_PLOTMS = False

ticker.TickHelper.MAXTICKS = 10000


class AzElChart(object):
    def __init__(self, context, ms):
        self.context = context
        self.ms = ms
        self.figfile = self._get_figfile()

        # Plot the first channel for all the science spws.
        self.spwlist = ''
        for spw in ms.get_spectral_windows(science_windows_only=True):
            if self.spwlist == '':
                self.spwlist += '%d:0~0' % spw.id
            else:
                self.spwlist += ',%d:0~0' % spw.id

    def plot(self):
        if DISABLE_PLOTMS:
            LOG.debug('Disabling AzEl plot due to problems with plotms')
            return None

        # inputs based on analysisUtils.plotElevationSummary
        task_args = {
            'vis': self.ms.name,
            'xaxis': 'azimuth',
            'yaxis': 'elevation',
            'title': 'Elevation vs Azimuth for %s' % self.ms.basename,
            'coloraxis': 'field',
            'avgchannel': '9000',
            'avgtime': '10',
            'antenna': '0&&*',
            'spw': self.spwlist,
            'plotfile': self.figfile,
            'clearplots': True,
            'showgui': False,
            'customflaggedsymbol': True,
            'flaggedsymbolshape': 'autoscaling'}

        task = casa_tasks.plotms(**task_args)

        if not os.path.exists(self.figfile):
            task.execute()

        return self._get_plot_object(task)

    def _get_figfile(self):
        session_part = self.ms.session
        ms_part = self.ms.basename

        return os.path.join(self.context.report_dir,
                            'session%s' % session_part,
                            ms_part, 'azel.png')

    def _get_plot_object(self, task):
        return logger.Plot(self.figfile,
                           x_axis='Azimuth',
                           y_axis='Elevation',
                           parameters={'vis': self.ms.basename},
                           command=str(task))


class SunTrackChart(object):
    def __init__(self, context, ms):
        self.context = context
        self.ms = ms
        self.figfile = self._get_figfile()

    def plot(self):
        if os.path.exists(self.figfile):
            LOG.debug('Returning existing SunTrack plot')
            return self._get_plot_object()

        LOG.debug('Creating new SunTrack plot')
        try:
            # Based on the analysisUtils method
            plotsuntrack.plot_suntrack(vis=self.ms.name, figfile=self.figfile, elvstime=True)
        except:
            return None
        finally:
            # plot suntrack does not close the plot! work around that here rather
            # than editing the code as we might lose the fix (again..)
            try:
                plt.close()
            except:
                pass

        return self._get_plot_object()

    def _get_figfile(self):
        session_part = self.ms.session
        ms_part = self.ms.basename
        return os.path.join(self.context.report_dir,
                            'session%s' % session_part,
                            ms_part, 'solar_el_vs_time.png')

    def _get_plot_object(self):
        return logger.Plot(self.figfile,
                           x_axis='Azimuth',
                           y_axis='Elevation',
                           parameters={'vis': self.ms.basename})


class WeatherChart(object):
    def __init__(self, context, ms):
        self.context = context
        self.ms = ms
        self.figfile = self._get_figfile()

    def plot(self):
        if os.path.exists(self.figfile):
            LOG.debug('Returning existing Weather plot')
            return self._get_plot_object()

        LOG.debug('Creating new Weather plot')
        try:
            # Based on the analysisUtils method
            plotweather.plot_weather(vis=self.ms.name, figfile=self.figfile)
        except:
            return None
        finally:
            # plot weather does not close the plot! work around that here rather
            # than editing the code as we might lose the fix (again..)
            try:
                plt.close()
            except:
                pass

        return self._get_plot_object()

    def _get_figfile(self):
        session_part = self.ms.session
        ms_part = self.ms.basename
        return os.path.join(self.context.report_dir,
                            'session%s' % session_part,
                            ms_part, 'weather.png')

    def _get_plot_object(self):
        return logger.Plot(self.figfile,
                           x_axis='Time',
                           y_axis='Weather',
                           parameters={'vis': self.ms.basename})


class ElVsTimeChart(object):
    def __init__(self, context, ms):
        self.context = context
        self.ms = ms
        self.figfile = self._get_figfile()

        # Plot the first channel for all the science spws.
        self.spwlist = ''
        for spw in ms.get_spectral_windows(science_windows_only=True):
            if self.spwlist == '':
                self.spwlist = self.spwlist + '%d:0~0' % spw.id
            else:
                self.spwlist = self.spwlist + ',%d:0~0' % spw.id

    def plot(self):
        if DISABLE_PLOTMS:
            LOG.debug('Disabling ElVsTime plot due to problems with plotms')
            return None

        # Inputs based on analysisUtils.plotElevationSummary
        task_args = {'vis': self.ms.name,
                     'xaxis': 'time',
                     'yaxis': 'elevation',
                     'title': 'Elevation vs Time for %s' % self.ms.basename,
                     'coloraxis': 'field',
                     'avgchannel': '9000',
                     'avgtime': '10',
                     'antenna': '0&&*',
                     'spw': self.spwlist,
                     'plotfile': self.figfile,
                     'clearplots': True,
                     'showgui': False,
                     'customflaggedsymbol': True,
                     'flaggedsymbolshape': 'autoscaling'}

        task = casa_tasks.plotms(**task_args)
        if not os.path.exists(self.figfile):
            task.execute()

        return self._get_plot_object(task)

    def _get_figfile(self):
        session_part = self.ms.session
        ms_part = self.ms.basename
        return os.path.join(self.context.report_dir,
                            'session%s' % session_part,
                            ms_part, 'el_vs_time.png')

    def _get_plot_object(self, task):
        return logger.Plot(self.figfile,
                           x_axis='Time',
                           y_axis='Elevation',
                           parameters={'vis': self.ms.basename},
                           command=str(task))


class ParameterVsTimeChart(object):
    """
    Base class for FieldVsTimeChart and IntentVsTimeChart, sharing common logic such as the colour scheme for intents
    """

    # list of intents that shares a same scan but segregated by subscan
    # (To distinguish ON and OFF source subscans in ALMA-TP)
    _subscan_intents = ('TARGET', 'REFERENCE')

    # the order of items here corresponds to the order they are shown in IntentVsTime diagram (from bottom to top).
    _intent_colours = dict([
        ('TARGET', 'blue'),
        ('REFERENCE', 'deepskyblue'),
        ('PHASE', 'cyan'),
        ('CHECK', '#700070'),  # slightly darker than 'purple'
        ('BANDPASS', 'orangered'),
        ('AMPLITUDE', 'green'),
        ('ATMOSPHERE', 'magenta'),
        ('POINTING', 'yellow'),
        ('SIDEBAND', 'orange'),
        ('WVR', 'lime'),
        ('DIFFGAIN', 'maroon'),
        ('POLARIZATION', 'navy'),
        ('POLANGLE', 'mediumslateblue'),
        ('POLLEAKAGE', 'plum'),
        ('UNKNOWN', 'grey'),
    ])

    @staticmethod
    def _set_time_axis(figure, ax, datemin, datemax):
        border = datetime.timedelta(minutes=5)
        ax.set_xlim(datemin - border, datemax + border)

        if datemax - datemin < datetime.timedelta(seconds=7200):
            # scales if observation spans less than 2 hours
            quarterhours = dates.MinuteLocator(interval=15)
            minutes = dates.MinuteLocator(interval=5)
            ax.xaxis.set_major_locator(quarterhours)
            ax.xaxis.set_major_formatter(dates.DateFormatter('%Hh%Mm'))
            ax.xaxis.set_minor_locator(minutes)
        elif datemax - datemin < datetime.timedelta(seconds=21600):
            # scales if observation spans less than 6 hours
            halfhours = dates.MinuteLocator(interval=30)
            minutes = dates.MinuteLocator(interval=10)
            ax.xaxis.set_major_locator(halfhours)
            ax.xaxis.set_major_formatter(dates.DateFormatter('%Hh%Mm'))
            ax.xaxis.set_minor_locator(minutes)
        elif datemax - datemin < datetime.timedelta(days=1):
            # scales if observation spans less than a day
            hours = dates.HourLocator(interval=1)
            minutes = dates.MinuteLocator(interval=10)
            ax.xaxis.set_major_locator(hours)
            ax.xaxis.set_major_formatter(dates.DateFormatter('%Hh%Mm'))
            ax.xaxis.set_minor_locator(minutes)
        elif datemax - datemin < datetime.timedelta(days=7):
            # spans more than a day, less than a week
            days = dates.DayLocator()
            hours = dates.HourLocator(np.arange(0, 25, 6))
            ax.xaxis.set_major_locator(days)
            ax.xaxis.set_major_formatter(dates.DateFormatter('%Y-%m-%d:%Hh'))
            ax.xaxis.set_minor_locator(hours)
        else:
            # spans more than a week
            months = dates.MonthLocator(bymonthday=1, interval=3)
            mondays = dates.WeekdayLocator(dates.MONDAY)
            ax.xaxis.set_major_locator(months)
            ax.xaxis.set_major_formatter(dates.DateFormatter('%Y-%m'))
            ax.xaxis.set_minor_locator(mondays)

        ax.set_xlabel('Time')
        figure.autofmt_xdate()


class FieldVsTimeChartInputs(vdp.StandardInputs):

    @vdp.VisDependentProperty
    def output(self):
        session_part = self.ms.session
        ms_part = self.ms.basename
        output = os.path.join(self.context.report_dir,
                              'session%s' % session_part,
                              ms_part, 'field_vs_time.png')
        return output

    def __init__(self, context, vis=None, output=None):
        super(FieldVsTimeChartInputs, self).__init__()

        self.context = context
        self.vis = vis

        self.output = output


class FieldVsTimeChart(ParameterVsTimeChart):
    Inputs = FieldVsTimeChartInputs

    def __init__(self, inputs):
        self.inputs = inputs

    @casa5style_plot
    def plot(self):
        ms = self.inputs.ms

        obs_start = utils.get_epoch_as_datetime(ms.start_time)
        obs_end = utils.get_epoch_as_datetime(ms.end_time)

        filename = self.inputs.output
        if os.path.exists(filename):
            plot = logger.Plot(filename,
                               x_axis='Time',
                               y_axis='Field',
                               parameters={'vis': ms.basename})
            return plot

        f = plt.figure()
        plt.clf()
        plt.axes([0.1, 0.15, 0.8, 0.7])
        ax = plt.gca()

        nfield = len(ms.fields)
        for field in ms.fields:
            ifield = field.id
            for scan in [scan for scan in ms.scans
                         if field in scan.fields]:
                intents_to_plot = self._get_intents_to_plot(field.intents.intersection(scan.intents))
                num_intents = len(intents_to_plot)
                assert num_intents > 0, "number of intents to plot is not larger than 0"

                # vertical position to plot
                y0 = ifield-0.5
                y1 = ifield+0.5

                height = (y1 - y0) / float(num_intents)
                ys = y0
                ye = y0 + height
                for intent in intents_to_plot:
                    colour = self._intent_colours[intent]
                    if intent in self._subscan_intents and len(scan.intents.intersection(self._subscan_intents)) > 1:
                        time_ranges = [tuple(map(utils.get_epoch_as_datetime, o)) \
                                       for o in get_intent_subscan_time_ranges(ms.name, utils.to_CASA_intent(ms, intent), scan.id)]
                    else:
                        # all 'datetime' objects are in UTC.
                        start = utils.get_epoch_as_datetime(scan.start_time)
                        end = utils.get_epoch_as_datetime(scan.end_time)
                        time_ranges = ((start, end), )

                    for (x0, x1) in time_ranges:
                        ax.fill([x0, x1, x1, x0],
                                [ys, ys, ye, ye],
                                facecolor=colour,
                                edgecolor=colour)
                    ys += height
                    ye += height

        # set the labelling of the time axis
        self._set_time_axis(figure=f, ax=ax, datemin=obs_start, datemax=obs_end)

        # set FIELD_ID axis ticks etc.
        if nfield < 11:
            major_locator = ticker.FixedLocator(np.arange(0, nfield+1))
            minor_locator = ticker.MultipleLocator(1)
            ax.yaxis.set_minor_locator(minor_locator)
        else:
            step = np.ceil(nfield / 10.)  # show at most 10 tick labels
            major_locator = ticker.IndexLocator(step, 0)
        ax.yaxis.set_major_locator(major_locator)
        ax.grid(True)

        plt.ylabel('Field ID')
        major_formatter = ticker.FormatStrFormatter('%d')
        ax.yaxis.set_major_formatter(major_formatter)

        # plot key
        self._plot_key()

        plt.savefig(filename)
        plt.clf()
        plt.close()

        plot = logger.Plot(filename,
                           x_axis='Time',
                           y_axis='Field',
                           parameters={'vis': ms.basename})

        return plot

    def _plot_key(self):
        plt.axes([0.1, 0.8, 0.8, 0.2])
        lims = plt.axis()
        plt.axis('off')

        x = 0.00
        size = [0.4, 0.4, 0.6, 0.6]
        # show a sorted list of intents occurring in this plot, but move UNKNOWN to the end of the list
        intents = sorted(self._intent_colours.keys())
        del intents[intents.index('UNKNOWN')]
        intents.append('UNKNOWN')
        for intent in intents:
            if (intent in self.inputs.ms.intents) or intent == 'UNKNOWN':
                plt.gca().fill([x, x+0.035, x+0.035, x], size, facecolor=self._intent_colours[intent], edgecolor=None)
                plt.text(x+0.04, 0.4, intent, size=9, va='bottom', rotation=45)
                x += 0.10

        plt.axis(lims)

    def _get_intents_to_plot(self, user_intents):
        intents = [intent for intent in sorted(self._intent_colours.keys(), key=operator.itemgetter(0))
                   if intent in user_intents]
        if not intents:
            intents.append('UNKNOWN')
        return intents


class IntentVsTimeChartInputs(vdp.StandardInputs):

    @vdp.VisDependentProperty
    def output(self):
        session_part = self.ms.session
        ms_part = self.ms.basename
        output = os.path.join(self.context.report_dir,
                              'session%s' % session_part,
                              ms_part, 'intent_vs_time.png')
        return output

    def __init__(self, context, vis=None, output=None):
        super(IntentVsTimeChartInputs, self).__init__()

        self.context = context
        self.vis = vis

        self.output = output


class IntentVsTimeChart(ParameterVsTimeChart):
    Inputs = IntentVsTimeChartInputs

    # http://matplotlib.org/examples/color/named_colors.html

    # list of intents that shares a same scan but segregated by subscan
    # (To dustinguish ON and OFF source subscans in ALMA-TP)
    _subscan_intents = ('TARGET', 'REFERENCE')

    def __init__(self, inputs):
        self.inputs = inputs

    def plot(self):
        if os.path.exists(self.inputs.output):
            return self._get_plot_object()

        fig = plt.figure(figsize=(14, 9))
        ax = fig.add_subplot(111)

        ms = self.inputs.ms
        obs_start = utils.get_epoch_as_datetime(ms.start_time)
        obs_end = utils.get_epoch_as_datetime(ms.end_time)

        for scan in ms.scans:
            scan_start = utils.get_epoch_as_datetime(scan.start_time)
            scan_end = utils.get_epoch_as_datetime(scan.end_time)
            for scan_y, (intent, colour) in enumerate(self._intent_colours.items()):
                if intent not in scan.intents:
                    continue
                if intent in self._subscan_intents and \
                        len(scan.intents.intersection(self._subscan_intents)) > 1:
                    time_ranges = [tuple(map(utils.get_epoch_as_datetime, o))
                                   for o in get_intent_subscan_time_ranges(ms.name, utils.to_CASA_intent(ms, intent), scan.id) ]
                else:
                    time_ranges = ((scan_start, scan_end),)
                for (time_start, time_end) in time_ranges:
                    ax.fill([time_start, time_end, time_end, time_start],
                            [scan_y, scan_y, scan_y+1, scan_y+1],
                            facecolor=colour)

                ax.annotate('%s' % scan.id, (scan_start, scan_y+1.2))

        # put intent names on the vertical axis, replacing 'TARGET' with 'SCIENCE', removing 'UNKNOWN', and keeping other names intact
        intent_colours = self._intent_colours.copy()    # make a copy and then delete one element
        del intent_colours['UNKNOWN']
        num_intents = len(intent_colours)
        ax.set_ylim(0, num_intents+0.5)  # extra space on top for the label
        ax.set_yticks(np.linspace(0.5, num_intents-0.5, num_intents))
        ax.set_yticklabels([name.replace('TARGET', 'SCIENCE') for name in intent_colours.keys()])

        # set the labelling of the time axis
        self._set_time_axis(
            figure=fig, ax=ax, datemin=obs_start, datemax=obs_end)
        ax.grid(True)

        plt.title(
            'Measurement set: ' + ms.basename + ' - Start time:' +
            obs_start.strftime('%Y-%m-%dT%H:%M:%S') + ' End time:' +
            obs_end.strftime('%Y-%m-%dT%H:%M:%S'), fontsize=12)

        fig.savefig(self.inputs.output)
        plt.clf()
        plt.close()

        return self._get_plot_object()

    @staticmethod
    def _in_minutes(dt):
        return (dt.days * 86400 + dt.seconds + dt.microseconds * 1e-6) / 60.0

    def _get_plot_object(self):
        filename = self.inputs.output
        return logger.Plot(filename,
                           x_axis='Time',
                           y_axis='Intent',
                           parameters={'vis': self.inputs.ms.basename})


class PWVChart(object):
    def __init__(self, context, ms):
        self.context = context
        self.ms = ms
        self.figfile = self._get_figfile()

    def plot(self):
        if os.path.exists(self.figfile):
            return self._get_plot_object()

        try:
            plotpwv.plotPWV(self.ms.name, figfile=self.figfile)
        except:
            LOG.debug('Could not create PWV plot')
            return None

        return self._get_plot_object()

    def _get_figfile(self):
        session_part = self.ms.session
        ms_part = self.ms.basename
        return os.path.join(self.context.report_dir,
                            'session%s' % session_part,
                            ms_part, 'pwv.png')

    def _get_plot_object(self):
        return logger.Plot(self.figfile,
                           x_axis='Time',
                           y_axis='PWV',
                           parameters={'vis': self.ms.basename})


class MosaicChart(object):
    def __init__(self, context, ms, source):
        self.context = context
        self.ms = ms
        self.source = source
        self.figfile = self._get_figfile()

    def plot(self):
        if os.path.exists(self.figfile):
            return self._get_plot_object()

        try:
            plotmosaic.plot_mosaic(self.ms, self.source, self.figfile)
        except Exception as e:
            LOG.warn('Could not create mosaic plot: {}'.format(e))
            return None

        return self._get_plot_object()

    def _get_figfile(self):
        session_part = self.ms.session
        ms_part = self.ms.basename
        return os.path.join(self.context.report_dir,
                            'session%s' % session_part,
                            ms_part, 'mosaic_source%s.png' % self.source.id)

    def _get_plot_object(self):
        return logger.Plot(self.figfile,
                           x_axis='RA Offset',
                           y_axis='Dec Offset',
                           parameters={'vis': self.ms.basename})


class PlotAntsChart(object):
    def __init__(self, context, ms, polarlog=False):
        self.context = context
        self.ms = ms
        self.polarlog = polarlog
        self.figfile = self._get_figfile()
        self.site = casa_tools.measures.observatory(ms.antenna_array.name)

    def plot(self):
        if os.path.exists(self.figfile):
            return self._get_plot_object()

        # map: with pad names
        plf1 = plt.figure(1)
        plt.clf()
        if self.polarlog:
            self.draw_polarlog_ant_map_in_subplot(plf1)
        else:
            self.draw_pad_map_in_subplot(plf1, self.ms.antennas)
        plt.title('Antenna Positions for %s' % self.ms.basename)
        plt.savefig(self.figfile, format='png', dpi=108)
        plt.clf()
        plt.close()

        return self._get_plot_object()

    def _get_figfile(self):
        session_part = self.ms.session
        ms_part = self.ms.basename
        if self.polarlog:
            figfilename = 'plotants_polarlog.png'
        else:
            figfilename = 'plotants.png'
        return os.path.join(self.context.report_dir,
                            'session%s' % session_part,
                            ms_part, figfilename)

    def _get_plot_object(self):
        return logger.Plot(self.figfile,
                           x_axis='Antenna Longitude',
                           y_axis='Antenna Latitude',
                           parameters={'vis': self.ms.basename})

    def draw_pad_map_in_subplot(self, plf, antennas, xlimit=None,
                                ylimit=None, showemptypads=True):
        """
        Draw a map of pads and antennas on them.

        plf: a matplotlib.pyplot.figure instance
        pads: a dictionary of antennas {"Name": (X, Y, Z), ...}
        antennas: a dictionary of antennas {"AntennaName": "PadName", ...}
        xlimit, ylimit: lists (or tuples, arrays) for the x and y axis limits.
                        if not given, automatically adjusted.
        showemptypads: set False not to draw pads and their names
        """
        subpl = plf.add_subplot(1, 1, 1, aspect='equal')

        if showemptypads:
            for antenna in antennas:
                padpos = self.get_position(antenna)
                circ = plt.Circle(padpos[:2], antenna.diameter/2.0)
                subpl.add_artist(circ)
                circ.set_alpha(0.5)
                circ.set_facecolor([1.0, 1.0, 1.0])
                tt = subpl.text(padpos[0]+antenna.diameter/2.0*1.3, padpos[1]-4., antenna.station)
                plt.setp(tt, size='small', alpha=0.5)

        (xmin, xmax, ymin, ymax) = (9e9, -9e9, 9e9, -9e9)
        for antenna in antennas:
            padpos = self.get_position(antenna)
            circ = plt.Circle(padpos[:2], radius=antenna.diameter/2.0)
            subpl.add_artist(circ)
            circ.set_alpha(1.0)
            circ.set_facecolor([0.8, 0.8, 0.8])
            subpl.text(padpos[0]+antenna.diameter/2.0*1.3, padpos[1]+1, antenna.name)
            if padpos[0] < xmin:
                xmin = padpos[0]
            if padpos[0] > xmax:
                xmax = padpos[0]
            if padpos[1] < ymin:
                ymin = padpos[1]
            if padpos[1] > ymax:
                ymax = padpos[1]

        subpl.set_xlabel('X [m]')
        subpl.set_ylabel('Y [m]')
        plotwidth = max(xmax-xmin, ymax-ymin) * 6./10.  # extra 1/10 is the margin
        (xcenter, ycenter) = ((xmin+xmax)/2., (ymin+ymax)/2.)
        if xlimit is None:
            # subpl.set_xlim(xcenter-plotwidth, xcenter+plotwidth)
            subpl.set_xlim(xcenter[0]-plotwidth[0], xcenter[0]+plotwidth[0])
        else:
            subpl.set_xlim(xlimit[0], xlimit[1])
        if ylimit is None:
            # subpl.set_ylim(ycenter-plotwidth, ycenter+plotwidth)
            subpl.set_ylim(ycenter[0]-plotwidth[0], ycenter[0]+plotwidth[0])
        else:
            subpl.set_ylim(ylimit[0], ylimit[1])

    @staticmethod
    def get_position(antenna):
        # if self.ms.antenna_array.name == 'ALMA':
        #    # Arbitrarily shift ALMA coord so that central cluster comes
        #    # around (0, 0).
        #    pos = (pos[0]+480., pos[1]-14380., pos[2])

        pos = [[antenna.offset['longitude offset']['value']],
               [antenna.offset['latitude offset']['value']],
               [antenna.offset['elevation offset']['value']]]

        return np.array(pos)

    # This plot is adapted from the "plotPositionsLogarithmic" function
    # in the Analysis Utils written by Todd Hunter.
    def draw_polarlog_ant_map_in_subplot(self, plf):
        """
        Draw a polar-log map of antennas.

        plf: a matplotlib.pyplot.figure instance
        """

        # Get longitude and latitude offsets in meters for antennas.
        xoffsets = np.array([ant.offset['longitude offset']['value']
                             for ant in self.ms.antennas])
        yoffsets = np.array([ant.offset['latitude offset']['value']
                             for ant in self.ms.antennas])

        # Set center of plot and min/max rmin as appropriate for observatory.
        if self.context.project_summary.telescope in ('VLA', 'EVLA'):
            # For (E)VLA, set a fixed local center position that has been
            # tuned to work well for its array configurations (CAS-7479).
            xcenter, ycenter = -32, 0
            rmin_min, rmin_max = 12.5, 350
        else:
            # For non-(E)VLA, take the median of antenna offsets as the
            # center for the plot.
            xcenter = np.median(xoffsets)
            ycenter = np.median(yoffsets)
            rmin_min, rmin_max = 3, 350

        # Derive radial offset w.r.t. center position.
        r = ((xoffsets-xcenter)**2 + (yoffsets-ycenter)**2)**0.5

        # Set rmin, clamp between a min and max value, ignore station
        # at r=0 if one is there.
        rmin = min(rmin_max, max(rmin_min, 0.8*np.min(r[r > 0])))

        # Update r to move any points below rmin to r=rmin.
        r[r <= rmin] = rmin
        rmin = np.log(rmin)

        # Set rmax.
        rmax = np.log(1.5*np.max(r))

        # Derive angle of offset w.r.t. center position.
        theta = np.arctan2(xoffsets-xcenter, yoffsets-ycenter)

        # Set up subplot.
        subpl = plf.add_subplot(1, 1, 1, polar=True, projection='polar')

        # Set zero point and direction for theta angle.
        subpl.set_theta_zero_location('N')
        subpl.set_theta_direction(-1)

        # Do not show azimuth labels.
        subpl.set_xticklabels([])
        subpl.set_yticklabels([])

        # Do not show grid.
        subpl.grid(False)

        # Draw circles at specific distances from the center.
        angles = np.arange(0, 2.01*np.pi, 0.01*np.pi)
        show_circle = True
        for cr in [30, 100, 300, 1000, 3000, 10000]:

            # Only draw circles outside rmin.
            if cr > np.min(r) and show_circle:

                # Draw the circle.
                radius = np.ones(len(angles))*np.log(cr)
                subpl.plot(angles, radius, 'k:')

                # Draw tick marks on the circle at 1 km intervals.
                inc = 0.1*10000/cr
                if cr > 100:
                    for angle in np.arange(inc/2., 2*np.pi+0.05, inc):
                        subpl.plot([angle, angle],
                                   [np.log(0.95*cr), np.log(1.05*cr)], 'k-')

                # Add text label to circle to denote distance from center.
                va = 'top'
                circle_label_angle = -20.0 * np.pi / 180.
                if cr >= 1000:
                    if np.log(cr) < rmax:
                        subpl.text(circle_label_angle, np.log(cr),
                                   '%d km' % (cr//1000), size=8, va=va)
                        subpl.text(circle_label_angle + np.pi, np.log(cr),
                                   '%d km' % (cr // 1000), size=8, va=va)
                else:
                    subpl.text(circle_label_angle, np.log(cr), '%dm' % (cr),
                               size=8, va=va)
                    subpl.text(circle_label_angle + np.pi, np.log(cr), '%dm' % (cr),
                               size=8, va=va)

            # Find out if most recently drawn circle was outside all antennas,
            # if so, no more circles will be drawn.
            if np.log(cr) > rmax:
                show_circle = False

        # For each antenna:
        for i, antenna in enumerate(self.ms.antennas):

            # Draw the antenna position.
            subpl.plot(theta[i], np.log(r[i]), 'ko', ms=5, mfc='k')

            # Draw label for the antenna.
            subpl.text(theta[i], np.log(r[i]), '   '+antenna.name, size=8,
                       color='k', ha='left', va='bottom', weight='bold')

            # Create label for legend
            if max(r) < 100:
                label = r'{}: {:2.0f} m, {:4.0f}$^\circ$'.format(
                    antenna.name, r[i], np.degrees(theta[i]))
            elif max(r) < 1000:
                label = r'{}: {:3.0f} m, {:4.0f}$^\circ$'.format(
                    antenna.name, r[i], np.degrees(theta[i]))
            elif max(r) < 3000:
                label = r'{}: {:3.2f} km, {:4.0f}$^\circ$'.format(
                    antenna.name, 0.001*r[i], np.degrees(theta[i]))
            else:
                label = r'{}: {:3.1f} km, {:4.0f}$^\circ$'.format(
                    antenna.name, 0.001*r[i], np.degrees(theta[i]))

            # Draw a key in the legend for finding the antenna.
            subpl.annotate(label, xy=(0.5, 0.5),
                           xytext=(0.02, 0.925-0.90*i/len(self.ms.antennas)),
                           xycoords='figure fraction',
                           textcoords='figure fraction', weight='bold',
                           arrowprops=None, color='black', ha='left',
                           va='center', size=8)

        # Set minimum and maximum radius.
        subpl.set_rmax(rmax)
        subpl.set_rmin(rmin)


class UVChart(object):
    # CAS-11793: calsurveys do not have TARGET sources, so we must also
    # search for sources with other intents
    preferred_intent_order = ['TARGET', 'AMPLITUDE', 'BANDPASS', 'PHASE']

    def __init__(self, context, ms, customflagged=False, output_dir=None, title_prefix=None):
        self.context = context
        self.ms = ms
        self.customflagged = customflagged
        self.figfile = self._get_figfile(output_dir=output_dir)

        # Get spw_id, field, field_name, and intent to plot.
        self.spw_id, self.field, self.field_name, self.intent = self._get_spwid_and_field()

        if self.spw_id is not None:
            # Determine number of channels in spw.
            self.nchan = self._get_nchan_for_spw(self.spw_id)

            # Set title of plot, modified by prefix if provided.
            self.title = 'UV coverage for {}'.format(self.ms.basename)
            if title_prefix:
                self.title = title_prefix + self.title

            # get max UV via unprojected baseline
            spw = ms.get_spectral_window(self.spw_id)
            wavelength_m = 299792458 / float(spw.max_frequency.to_units(FrequencyUnits.HERTZ))
            bl_max = float(ms.antenna_array.max_baseline.length.to_units(DistanceUnits.METRE))
            self.uv_max = math.ceil(1.05 * bl_max / wavelength_m)

    def plot(self):
        if DISABLE_PLOTMS:
            LOG.debug('Disabling UV coverage plot due to problems with plotms')
            return None

        # Don't plot if no spw was found for the field/source/intent or if the set of plotting parameters doesn't
        # exist in the MS. See PIPE-1225.
        if (self.spw_id is None) or (not self._is_valid()):
            LOG.debug('Disabling UV coverage plot due to being unable to find a set of parameters to plot.')
            return None

        # inputs based on analysisUtils.plotElevationSummary
        task_args = {
            'vis': self.ms.name,
            'xaxis': 'uwave',
            'yaxis': 'vwave',
            'title': self.title,
            'avgchannel': self.nchan,
            'antenna': '*&*',
            'spw': self.spw_id,
            'field': self.field,
            'intent': utils.to_CASA_intent(self.ms, self.intent),
            'plotfile': self.figfile,
            'clearplots': True,
            'showgui': False,
            'customflaggedsymbol': self.customflagged,
            'plotrange': [-self.uv_max, self.uv_max, -self.uv_max, self.uv_max],
            'height': 1000,
            'width': 1000
        }

        task = casa_tasks.plotms(**task_args)

        if not os.path.exists(self.figfile):
            task.execute()

        return self._get_plot_object(task)

    def _get_figfile(self, output_dir=None):
        # If output dir is specified, then store as <msname>-uv_coverage.png in output dir.
        if output_dir:
            figfile = os.path.join(output_dir, "{}-uv_coverage.png".format(self.ms.basename))
        # Otherwise, store under <sessionname>/<msname>/ directory as uv_coverage.png.
        else:
            session_part = self.ms.session
            ms_part = self.ms.basename
            figfile = os.path.join(self.context.report_dir, 'session%s' % session_part, ms_part, 'uv_coverage.png')
        return figfile

    def _get_plot_object(self, task):
        return logger.Plot(self.figfile,
                           parameters={'vis': self.ms.basename,
                                       'field': self.field,
                                       'field_name': self.field_name,
                                       'intent': self.intent,
                                       'spw': self.spw_id},
                           command=str(task))

    def _get_spwid_and_field(self) -> Tuple[str, str, str, str]:
        # Attempt to get representative source and spwid.
        repr_src, repr_spw = self._get_representative_source_and_spwid()

        # Check that representative source was covered with TARGET intent,
        # otherwise reject.
        target_sources = [source for source in self.ms.sources
                          if source.name == repr_src
                          and 'TARGET' in source.intents]
        if not target_sources:
            repr_src = None

        if repr_src:
            field, field_name, intent = self._get_field_for_source(repr_src)
            if repr_spw:
                # If both are defined, return representative src and spw.
                return str(repr_spw), field, field_name, intent
            else:
                # If only the repr_src is defined, get the field, then find the first valid spw
                spw = self._get_first_available_science_spw(field, intent)
                return spw, field, field_name, intent

        # If no representative source was identified, then get the preferred source and science spw
        return self._get_preferred_science_spw_and_field()

    def _get_representative_source_and_spwid(self) -> Tuple[str, int]:
        # Is the representative source in the context or not
        if not self.context.project_performance_parameters.representative_source:
            source_name = None
        else:
            source_name = self.context.project_performance_parameters.representative_source

        # Is the representative spw in the context or not
        if not self.context.project_performance_parameters.representative_spwid:
            source_spwid = None
        else:
            source_spwid = self.context.project_performance_parameters.representative_spwid

        # Determine first target and first science spw for that target (even in multi-band data) for VLA
        if self.context.project_summary.telescope in ('VLA', 'EVLA'):
            fieldobjs = self.ms.get_fields(intent='TARGET')
            first_field = fieldobjs[0]
            source_name = first_field.name
            source_spwobjlist = list(first_field.valid_spws)
            source_spwidlist = [spw.id for spw in source_spwobjlist]
            source_spwidlist.sort()
            source_spwid = source_spwidlist[0]

        # Determine the representative source name and spwid for the ms
        repsource_name, repsource_spwid = self.ms.get_representative_source_spw(source_name=source_name,
                                                                                source_spwid=source_spwid)

        return repsource_name, repsource_spwid

    def _get_first_available_science_spw(self, field: str, intent: str) -> str:
        science_spws = self.ms.get_spectral_windows(science_windows_only=True)
        selected_field = self.ms.get_fields(field_id=int(field))[0]
        possible_spws = selected_field.valid_spws.intersection(set(science_spws))
        possible_spws_intents = [spw for spw in possible_spws if intent in spw.intents]

        # Do not set spw_id or plot if it wasn't possible to find a usable spw for the selected source, field, and intent.
        if not possible_spws_intents:
            LOG.debug("{}: Could not find a spw to plot with the field: {} and intent: {}".format(self.ms.basename, self.field, self.intent))
            spw = None
            return spw

        # Get and return first spw by id
        final_spw = sorted(possible_spws_intents, key=operator.attrgetter('id'))[0]
        spw = str(final_spw.id)
        return spw

    def _get_preferred_science_spw_and_field(self) -> Tuple[str, str, str, str]:
        # take first TARGET sources, otherwise first AMPLITUDE sources, etc.
        for intent in self.preferred_intent_order:
            sources_with_intent = [s for s in self.ms.sources if intent in s.intents]
            if sources_with_intent:
                src = sources_with_intent[0]
                break
        else:
            LOG.warning('No source found with an intent in {}. Using first source for UV chart.'
                        ''.format(self.preferred_intent_order))
            src = list(self.ms.sources).pop()

        field, field_name, intent = self._get_field_for_source(src.name)
        spw = self._get_first_available_science_spw(field, intent)

        return spw, field, field_name, intent

    def _get_field_for_source(self, src_name: str) -> Tuple[str, str, str]:
        sources_with_name = [s for s in self.ms.sources if s.name == src_name]
        if not sources_with_name:
            LOG.error("Source {} not found in MS.".format(src_name))
            return ''
        if len(sources_with_name) > 1:
            LOG.warning('More than one source called {} in {}. Taking first source'.format(src_name, self.ms.basename))
        src = sources_with_name[0]

        # Identify fields covered by an intent in preferred_intent_order, in order
        for intent in self.preferred_intent_order:
            fields_with_intent = [f for f in src.fields if intent in f.intents]
            if fields_with_intent:
                centre_field = self._get_center_field(fields_with_intent)
                break
        else:
            LOG.error("Source {} has no field with an intent in {}".format(src_name, self.preferred_intent_order))
            return '', '', ''

        return str(centre_field.id), centre_field.name, intent

    @staticmethod
    def _get_center_field(fields):
        # TODO: need algorithm to determine centermost field among
        # series of pointings for a mosaic.
        # For now, assume the first field is the centermost pointing.
        return fields[0]

    def _get_nchan_for_spw(self, spwid):
        if spwid is None:
            return None

        spw = self.ms.get_spectral_window(int(spwid))
        nchan = str(len(spw.channels))
        return nchan

    def _is_valid(self) -> bool:
        with casa_tools.MSReader(self.ms.name) as msfile:
            casa_intent = utils.to_CASA_intent(self.ms, self.intent)
            staql = {'field': self.field, 'spw': self.spw_id, 'scanintent': casa_intent}
            select_valid = msfile.msselect(staql, onlyparse=False)
            return select_valid


class SpwIdVsFreqChartInputs(vdp.StandardInputs):
    """Inputs class for SpwIdVsFreqChart."""

    @vdp.VisDependentProperty
    def output(self) -> str:
        """Return file path of output PNG file.

        Returns:
            output: File path of output PNG file
        """
        session_part = self.ms.session
        ms_part = self.ms.basename
        output = os.path.join(self.context.report_dir,
                              'session%s' % session_part,
                              ms_part, 'spwid_vs_freq.png')
        return output

    def __init__(self, context: 'Context', vis: str) -> None:
        """Construct SpwIdVsFreqChartInputs instance.

        Args:
            context: Pipeline context
            vis: Name of MS
        """
        super().__init__()

        self.context = context
        self.vis = vis


class SpwIdVsFreqChart(object):
    """Generate a plot of SPW ID Versus Frequency coverage."""

    Inputs = SpwIdVsFreqChartInputs

    def __init__(self, inputs: SpwIdVsFreqChartInputs, context: 'Context') -> None:
        """Construct SpwIdVsFreqChart instance.

        Args:
            inputs: SpwIdVsFreqChartInputs instance
            context: Pipeline context
        """
        self.inputs = inputs
        self.context = context

    def _extract_spwdata_vla(self):
        """Extract SPW data of VLA from measurement set.

        """
        ms = self.inputs.ms
        banddict = ms.get_vla_baseband_spws(science_windows_only=True, return_select_list=False, warning=False)
        for band in banddict:
            for baseband in banddict[band]:
                spw_list = [list(spwitem.keys())[0] for spwitem in banddict[band][baseband]]
                yield spw_list

    def _extract_spwdata_alma_nro(self):
        """Extract SPW data of ALMA or NRO from measurement set.

        """
        ms = self.inputs.ms
        request_spws = ms.get_spectral_windows()
        targeted_scans = ms.get_scans(scan_intent='TARGET')
        scan_spws = {spw for scan in targeted_scans for spw in scan.spws if spw in request_spws}
        for spwid_list in utils.get_spectralspec_to_spwid_map(scan_spws).values():
            yield spwid_list

    def plot(self) -> logger.Plot:
        """Create the plot.

        Returns:
            Plot object
        """
        filename = self.inputs.output
        if os.path.exists(filename):
            return self._get_plot_object()
        ms = self.inputs.ms
        request_spws = ms.get_spectral_windows()
        targeted_scans = ms.get_scans(scan_intent='TARGET')
        dict_spwid_bw = {}
        dict_spwid_fmin = {}
        antid = 0
        if hasattr(ms, 'reference_antenna') and isinstance(ms.reference_antenna, str):
            antid = ms.get_antenna(search_term=ms.reference_antenna.split(',')[0])[0].id
        # prepare axes
        fig = figure.Figure(figsize=(9.6, 7.2))
        ax_spw = fig.add_axes([0.1, 0.1, 0.8, 0.8])
        bar_height = 0.4
        max_spws_to_annotate = 16
        ax_atm = ax_spw.twinx()
        atm_color = 'm'

        # plot spws
        all_spwid_list = []
        indices = [-1]
        xmin, xmax = np.inf, -np.inf

        if self.context.project_summary.telescope in ('VLA', 'EVLA'):  # For VLA
            spw_list_generator = self._extract_spwdata_vla()
            scan_spws = request_spws
        else:  # for ALMA or NRO
            spw_list_generator = self._extract_spwdata_alma_nro()
            scan_spws = {spw for scan in targeted_scans for spw in scan.spws if spw in request_spws}
        for spw in scan_spws:
            dict_spwid_bw[spw.id] = float(spw.bandwidth.to_units(FrequencyUnits.GIGAHERTZ))
            dict_spwid_fmin[spw.id] = float(spw.min_frequency.to_units(FrequencyUnits.GIGAHERTZ))
        for spwid_list in spw_list_generator:
            bw_list = [dict_spwid_bw[id] for id in spwid_list]
            fmin_list = [dict_spwid_fmin[id] for id in spwid_list]
            spwdb = {'spwid': spwid_list, 'bw': bw_list, 'fmin': fmin_list}
#            spwdb = self._extract_spwdata(spw_list_generator)
#        return
            all_spwid_list.extend(spwdb['spwid'])  # to be used later
            start = indices[-1] + 1
            indices = list(range(start, start+len(spwdb['bw'])))

            # draw bars
            ax_spw.barh(indices, spwdb['bw'], height=bar_height, left=spwdb['fmin'])

            # Frequency vs. ATM transmission
            for spwid in spwid_list:
                atm_freq, atm_transmission = atmutil.get_transmission(vis=ms.name, antenna_id=antid, spw_id=spwid)
                ax_atm.plot(atm_freq, atm_transmission, color=atm_color, marker='.', markersize=4, linestyle='-')

            # annotate each bars
            for idx, (index, spwid, bw, fmin) in enumerate(zip(indices, spwdb['spwid'], spwdb['bw'], spwdb['fmin'])):
                xmin, xmax = min(xmin, fmin), max(xmax, fmin+bw)   # to be used for set_xlim() later
                if len(indices) <= max_spws_to_annotate or idx in [0, len(indices) - 1]:
                    ax_spw.annotate(str(spwid), (fmin + bw/2, index - bar_height/2),
                                     fontsize=14, ha='center', va='bottom')

#        xmin = min(fmin_list_all)-(max(fmin_list_all)-min(fmin_list_all))/15  ## should be improved
#        ax_spw.set_xlim(xmin)
        ax_spw.invert_yaxis()
        totalnum = len(all_spwid_list)
#        totalnum = sum(map(lambda x: len(x['spwid']), spwdb))
        ax_spw.set_ylim(float(totalnum), -1.0)
        ax_spw.set_title('Spectral Window ID vs. Frequency', loc='center')
        ax_spw.set_xlabel("Frequency (GHz)", fontsize=14)
        ax_spw.grid(axis='x')
        ax_spw.tick_params(labelsize=13)
        ax_spw.set_yticks([])
<<<<<<< HEAD
=======
        yspace = 0.3

        # Annotate
        if self.context.project_summary.telescope in ('VLA', 'EVLA') and \
            len(list_all_spwids) >= 16:  # For VLA with many spws
            list_all_spwids = []
            for list_spwids in list_spwids_baseband:
                shift = len(list_all_spwids)
                list_indices = [list_spwids.index(spwid)+shift for spwid in list_spwids]
                start = len(list_all_spwids)
                end = start + len(list_spwids)
                list_all_spwids.extend(list_spwids)
                fmins = list_fmin[start:end]
                bws = list_bw[start:end]
                step = max(len(list_spwids) - 1, 1)
                for f, w, spwid, index in zip(fmins[::step], bws[::step], list_spwids[::step], list_indices[::step]):
                    ax_spw.annotate('%s' % spwid, (f+w/2, index-yspace), fontsize=14)
        else:  # For ALMA, NRO and VLA with moderate spws
            for f, w, spwid, index in zip(list_fmin, list_bw, list_all_spwids, list_all_indices):
                ax_spw.annotate('%s' % spwid, (f+w/2, index-yspace), fontsize=14)

        # Make a plot of frequency vs. atm transmission
        atm_color = 'm'
        ax_atm = ax_spw.twinx()
>>>>>>> 595a954d
        ax_atm.set_ylabel('ATM Transmission', color=atm_color, labelpad=2, fontsize=14)
        ax_atm.set_ylim(0, 1.05)
        ax_atm.tick_params(direction='out', colors=atm_color, labelsize=13)
        ax_atm.yaxis.set_major_formatter(ticker.FuncFormatter(lambda t, pos: '{}%'.format(int(t * 100))))
        ax_atm.yaxis.tick_right()
<<<<<<< HEAD
=======
        antid = 0
        if hasattr(ms, 'reference_antenna') and isinstance(ms.reference_antenna, str):
            antid = ms.get_antenna(search_term=ms.reference_antenna.split(',')[0])[0].id

        for spwid in list_all_spwids:
            atm_freq, atm_transmission = atmutil.get_transmission(vis=ms.name, antenna_id=antid, spw_id=spwid)
            ax_atm.plot(atm_freq, atm_transmission, color=atm_color, marker='.', markersize=4, linestyle='-')

>>>>>>> 595a954d
        fig.savefig(filename)
        return self._get_plot_object()

    def _get_plot_object(self) -> logger.Plot:
        """Get plot object.

        Returns:
            Plot object
        """
        filename = self.inputs.output
        return logger.Plot(filename,
                           x_axis='Frequency',
                           y_axis='spw ID',
                           parameters={'vis': self.inputs.ms.basename})


def get_intent_subscan_time_ranges(msname, casa_intent, scanid):
    """
    This function returns a list of start/end epoch pair of
    consequtive integrations (a subscan) with a selected intent
    in a selected scan. It can be used to filter subscans with
    an intent in a mixed intents scans, e.g., an ALMA TP
    scan that has both 'TARGET' and 'REFERENCE' subscans.

    Parameters
        msname: (string) the name of MeasurementSet
        casa_intent: (string) CASA intent to filter
        scanid: (int) a Scan ID to search. Must be
    Returns
        a list of start/end epoch tuple, e.g.,
        [(start_epoch, end_epoch), (start_epoch, end_epoch), ....]
    """
    if not os.path.exists(msname):
        raise ValueError('Could not find: {}'.format(msname))

    qt = casa_tools.quanta
    mt = casa_tools.measures

    with casa_tools.MSMDReader(msname) as msmd:
        LOG.info('obtaining subscan start/end time of {} in scan {}'.format(casa_intent, scanid))
        # Define a reference SpW ID that matches a selected scan and intent
        # the first spw tend to be WVR in ALMA. Pick the last one instead.
        intent_scan_spw = np.intersect1d(msmd.spwsforintent(intent=casa_intent),
                                         msmd.spwsforscan(scan=scanid))
        if len(intent_scan_spw) == 0:
            raise ValueError('No Spw match for a selected scan and intent')
        ref_spw = intent_scan_spw[-1]
        scan_times = msmd.timesforscan(scan=scanid, perspw=True)[str(ref_spw)]
        qhalf_exposure = qt.div(msmd.exposuretime(scan=scanid, spwid=ref_spw), 2.0)
        intent_times = msmd.timesforintent(casa_intent)

    # obtain time unit and ref from MS.
    # msmd returns raw TIME values but not unit and reference.
    with casa_tools.TableReader(msname) as tb:
        time_colkeywords = tb.getcolkeywords('TIME')

    time_unit = time_colkeywords['QuantumUnits'][0]
    time_ref = time_colkeywords['MEASINFO']['Ref']
    # sort scan_times to make sure it is in time order
    scan_times.sort()
    # obtain indices in scan_times array that has the selected intent
    scan_intent_idx = np.intersect1d(scan_times, intent_times, return_indices=True)[1]
    if len(scan_intent_idx) == 0:  # No integration with the intent
        LOG.info('No match found for scan {} and intent {}'.format(scanid, casa_intent))
        return ()

    # obtain subscan start/end indices
    if len(scan_intent_idx) == 1:  # only one integration matches
        split_scan_intent_idx = np.array([scan_intent_idx])
    else:  # split an array by consecutive idx
        split_scan_intent_idx = np.split(scan_intent_idx, np.where(np.diff(scan_intent_idx) != 1)[0]+1)

    LOG.info('Identified {} subscans'.format(len(split_scan_intent_idx)))

    subscan_time_ranges = []
    LOG.trace('subscan time ranges:')
    for subscan_idx in split_scan_intent_idx:
        start_time = qt.sub(qt.quantity(scan_times[subscan_idx[0]], time_unit),
                            qhalf_exposure)
        end_time = qt.add(qt.quantity(scan_times[subscan_idx[-1]],  time_unit),
                          qhalf_exposure)
        epoch_range = (mt.epoch(time_ref, start_time),
                       mt.epoch(time_ref, end_time))
        subscan_time_ranges.append(epoch_range)
        LOG.trace('* {} (id={}) - {} (id={})'.format(utils.get_epoch_as_datetime(epoch_range[0]), subscan_idx[0], utils.get_epoch_as_datetime(epoch_range[1]), subscan_idx[-1]))
    return subscan_time_ranges<|MERGE_RESOLUTION|>--- conflicted
+++ resolved
@@ -1165,7 +1165,6 @@
         atm_color = 'm'
 
         # plot spws
-        all_spwid_list = []
         indices = [-1]
         xmin, xmax = np.inf, -np.inf
 
@@ -1178,85 +1177,42 @@
         for spw in scan_spws:
             dict_spwid_bw[spw.id] = float(spw.bandwidth.to_units(FrequencyUnits.GIGAHERTZ))
             dict_spwid_fmin[spw.id] = float(spw.min_frequency.to_units(FrequencyUnits.GIGAHERTZ))
+        bw_list = []
+        fmin_list = []
         for spwid_list in spw_list_generator:
             bw_list = [dict_spwid_bw[id] for id in spwid_list]
             fmin_list = [dict_spwid_fmin[id] for id in spwid_list]
-            spwdb = {'spwid': spwid_list, 'bw': bw_list, 'fmin': fmin_list}
-#            spwdb = self._extract_spwdata(spw_list_generator)
-#        return
-            all_spwid_list.extend(spwdb['spwid'])  # to be used later
             start = indices[-1] + 1
-            indices = list(range(start, start+len(spwdb['bw'])))
-
-            # draw bars
-            ax_spw.barh(indices, spwdb['bw'], height=bar_height, left=spwdb['fmin'])
-
-            # Frequency vs. ATM transmission
+            indices = list(range(start, start+len(bw_list)))
+
+            # 1. draw bars
+            ax_spw.barh(indices, bw_list, height=bar_height, left=fmin_list)
+
+            # 2. annotate each bars
+            for idx, (index, spwid, bw, fmin) in enumerate(zip(indices, spwid_list, bw_list, fmin_list)):
+                xmin, xmax = min(xmin, fmin), max(xmax, fmin+bw)
+                if len(list(scan_spws)) <= max_spws_to_annotate or idx in [0, len(indices) - 1]:
+                    ax_spw.annotate(str(spwid), (fmin + bw/2, index - bar_height/2), fontsize=14, ha='left', va='bottom')
+
+            # 3. Frequency vs. ATM transmission
             for spwid in spwid_list:
                 atm_freq, atm_transmission = atmutil.get_transmission(vis=ms.name, antenna_id=antid, spw_id=spwid)
                 ax_atm.plot(atm_freq, atm_transmission, color=atm_color, marker='.', markersize=4, linestyle='-')
-
-            # annotate each bars
-            for idx, (index, spwid, bw, fmin) in enumerate(zip(indices, spwdb['spwid'], spwdb['bw'], spwdb['fmin'])):
-                xmin, xmax = min(xmin, fmin), max(xmax, fmin+bw)   # to be used for set_xlim() later
-                if len(indices) <= max_spws_to_annotate or idx in [0, len(indices) - 1]:
-                    ax_spw.annotate(str(spwid), (fmin + bw/2, index - bar_height/2),
-                                     fontsize=14, ha='center', va='bottom')
-
-#        xmin = min(fmin_list_all)-(max(fmin_list_all)-min(fmin_list_all))/15  ## should be improved
-#        ax_spw.set_xlim(xmin)
+        ax_spw.set_xlim(xmin-(xmax-xmin)/15.0, xmax+(xmax-xmin)/15.0)
         ax_spw.invert_yaxis()
-        totalnum = len(all_spwid_list)
-#        totalnum = sum(map(lambda x: len(x['spwid']), spwdb))
-        ax_spw.set_ylim(float(totalnum), -1.0)
+        ax_spw.set_ylim(len(scan_spws), -1.0)
         ax_spw.set_title('Spectral Window ID vs. Frequency', loc='center')
         ax_spw.set_xlabel("Frequency (GHz)", fontsize=14)
         ax_spw.grid(axis='x')
         ax_spw.tick_params(labelsize=13)
         ax_spw.set_yticks([])
-<<<<<<< HEAD
-=======
-        yspace = 0.3
-
-        # Annotate
-        if self.context.project_summary.telescope in ('VLA', 'EVLA') and \
-            len(list_all_spwids) >= 16:  # For VLA with many spws
-            list_all_spwids = []
-            for list_spwids in list_spwids_baseband:
-                shift = len(list_all_spwids)
-                list_indices = [list_spwids.index(spwid)+shift for spwid in list_spwids]
-                start = len(list_all_spwids)
-                end = start + len(list_spwids)
-                list_all_spwids.extend(list_spwids)
-                fmins = list_fmin[start:end]
-                bws = list_bw[start:end]
-                step = max(len(list_spwids) - 1, 1)
-                for f, w, spwid, index in zip(fmins[::step], bws[::step], list_spwids[::step], list_indices[::step]):
-                    ax_spw.annotate('%s' % spwid, (f+w/2, index-yspace), fontsize=14)
-        else:  # For ALMA, NRO and VLA with moderate spws
-            for f, w, spwid, index in zip(list_fmin, list_bw, list_all_spwids, list_all_indices):
-                ax_spw.annotate('%s' % spwid, (f+w/2, index-yspace), fontsize=14)
-
-        # Make a plot of frequency vs. atm transmission
-        atm_color = 'm'
-        ax_atm = ax_spw.twinx()
->>>>>>> 595a954d
+
         ax_atm.set_ylabel('ATM Transmission', color=atm_color, labelpad=2, fontsize=14)
         ax_atm.set_ylim(0, 1.05)
         ax_atm.tick_params(direction='out', colors=atm_color, labelsize=13)
         ax_atm.yaxis.set_major_formatter(ticker.FuncFormatter(lambda t, pos: '{}%'.format(int(t * 100))))
         ax_atm.yaxis.tick_right()
-<<<<<<< HEAD
-=======
-        antid = 0
-        if hasattr(ms, 'reference_antenna') and isinstance(ms.reference_antenna, str):
-            antid = ms.get_antenna(search_term=ms.reference_antenna.split(',')[0])[0].id
-
-        for spwid in list_all_spwids:
-            atm_freq, atm_transmission = atmutil.get_transmission(vis=ms.name, antenna_id=antid, spw_id=spwid)
-            ax_atm.plot(atm_freq, atm_transmission, color=atm_color, marker='.', markersize=4, linestyle='-')
-
->>>>>>> 595a954d
+
         fig.savefig(filename)
         return self._get_plot_object()
 
