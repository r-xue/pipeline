--- conflicted
+++ resolved
@@ -600,17 +600,11 @@
         return (acs_software_version, acs_software_build_version)
 
     @staticmethod
-<<<<<<< HEAD
     def get_history(ms_name: str) -> np.ndarray | None:
         """Retrieve the MS history from the HISTORY table.
 
         Args:
             ms_name: Path to the measurement set directory.
-=======
-    def get_history(ms: domain.MeasurementSet) -> np.ndarray:
-        """
-        Retrieve the MS history.
->>>>>>> f6319748
 
         Returns:
             Numpy array containing history messages, or None if table cannot be read.
