# Do not evaluate type annotations at definition time.
from __future__ import annotations

import bisect
import collections
import datetime
import functools
import itertools
import operator
import os
import re
import traceback
import xml
from typing import TYPE_CHECKING, Any, Callable, Generic, Iterator, TypedDict, TypeVar

import cachetools
import numpy as np

from pipeline import domain, infrastructure
from pipeline.domain import measures
from pipeline.infrastructure import casa_tools, utils

if TYPE_CHECKING:
    from numpy.typing import NDArray
    from pipeline.domain import Antenna, AntennaArray, DataDescription, Field, MeasurementSet, \
        ObservingRun, Polarization, Scan, Source, SpectralWindow, State
    from pipeline.domain.measures import Frequency, FrequencyRange
    from pipeline.domain.state import StateFactory
    from pipeline.infrastructure.utils.utils import DirectionDict, QuantityDict

LOG = infrastructure.logging.get_logger(__name__)

class LongLatDict(TypedDict):
    latitude: QuantityDict
    longitude: QuantityDict

T = TypeVar('T')


def find_EVLA_band(frequency: float, bandlimits: list[float] | None = None, BBAND: str | None = '?4PLSCXUKAQ?') -> str:
    """Identify VLA frequency band based on input frequency.

    Determines the appropriate VLA band designation for a given frequency
    by comparing against predefined frequency limits. Returns 'unknown' if the frequency
    falls outside defined bands.

    Args:
        frequency: Input frequency in Hz to classify
        bandlimits: Custom frequency boundaries in Hz. If None, uses default VLA band limits
        BBAND: Band designation string where each character represents a band. '?' indicates
            undefined bands

    Returns:
        Single character string representing the VLA band designation, or 'unknown' if the
        frequency cannot be classified

    Example:
        >>> find_EVLA_band(1.4e9)  # 1.4 GHz L-band
        'L'
        >>> find_EVLA_band(100e6)  # 100 MHz, undefined band
        'unknown'
    """
    if bandlimits is None:
        # Default VLA frequency band limits in Hz
        bandlimits = [0.0e6, 150.0e6, 700.0e6, 2.0e9, 4.0e9, 8.0e9, 12.0e9, 18.0e9, 26.5e9, 40.0e9, 56.0e9]

    i = bisect.bisect_left(bandlimits, frequency)

    if BBAND[i] == '?':
        # Band is undefined - log warning and return unknown
        LOG.warning('Unable to determine VLA band for frequency %.2f MHz', frequency / 1e6)
        return 'unknown'
    else:
        return BBAND[i]


def _get_groupingid_spectralspec_from_alma_spw_name(spw_name: str) -> tuple[str | None, str | None]:
    """
    Parse an ALMA spectral window name to pick out the Grouping ID and the
    SpectralSpec ID, if present.

    PIPE-1132: introduced support for retrieving SpectralSpec.
    PIPE-2384: added support for retrieving the Grouping ID.
    PIPE-2697: refactored to handle older datasets that do not define
      Grouping ID and/or SpectralSpec.

    Example of full SpW name: X100001#X900000004#ALMA_RB_06#BB_1#SW-01#FULL_RES
    where Grouping ID: X100001; Spectral Spec: X900000004

    Example of SpW names from Cycle 3 - 11: X1398968310#ALMA_RB_06#BB_1#SW-01#FULL_RES
    where SpectralSpec: X1398968310; no Grouping ID set.

    Example of SpW names from ALMA data before Cycle 3: ALMA_RB_06#BB_1#SW-01#FULL_RES
    where no Grouping ID or SpectralSpec is set.

    Args:
        spw_name: Spectral window name string to parse.

    Returns:
        2-tuple containing Grouping ID and Spectral Spec ID, where each can be
        None if not found in SpW name.
    """
    parts = spw_name.split('#')
    try:
        alma_index = next(i for i, part in enumerate(parts) if part.startswith("ALMA"))
    except StopIteration:
        # If "ALMA" is not found, consider spw name malformed and return without
        # Grouping ID or SpectralSpec.
        return None, None

    # Select the parts preceding "ALMA", and set defaults.
    metadata_parts = parts[:alma_index]
    groupingid, spectralspec = None, None

    # If there is only 1 element preceding, this is assumed to be the SpectralSpec.
    if len(metadata_parts) == 1:
        spectralspec = metadata_parts[0]
    # If there are 2 elements preceding, these are assumed to be Grouping ID
    # followed by SpectralSpec.
    elif len(metadata_parts) == 2:
        groupingid, spectralspec = metadata_parts
    # If there are zero elements preceding, then no Grouping ID or SpectralSpec
    # were found, so return with defaults of None.
    # If there are more than 2 elements preceding, then consider the spw name
    # malformed and return with defaults of None.

    return groupingid, spectralspec


def _get_ms_name(ms: MeasurementSet | str) -> str:
    return ms.name if isinstance(ms, domain.MeasurementSet) else ms


def _get_ms_basename(ms: MeasurementSet | str) -> str:
    return ms.basename if isinstance(ms, domain.MeasurementSet) else ms


def _get_science_goal_value(
        science_goals: NDArray[np.str_],
        goal_keyword: str
        ) -> str:
    value = None
    for science_goal in science_goals:
        keyword = science_goal.split('=')[0].replace(' ', '')
        if keyword != goal_keyword:
            continue
        if keyword == 'representativeSource':
            value = science_goal.split('=')[1].lstrip().rstrip()
        else:
            value = science_goal.split('=')[1].replace(' ', '')
        return value
    return value


class ObservingRunReader:
    @staticmethod
    def get_observing_run(ms_files: str | list) -> ObservingRun:
        if isinstance(ms_files, str):
            ms_files = [ms_files]

        observing_run = domain.ObservingRun()
        for ms_file in ms_files:
            ms = MeasurementSetReader.get_measurement_set(ms_file)
            observing_run.add_measurement_set(ms)
        return observing_run


class MeasurementSetReader:
    @staticmethod
    def get_scans(msmd: Any, ms: MeasurementSet) -> list[Scan]:
        LOG.debug('Analysing scans in {0}'.format(ms.name))
        with casa_tools.TableReader(ms.name) as openms:
            scan_number_col = openms.getcol('SCAN_NUMBER')
            time_col = openms.getcol('TIME')
            antenna1_col = openms.getcol('ANTENNA1')
            antenna2_col = openms.getcol('ANTENNA2')
            data_desc_id_col = openms.getcol('DATA_DESC_ID')
            time_colkeywords = openms.getcolkeywords('TIME')

        # get columns and tools needed to create scan times
        time_unit = time_colkeywords['QuantumUnits'][0]
        time_ref = time_colkeywords['MEASINFO']['Ref']
        mt = casa_tools.measures
        qt = casa_tools.quanta

        # For each Observation ID, retrieve info on scans.
        scans = []

        data_desc_mask_dict = {}
        for dd in ms.data_descriptions:
            data_desc_mask_dict[dd.id] = (data_desc_id_col == dd.id)

        for obs_id in range(msmd.nobservations()):
            statesforscans = msmd.statesforscans(obsid=obs_id)
            fieldsforscans = msmd.fieldsforscans(obsid=obs_id, arrayid=0, asmap=True)
            spwsforscans = msmd.spwsforscans(obsid=obs_id)

            for scan_id in msmd.scannumbers(obsid=obs_id):
                states = [s for s in ms.states
                          if s.id in statesforscans[str(scan_id)]]

                intents = functools.reduce(lambda s, t: s.union(t.intents), states, set())

                fields = [f for f in ms.fields if f.id in fieldsforscans[str(scan_id)]]

                # can't use msmd.timesforscan as we need unique times grouped
                # by spw
                # scan_times = msmd.timesforscan(scan_id)

                exposures = {spw_id: msmd.exposuretime(scan=scan_id, spwid=spw_id, obsid=obs_id)
                             for spw_id in spwsforscans[str(scan_id)]}

                scan_mask = (scan_number_col == scan_id)

                # get the antennas used for this scan
                LOG.trace('Calculating antennas used for scan %s', scan_id)
                antenna_ids = set()
                scan_antenna1 = antenna1_col[scan_mask]
                scan_antenna2 = antenna2_col[scan_mask] 
                antenna_ids.update(scan_antenna1)
                antenna_ids.update(scan_antenna2)
                antennas = [o for o in ms.antennas if o.id in antenna_ids]

                # get the data descriptions for this scan
                LOG.trace('Calculating data descriptions used for scan %s', scan_id)
                scan_data_desc_id = set(data_desc_id_col[scan_mask])
                data_descriptions = [o for o in ms.data_descriptions if o.id in scan_data_desc_id]

                # times are specified per data description, so we must
                # re-mask and calculate times per dd
                scan_times = {}  
                LOG.trace('Processing scan times for scan %s', scan_id)
                for dd in data_descriptions:
                    dd_mask = scan_mask & data_desc_mask_dict[dd.id]

                    raw_midpoints = list(time_col[dd_mask])
                    epoch_midpoints = [mt.epoch(time_ref, qt.quantity(o, time_unit))
                                       for o in (np.min(raw_midpoints), np.max(raw_midpoints))]

                    scan_times[dd.spw.id] = list(zip(epoch_midpoints, itertools.repeat(exposures[dd.spw.id])))

                LOG.trace('Creating domain object for scan %s', scan_id)
                scan = domain.Scan(id=scan_id, states=states, fields=fields, data_descriptions=data_descriptions,
                                   antennas=antennas, scan_times=scan_times, intents=intents)
                scans.append(scan)

                LOG.trace('{0}'.format(scan))

        return scans

    @staticmethod
<<<<<<< HEAD
    def add_band_to_spws(ms: MeasurementSet) -> None:
        """
        Sets spw.band, which is a string describing a band. 
        """
=======
    def add_band_to_spws(ms: domain.MeasurementSet) -> None:
        """Sets spw.band, which is a string describing a band."""
>>>>>>> de10080f
        observatory = ms.antenna_array.name.upper()

        # This dict is only populated if the spw's band number cannot be determined from its name for ALMA.
        alma_receiver_band = {}

        for spw in ms.spectral_windows:
            if spw.type == 'WVR':
                spw.band = 'WVR'
                LOG.debug("For MS {}, SpW {}, setting band to WVR.".format(ms.name, spw.id))
                continue

            # Determining the band number for ALMA data
            #
            # First, try to determine the band number from the spw name
            # The expected format is something like ALMA_RB_03#BB_1#SW-01#FULL_RES
            # If this doesn't work and this is ALMA data, try to get the band number from the ASDM_RECEIVER table
            # If this also fails, then set the band number using a look-up-table.
            #
            # See: PIPE-140 or PIPE-1078
            #
            alma_band_regex = r'ALMA_RB_(?P<band>\d+)'
            match_found = re.search(alma_band_regex, spw.name)
            if match_found:
                band_str = match_found.groupdict()['band']
                band_num = int(band_str)
                spw.band = 'ALMA Band %s' % band_num
                LOG.debug("For MS {}, SpW {}, setting band to {}, based on the SPW name.".format(ms.name, spw.id, spw.band))
                continue
            elif observatory == 'ALMA': 
                if not alma_receiver_band:
                    alma_receiver_band = SpectralWindowTable.get_receiver_info(ms, get_band_info=True)
                if spw.id in alma_receiver_band:
                    match_receiver_band = re.search(alma_band_regex, alma_receiver_band[spw.id])
                    if match_receiver_band:
                        band_str = match_receiver_band.groupdict()['band']
                        band_num = int(band_str)
                        spw.band = 'ALMA Band %s' % band_num 
                        LOG.debug("For MS {}, SpW {}, setting band to {}, based on ASDM_RECEIVER table.".format(ms.name, spw.id, spw.band))
                        continue
                else:
                    LOG.debug("For MS {}, SpW {}, could not find band number information in ALMA_RECEIVER table.".format(ms.name, spw.id))

            # If both fail for ALMA, set the band number as follows:
            spw.band = BandDescriber.get_description(spw.ref_frequency, observatory=ms.antenna_array.name)
            LOG.debug(
                'For MS {}, SpW {}, setting band to {}, based on Pipeline internal look-up table.'.format(
                    ms.name, spw.id, spw.band
                )
            )

            # For VLA/EVLA, we can use the spw2band mapping to get the band name.
            if observatory in ('VLA', 'EVLA'):
                spw2band = ms.get_vla_spw2band()
                EVLA_band = spw2band[spw.id]
                EVLA_band_dict = {
                    '4': '4m (4)',
                    'P': '90cm (P)',
                    'L': '20cm (L)',
                    'S': '13cm (S)',
                    'C': '6cm (C)',
                    'X': '3cm (X)',
                    'U': '2cm (Ku)',
                    'K': '1.3cm (K)',
                    'A': '1cm (Ka)',
                    'Q': '0.7cm (Q)',
                    '?': 'unknown',
                }
                spw.band = EVLA_band_dict[EVLA_band]

    @staticmethod
    def add_spectralspec_spwmap(ms: MeasurementSet) -> None:
        ms.spectralspec_spwmap = utils.get_spectralspec_to_spwid_map(ms.spectral_windows)

    @staticmethod
<<<<<<< HEAD
    def add_spectralspec_to_spws(ms: MeasurementSet) -> None:
        # For ALMA, extract spectral spec from spw name.
=======
    def add_spectralspec_and_groupingid_to_spws(ms):
        """Add SpectralSpec and Grouping ID to each SpW for ALMA measurement sets"""
>>>>>>> de10080f
        for spw in ms.spectral_windows:
            if 'ALMA' in spw.name:
                spw.grouping_id, spw.spectralspec = _get_groupingid_spectralspec_from_alma_spw_name(spw.name)

    @staticmethod
    def link_intents_to_spws(msmd: Any, ms: MeasurementSet) -> None:
        # we can't use msmd.intentsforspw directly as we may have a modified
        # obsmode mapping

        scansforspws = msmd.scansforspws()

        # with one scan containing many spws, many of the statesforscan
        # arguments are repeated. This cache speeds up the subsequent
        # duplicate calls.
        class StatesCache(cachetools.LRUCache):
            def __missing__(self, key: int) -> NDArray:
                return msmd.statesforscan(key)

        cached_states = StatesCache(1000)

        for spw in ms.spectral_windows:
            scan_ids = scansforspws[str(spw.id)]
            state_ids = [cached_states[i] for i in scan_ids]
            state_ids = set(itertools.chain(*state_ids))
            states = [s for s in ms.states if s.id in state_ids] 

            for state in states:
                spw.intents.update(state.intents)

            LOG.trace('Intents for spw #{0}: {1}'.format(spw.id, ','.join(spw.intents)))

    @staticmethod
    def link_fields_to_states(msmd: Any, ms: MeasurementSet) -> None:
        # for each field..

        class StatesCache(cachetools.LRUCache):
            def __missing__(self, key: int) -> NDArray:
                return msmd.statesforscan(key)

        cached_states = StatesCache(1000)

        for field in ms.fields:
            # Find the state IDs for the field by first identifying the scans
            # for the field, then finding the state IDs for those scans

            try:
                scan_ids = msmd.scansforfield(field.id)
            except:
                LOG.debug("Field " + str(field.id) + " not in scansforfields dictionary.")
                continue

            state_ids = [cached_states[i] for i in scan_ids]
            # flatten the state IDs to a 1D list
            state_ids = set(itertools.chain(*state_ids))
            states = [ms.get_state(i) for i in state_ids]

            # some scans may have multiple fields and/or intents so
            # it is necessary to distinguish which intents belong to
            # each field
            obs_modes_for_field = set(msmd.intentsforfield(field.id))
            states_for_field = [s for s in states if not obs_modes_for_field.isdisjoint(s.obs_mode.split(','))]

            field.states.update(states_for_field)
            for state in states_for_field:
                field.intents.update(state.intents)

    @staticmethod
    def link_fields_to_sources(msmd: Any, ms: MeasurementSet) -> None:
        for source in ms.sources:
            field_ids = msmd.fieldsforsource(source.id, False)
            fields = [f for f in ms.fields if f.id in field_ids]

            source.fields[:] = fields
            for field in fields:
                field.source = source

    @staticmethod
    def link_spws_to_fields(msmd: Any, ms: MeasurementSet) -> None:
        spwsforfields = msmd.spwsforfields()
        for field in ms.fields:
            try:
                spws = [spw for spw in ms.spectral_windows if spw.id in spwsforfields[str(field.id)]]
                field.valid_spws.update(spws)
            except:
                LOG.debug("Field "+str(field.id) + " not in spwsforfields dictionary.")

    @staticmethod
    def link_obs_to_fields(ms: MeasurementSet) -> None:
        observatory = ms.antenna_array.name.upper()
        for field in ms.fields:
            field.set_zd_telmjd(observatory)

    @staticmethod
    def get_measurement_set(ms_file: str) -> MeasurementSet:
        LOG.info('Analysing {0}'.format(ms_file))
        ms = domain.MeasurementSet(ms_file)

        # populate ms properties with results of table readers
        with casa_tools.MSMDReader(ms_file) as msmd:
            LOG.info('Populating ms.antenna_array...')
            ms.antenna_array = AntennaTable.get_antenna_array(msmd)
            LOG.info('Populating ms.spectral_windows...')
            ms.spectral_windows = RetrieveByIndexContainer(SpectralWindowTable.get_spectral_windows(msmd, ms))
            LOG.info('Populating ms.states...')
            ms.states = RetrieveByIndexContainer(StateTable.get_states(msmd))
            LOG.info('Populating ms.fields...')
            ms.fields = RetrieveByIndexContainer(FieldTable.get_fields(msmd))
            LOG.info('Populating ms.sources...')
            ms.sources = RetrieveByIndexContainer(SourceTable.get_sources(msmd))
            LOG.info('Populating ms.data_descriptions...')
            ms.data_descriptions = RetrieveByIndexContainer(DataDescriptionTable.get_descriptions(msmd, ms))
            LOG.info('Populating ms.polarizations...')
            ms.polarizations = PolarizationTable.get_polarizations(msmd)
            LOG.info('Populating ms.correlator_name...')
            ms.correlator_name = MeasurementSetReader._get_correlator_name(ms)

            # For now the SBSummary table is ALMA specific
            if 'ALMA' in msmd.observatorynames():
                sbinfo = SBSummaryTable.get_sbsummary_info(ms, msmd.observatorynames())

                if sbinfo.repSource is None:
                    LOG.attention('Unable to identify representative target for %s. Will try to fall back to existing'
                                  ' science target sources in the imaging tasks.' % ms.basename)
                else:
                    if sbinfo.repSource == 'none':
                        LOG.warning('Representative target for %s is set to "none". Will try to fall back to existing'
                                    ' science target sources or calibrators in the imaging tasks.' % ms.basename)
                    LOG.info('Populating ms.representative_target ...')
                    ms.representative_target = (sbinfo.repSource, sbinfo.repFrequency, sbinfo.repBandwidth)
                    ms.representative_window = sbinfo.repWindow

                LOG.info('Populating ms.observing_modes...')
                ms.observing_modes = SBSummaryTable.get_observing_modes(ms)

                LOG.info('Populating ms.science_goals...')
                if sbinfo.minAngResolution is None and sbinfo.maxAngResolution is None:
                    # Only warn if the number of 12m antennas is greater than the number of 7m antennas
                    # and if the observation is not single dish
                    if len([a for a in ms.get_antenna() if a.diameter == 12.0]) > \
                            len([a for a in ms.get_antenna() if a.diameter == 7.0]) \
                            and 'Standard Single Dish' not in ms.observing_modes:
                        LOG.warning('Undefined angular resolution limits for %s' % ms.basename)
                    ms.science_goals = {'minAcceptableAngResolution': '0.0arcsec',
                                        'maxAcceptableAngResolution': '0.0arcsec'}
                else:
                    ms.science_goals = {'minAcceptableAngResolution': sbinfo.minAngResolution,
                                        'maxAcceptableAngResolution': sbinfo.maxAngResolution}

                if sbinfo.maxAllowedBeamAxialRatio is None:
                    ms.science_goals['maxAllowedBeamAxialRatio'] = '0.0'
                else:
                    ms.science_goals['maxAllowedBeamAxialRatio'] = sbinfo.maxAllowedBeamAxialRatio

                if sbinfo.sensitivity is None:
                    ms.science_goals['sensitivity'] = '0.0mJy'
                else:
                    ms.science_goals['sensitivity'] = sbinfo.sensitivity

                if sbinfo.dynamicRange is None:
                    ms.science_goals['dynamicRange'] = '1.0'
                else:
                    ms.science_goals['dynamicRange'] = sbinfo.dynamicRange

                ms.science_goals['spectralDynamicRangeBandWidth'] = sbinfo.spectralDynamicRangeBandWidth

                ms.science_goals['sbName'] = sbinfo.sbName

                # Populate the online ALMA Control Software names
                LOG.info('Populating ms.acs_software_version and ms.acs_software_build_version...')
                ms.acs_software_version, ms.acs_software_build_version = \
                    MeasurementSetReader.get_acs_software_version(ms, msmd)

            LOG.info('Populating ms.array_name...')
            # No MSMD functions to help populating the ASDM_EXECBLOCK table
            ms.array_name = ExecblockTable.get_execblock_info(ms)

            with casa_tools.MSReader(ms.name) as openms:
                for dd in ms.data_descriptions:
                    openms.selectinit(reset=True)
                    # CAS-11207: from ~CASA 5.3pre89 onwards, getdata fails if
                    # the data selection does not select any datadd is
                    # missing. To compensate for this, selectinit now returns
                    # a boolean that indicates the status of data selection
                    # (True = selection contains data); this can be used to
                    # check that the subsequent getdata call will succeed.
                    if openms.selectinit(datadescid=dd.id):
                        ms_info = openms.getdata(['axis_info', 'time'])

                        dd.obs_time = np.mean(ms_info['time'])
                        dd.chan_freq = ms_info['axis_info']['freq_axis']['chan_freq'].tolist()
                        dd.corr_axis = ms_info['axis_info']['corr_axis'].tolist()

            # now back to pure MSMD calls
            LOG.info('Linking fields to states...')
            MeasurementSetReader.link_fields_to_states(msmd, ms)
            LOG.info('Linking fields to sources...')
            MeasurementSetReader.link_fields_to_sources(msmd, ms)
            LOG.info('Linking intents to spws...')
            MeasurementSetReader.link_intents_to_spws(msmd, ms)
            LOG.info('Linking spectral windows to fields...')
            MeasurementSetReader.link_spws_to_fields(msmd, ms)
            LOG.info('Linking observation to fields...')
            MeasurementSetReader.link_obs_to_fields(ms)
            LOG.info('Populating ms.scans...')
            ms.scans = MeasurementSetReader.get_scans(msmd, ms)

            (observer, project_id, schedblock_id, execblock_id) = ObservationTable.get_project_info(msmd)

        # Update spectral windows in ms with band and spectralspec.
        MeasurementSetReader.add_band_to_spws(ms)
        MeasurementSetReader.add_spectralspec_and_groupingid_to_spws(ms)

        # Populate mapping of spectralspecs to spws.
        MeasurementSetReader.add_spectralspec_spwmap(ms)

        # work around NumPy bug with empty strings
        # http://projects.scipy.org/numpy/ticket/1239
        ms.observer = str(observer)
        ms.project_id = str(project_id)

        ms.schedblock_id = schedblock_id
        ms.execblock_id = execblock_id

        return ms

    @staticmethod
    def _get_range(filename: str, column: str) -> NDArray:
        with casa_tools.MSReader(filename) as ms:
            data = ms.range([column])
            return list(data.values())[0]

    @staticmethod
    def _get_correlator_name(ms: domain.MeasurementSet) -> str:
        """
        Get correlator name information from the PROCESSOR table in the MS. 
        
        The name is set to the value of the SUB_TYPE for the first row with
        CORRELATOR for its TYPE value. 

        :param ms: the measurements set to get the correlator name for
        :return: the correlator name
        """
        correlator_name = None
        try:
            with casa_tools.TableReader(ms.name + '/PROCESSOR') as table:
                tb1 = table.query("TYPE=='CORRELATOR'")
                sub_types_col = tb1.getcol('SUB_TYPE')
                tb1.close()

            if len(sub_types_col) > 0:
                correlator_name = str(sub_types_col[0])
            else:
                msg = "No correlator name could be found for {}".format(ms.basename)
                LOG.warning(msg)

        except Exception as e:
            correlator_name = None
            msg = "Error while populating correlator name for {}, error: {}".format(ms.basename, str(e))
            LOG.warning(msg)

        return correlator_name

    @staticmethod
    def get_acs_software_version(ms: MeasurementSet, msmd: Any) -> tuple[str, str]:
        """
        Retrieve the ALMA Common Software version and build version from the ASDM_ANNOTATION table. 

        Returns: 
            A tuple containing a string with the ACS software version, then a string with 
            the ACS software build version.
        """
        acs_software_version = "Unknown"
        acs_software_build_version = "Unknown"

        annotation_table = os.path.join(msmd.name(), 'ASDM_ANNOTATION') 
        try:
            with casa_tools.TableReader(annotation_table) as table:
                acs_software_details = table.getcol('details')[0]

                # This value can be "WARNING: No ACS_TAG available" in the ASDM_ANNOTATION table.
                if "WARNING" in acs_software_details: 
                    acs_software_version = "Unknown"
                else: 
                    acs_software_version = acs_software_details

                acs_software_build_version = table.getcol('details')[1]
        except: 
            LOG.info("Unable to read Annotation table information for MS {}".format(_get_ms_basename(ms)))

        return (acs_software_version, acs_software_build_version)

    @staticmethod
<<<<<<< HEAD
    def get_history(ms: MeasurementSet) -> NDArray:
        """
        Retrieve the MS history.
=======
    def get_history(ms_name: str) -> np.ndarray | None:
        """Retrieve the MS history from the HISTORY table.

        Args:
            ms_name: Path to the measurement set directory.
>>>>>>> de10080f

        Returns:
            Numpy array containing history messages, or None if table cannot be read.
        """
        try:
            history_table = os.path.join(ms_name, 'HISTORY')
            with casa_tools.TableReader(history_table) as ht:
                msgs = ht.getcol('MESSAGE')
            return msgs
        except Exception:
            LOG.info("Unable to read HISTORY table for MS %s", os.path.basename(ms_name))
            traceback_msg = traceback.format_exc()
            LOG.debug(traceback_msg)
            return None


class SpectralWindowTable:
    @staticmethod
    def get_spectral_windows(msmd: Any, ms: MeasurementSet) -> list[SpectralWindow]:
        # map spw ID to spw type
        spw_types = {i: 'FDM' for i in msmd.fdmspws()}
        spw_types.update({i: 'TDM' for i in msmd.tdmspws()})
        spw_types.update({i: 'WVR' for i in msmd.wvrspws()})
        spw_types.update({i: 'CHANAVG' for i in msmd.chanavgspws()})
        spw_types.update({i: 'SQLD' for i in msmd.almaspws(sqld=True)})

        # these msmd functions don't need a spw argument. They return a list of
        # values, one for each spw
        spw_names = msmd.namesforspws()            
        bandwidths = msmd.bandwidths()

        # We need the first TARGET source ID to get the correct transitions
        try:
            first_target_field_id = msmd.fieldsforintent('*TARGET*')[0]
            first_target_source_id = msmd.sourceidforfield(first_target_field_id)
        except:
            first_target_source_id = 0

        target_spw_ids = msmd.spwsforintent('*TARGET*')

        # Read in information on receiver for current MS.
        receiver_info = SpectralWindowTable.get_receiver_info(ms)

        # Read in information about the SDM_NUM_BIN column for the current ms
        sdm_num_bins = SpectralWindowTable.get_sdm_num_bin_info(ms, msmd)

        # PIPE-1538: Compute median feed receptor angle.
        receptor_angle_info = SpectralWindowTable.get_receptor_angle(ms)

        spws = []
        for i, spw_name in enumerate(spw_names):
            # get this spw's values from our precalculated lists and dicts
            bandwidth = bandwidths[i]
            spw_type = spw_types.get(i, 'UNKNOWN')

            # the following msmd functions need a spw argument, so they have
            # to be contained within the spw loop
            mean_freq = msmd.meanfreq(i)
            chan_freqs = msmd.chanfreqs(i)
            chan_widths = msmd.chanwidths(i)         
            chan_effective_bws = msmd.chaneffbws(i)
            sideband = msmd.sideband(i)
            # BBC_NO column is optional
            if 'NRO' in msmd.observatorynames():
                # For Nobeyama (TODO: how to define BBC_NO for NRO)
                baseband = i
            else:
                baseband = msmd.baseband(i)

            ref_freq = msmd.reffreq(i)
            
            # Read transitions for target spws.

            # PIPE-2124: Missing of the TRANSITION column (e.g. old data) or lack of (sourceid, spwid) entries
            # in the SOURCE table might cause dubious "SEVERE" messages. Here we temporarily filter out them and
            # later replace with generic messages of missing the transition metadata in the MS subtable.
            transitions = False
            with infrastructure.logging.log_filtermsg('SOURCE table does not contain a row'):
                if i in target_spw_ids:
                    try:
                        # The msmd.transitions(..) call below can return a boolean value of False or
                        # a Numpy array with dtype=np.str_ , e.g.,
                        #   CASA <15>: msmd.transitions(sourceid=2,spw=16)
                        #   Out[15]: array(['N2H__v_0_J_1_0(ID=3925982)'], dtype='<U26')
                        # For invalid source/spw combinations, the call could also trigger an exception with a RuntimeError.
                        # Also see: https://casadocs.readthedocs.io/en/latest/api/tt/casatools.msmetadata.html#casatools.msmetadata.msmetadata.transitions
                        transitions = msmd.transitions(sourceid=first_target_source_id, spw=i)
                    except RuntimeError:
                        pass

            if transitions is False:
                LOG.info('No transition info available for SOURCE_ID=%s and SPECTRAL_WINDOW_ID=%s', first_target_source_id, i)
                transitions = ['Unknown']

            # Create simple name for spectral window if none was provided.
            if spw_name in [None, '']:
                spw_name = 'spw_%s' % str(i)

            # Extract receiver type and LO frequencies for current spw.
            try:
                receiver, freq_lo = receiver_info[i]
            except KeyError:
                LOG.info("No receiver info available for MS {} spw id {}".format(_get_ms_basename(ms), i))
                receiver, freq_lo = None, None

            # Extract feed receptor angle for current spw.
            try:
                median_receptor_angle = receptor_angle_info[i]
            except KeyError:
                LOG.info("No feed info available for MS {} spw id {}".format(_get_ms_basename(ms), i))
                median_receptor_angle = None

            # If the earlier get_sdm_num_bin_info call returned None, need to set sdm_num_bin value to None for each spw
            if sdm_num_bins is None: 
                sdm_num_bin = None
            else: 
                sdm_num_bin = sdm_num_bins[i]

            # Fetch and add correlation bits information
            correlation_bits = msmd.corrbit(i)

            spw = domain.SpectralWindow(i, spw_name, spw_type, bandwidth, ref_freq, mean_freq, chan_freqs, chan_widths,
                                        chan_effective_bws, sideband, baseband, receiver, freq_lo,
                                        transitions=transitions, sdm_num_bin=sdm_num_bin, correlation_bits=correlation_bits,
                                        median_receptor_angle=median_receptor_angle)
            spws.append(spw)

        return spws

    @staticmethod
    def get_receptor_angle(ms: MeasurementSet) -> dict:
        """
        Extract information about the feed receptor angle from the FEED table's
        RECEPTOR_ANGLE column, and compute an average value over all antennas
        for each SpW.
        Return: a dict in which each MS SpW corresponds to an array of angles,
        or an empty dict in case of error.
        """
        # Get mapping of ASDM spectral window id to MS spectral window id.
        asdm_to_ms_spw_map = SpectralWindowTable.get_asdm_to_ms_spw_mapping(ms)

        # Construct path to FEED table.
        msname = _get_ms_name(ms)
        feed_table = os.path.join(msname, 'FEED')

        angle_info = {}
        try:
            with casa_tools.TableReader(feed_table) as tb:
                # Extract the ASDM spw ids column.
                asdm_spwids = sorted(set(tb.getcol('SPECTRAL_WINDOW_ID')))

                # Go through the table row-by-row, and extract info for each
                # ASDM spwid encountered:
                for asdm_spwid in asdm_spwids:
                    # Get MS spwid corresponding to the current ASDM spwid.
                    ms_spwid = asdm_to_ms_spw_map[asdm_spwid]

                    # Compute median feed angle, discarding non-linear polarizations.
                    tsel = tb.query(f"SPECTRAL_WINDOW_ID == {ms_spwid}")
                    angle = tsel.getcol('RECEPTOR_ANGLE')
                    pol = tsel.getcol('POLARIZATION_TYPE')
                    use = np.logical_or(pol == 'X', pol == 'Y')
                    angle[~use] = np.nan
                    if not np.all(np.isnan(angle)):
                        angle_info[ms_spwid] = np.degrees(np.nanmedian(angle, axis=1))
                    tsel.close()
        except Exception as ex:
            LOG.info("Unable to read feed info for MS {}: {}".format(_get_ms_basename(ms), ex))

        return angle_info

    @staticmethod
    def get_sdm_num_bin_info(ms: MeasurementSet, msmd: Any) -> NDArray:
        """
        Extract information about the online spectral averaging from the SPECTRAL_WINDOW
        table's SDM_NUM_BIN column.
        
        :param ms: measurement set to inspect
        :param msmd: msmetadata (casa_tools.MSMDReader) for the measurement set.
        :return: list of values for sdm_num_bin
        """
        # Read and return the online spectral averaging information if available
        sdm_num_bin = None
        if 'ALMA' in msmd.observatorynames() or 'EVLA' in msmd.observatorynames():
            with casa_tools.TableReader(ms.name + '/SPECTRAL_WINDOW') as table:
                if 'SDM_NUM_BIN' in table.colnames():
                    sdm_num_bin = table.getcol('SDM_NUM_BIN')
                else:
                    LOG.info(f"SDM_NUM_BIN does not exist in the SPECTRAL_WINDOW Table of MS {_get_ms_basename(ms)}")
        return sdm_num_bin

    @staticmethod
    def get_receiver_info(ms: MeasurementSet, get_band_info: bool = False) -> dict:
        """
        Extract information about the receiver from the ASDM_RECEIVER table.
        The following properties are extracted by default:
        * receiver type (e.g.: TSB, DSB, NOSB)
        * local oscillator frequencies

        If get_band_info is set to True, instead, only the frequency 
        band information is extracted. 

        If multiple entries are present for the same ASDM spwid, then keep

        :param ms: measurement set to inspect
        :return: dict of MS spw: (receiver_type, freq_lo) or MS spw: frequency_band
        """
        # Get mapping of ASDM spectral window id to MS spectral window id.
        asdm_to_ms_spw_map = SpectralWindowTable.get_asdm_to_ms_spw_mapping(ms)

        # Construct path to ASDM_RECEIVER table.
        msname = _get_ms_name(ms)
        receiver_table = os.path.join(msname, 'ASDM_RECEIVER')

        receiver_info = {}
        try:
            # Read in required columns from table.
            with casa_tools.TableReader(receiver_table) as tb:
                # Extract the ASDM spw ids column.
                spwids = tb.getcol('spectralWindowId')

                # Go through the table row-by-row, and extract info for each
                # ASDM spwid encountered:
                for i, spwid in enumerate(spwids):
                    # Assume that ASDM spectral windows are stored as a string
                    # such as "SpectralWindow_<nn>", where <nn> is the ID integer.
                    _, asdm_spwid = spwid.split('_')

                    # Get MS spwid corresponding to the current ASDM spwid.
                    ms_spwid = asdm_to_ms_spw_map[int(asdm_spwid)]

                    if get_band_info: 
                        # Add and return frequency band information stored in receiver table 
                        if ms_spwid not in receiver_info:
                            receiver_info[ms_spwid] = tb.getcell("frequencyBand", i)
                    else:
                        # Add the information from the current row if either:
                        #  a.) no info for the current spwid was stored yet.
                        #  b.) info was already stored for the current spwid, but
                        #      this info was not for receiver type of "TSB" or "DSB".
                        # This will store one entry for each ASDM spwid encountered,
                        # preferentially the first TSB/DSB row in the table
                        # corresponding to the spwid, but otherwise the first
                        # non-TSB/DSB row corresponding to the spwid.
                        if ms_spwid not in receiver_info or receiver_info[ms_spwid][0] not in ["TSB", "DSB"]:
                            receiver_info[ms_spwid] = (tb.getcell("receiverSideband", i), tb.getcell("freqLO", i))
        except:
            LOG.info("Unable to read receiver info for MS {}".format(_get_ms_basename(ms)))
            receiver_info = {}

        return receiver_info

    @staticmethod
    def parse_spectral_window_ids_from_xml(xml_path: str) -> list:
        """
        Extract the spectral window ID element from each row of an XML file.

        :param xml_path: path for XML file
        :return: list of integer spectral window IDs
        """
        ids = []
        try:
            root_element = xml.etree.ElementTree.parse(xml_path)

            for row in root_element.findall('row'):
                element = row.findtext('spectralWindowId')
                _, str_id = element.split('_')
                ids.append(int(str_id))
        except IOError:
            LOG.info("Could not parse XML at: {}".format(xml_path))

        return ids

    @staticmethod
    def get_data_description_spw_ids(ms: MeasurementSet) -> list:
        """
        Extract a list of spectral window IDs from the DataDescription XML for an
        ASDM.

        This function assumes the XML has been copied across to the measurement
        set directory.

        :param ms: measurement set to inspect
        :return: list of integers corresponding to ASDM spectral window IDs
        """
        result = []
        xml_path = os.path.join(ms.name, 'DataDescription.xml')
        if not os.path.exists(xml_path):
            LOG.info("No DataDescription XML found at {}.".format(xml_path))
        else:
            result = SpectralWindowTable.parse_spectral_window_ids_from_xml(xml_path)

        return result

    @staticmethod
    def get_spectral_window_spw_ids(ms: MeasurementSet) -> list:
        """
        Extract a list of spectral window IDs from the SpectralWindow XML for an
        ASDM.

        This function assumes the XML has been copied across to the measurement
        set directory.

        :param ms: measurement set to inspect
        :return: list of integers corresponding to ASDM spectral window IDs
        """
        result = []
        xml_path = os.path.join(ms.name, 'SpectralWindow.xml')
        if not os.path.exists(xml_path):
            LOG.info("No SpectralWindow XML found at {}.".format(xml_path))
        else:
            result = SpectralWindowTable.parse_spectral_window_ids_from_xml(xml_path)

        return result

    @staticmethod
    def get_asdm_to_ms_spw_mapping(ms: MeasurementSet) -> dict:
        """
        Get the mapping of ASDM spectral window ID to Measurement Set spectral
        window ID.

        This function requires the SpectralWindow and DataDescription ASDM XML
        files to have been copied across to the measurement set directory.

        :param ms: measurement set to inspect
        :return: dict of ASDM spw: MS spw
        """
        dd_spws = SpectralWindowTable.get_data_description_spw_ids(ms)
        spw_spws = SpectralWindowTable.get_spectral_window_spw_ids(ms)
        asdm_ids = [i for i in spw_spws if i in dd_spws] + [i for i in spw_spws if i not in dd_spws]
        return {k: v for k, v in zip(asdm_ids, spw_spws)}


class ObservationTable:
    @staticmethod
    def get_project_info(msmd: Any) -> tuple[str, str, str, str]:
        project_id = msmd.projects()[0]
        observer = msmd.observers()[0]

        schedblock_id = 'N/A'
        execblock_id = 'N/A'

        obsnames = msmd.observatorynames()

        if 'ALMA' in obsnames or 'VLA' in obsnames or 'EVLA' in obsnames:
            # TODO this would break if > 1 observation in an EB. Can that
            # ever happen?
            d = {}
            for cell in msmd.schedule(0):
                key, val = cell.split()
                d[key] = val

            schedblock_id = d.get('SchedulingBlock', 'N/A')
            execblock_id = d.get('ExecBlock', 'N/A')

        return observer, project_id, schedblock_id, execblock_id


class AntennaTable:
    @staticmethod
    def get_antenna_array(msmd: Any) -> AntennaArray:
        position = msmd.observatoryposition()            
        names = set(msmd.observatorynames())
        assert len(names) == 1
        name = names.pop()
        antennas = AntennaTable.get_antennas(msmd)
        return domain.AntennaArray(name, position, antennas)

    @staticmethod
    def get_antennas(msmd: Any) -> list[Antenna]:
        antenna_table = os.path.join(msmd.name(), 'ANTENNA')
        LOG.trace('Opening ANTENNA table to read ANTENNA.FLAG_ROW')
        with casa_tools.TableReader(antenna_table) as table:
            flags = table.getcol('FLAG_ROW')

        antennas = []
        for (i, name, station) in zip(msmd.antennaids(), msmd.antennanames(), msmd.antennastations()):
            # omit this antenna if it has been flagged
            if flags[i]:
                continue

            position = msmd.antennaposition(i)
            offset = msmd.antennaoffset(i)
            diameter_m = casa_tools.quanta.convert(msmd.antennadiameter(i), 'm')
            diameter = casa_tools.quanta.getvalue(diameter_m)[0]

            antenna = domain.Antenna(i, name, station, position, offset, diameter)
            antennas.append(antenna)

        return antennas


class DataDescriptionTable:
    @staticmethod
    def get_descriptions(msmd: Any, ms: MeasurementSet) -> list[DataDescription]:
        spws = ms.spectral_windows
        # read the data descriptions table and create the objects
        descriptions = [DataDescriptionTable._create_data_description(spws, *row) 
                        for row in DataDescriptionTable._read_table(msmd)]

        return descriptions            

    @staticmethod
    def _create_data_description(
            spws: list[SpectralWindow],
            dd_id: int,
            spw_id: int,
            pol_id: int
        ) -> DataDescription:
        # find the SpectralWindow matching the given spectral window ID
        matching_spws = [spw for spw in spws if spw.id == spw_id]
        spw = matching_spws[0]

        return domain.DataDescription(dd_id, spw, pol_id)

    @staticmethod
    def _read_table(msmd: Any) -> list[tuple[int, int, int]]:
        """
        Read the DATA_DESCRIPTION table of the given measurement set.
        """
        LOG.debug('Analysing DATA_DESCRIPTION table')

        dd_ids = msmd.datadescids()
        spw_ids = msmd.spwfordatadesc()
        pol_ids = msmd.polidfordatadesc()

        return list(zip(dd_ids, spw_ids, pol_ids))


SBSummaryInfo = collections.namedtuple(
    'SBSummaryInfo', 'repSource repFrequency repBandwidth repWindow minAngResolution maxAngResolution '
                     'maxAllowedBeamAxialRatio sensitivity dynamicRange spectralDynamicRangeBandWidth sbName')


class SBSummaryTable:
    @staticmethod
    def get_sbsummary_info(ms: MeasurementSet, obsnames: list[str]) -> SBSummaryInfo:
        try:
            sbsummary_info = [SBSummaryTable._create_sbsummary_info(*row) for row in SBSummaryTable._read_table(ms)]
            return sbsummary_info[0]
        except Exception as ex:
            if 'ALMA' in obsnames:
                LOG.warning('Error reading science goals for %s: %s' % (ms.basename, ex))
            return SBSummaryInfo(repSource=None, repFrequency=None, repBandwidth=None, repWindow=None,
                                 minAngResolution=None, maxAngResolution=None, maxAllowedBeamAxialRatio=None,
                                 sensitivity=None, dynamicRange=None, spectralDynamicRangeBandWidth=None, sbName=None)

    @staticmethod
    def get_observing_modes(ms: MeasurementSet) -> list[str]:
        msname = _get_ms_name(ms)
        sbsummary_table = os.path.join(msname, 'ASDM_SBSUMMARY')
        observing_modes = []
        try:
            with casa_tools.TableReader(sbsummary_table) as tb:
                observing_mode = tb.getcol('observingMode')
                for irow in range(tb.nrows()):
                    cell = observing_mode[:, irow]
                    for mode in cell:
                        if mode not in observing_modes:
                            observing_modes.append(mode)
        except:
            LOG.warning('Error reading observing modes for %s' % ms.basename)

        return observing_modes

    @staticmethod
    def _create_sbsummary_info(
            repSource: str | None,
            repFrequency: QuantityDict | None,
            repBandwidth: QuantityDict | None,
            repWindow: str | None,
            minAngResolution: QuantityDict | None,
            maxAngResolution: QuantityDict | None,
            maxAllowedBeamAxialRatio: QuantityDict | None,
            sensitivity: QuantityDict | None,
            dynamicRange: QuantityDict | None,
            spectralDynamicRangeBandWidth: QuantityDict | None,
            sbName: str | None,
            ) -> SBSummaryInfo:
        return SBSummaryInfo(repSource=repSource, repFrequency=repFrequency, repBandwidth=repBandwidth,
                             repWindow=repWindow, minAngResolution=minAngResolution, maxAngResolution=maxAngResolution,
                             maxAllowedBeamAxialRatio=maxAllowedBeamAxialRatio, sensitivity=sensitivity,
                             dynamicRange=dynamicRange, spectralDynamicRangeBandWidth=spectralDynamicRangeBandWidth, sbName=sbName)

    @staticmethod
    def _read_table(ms: MeasurementSet) -> list[tuple[str | QuantityDict]]:
        """
        Read the ASDM_SBSummary table
        For all practical purposes this table consists of a single row
        but handle the more general case
        """
        LOG.debug('Analysing ASDM_SBSummary table')
        qa = casa_tools.quanta
        msname = _get_ms_name(ms)
        sbsummary_table = os.path.join(msname, 'ASDM_SBSUMMARY')        
        with casa_tools.TableReader(sbsummary_table) as table:
            scienceGoals = table.getcol('scienceGoal')
            numScienceGoals = table.getcol('numScienceGoal')

            # shouldn't happen in a well-formed XML
            if len(scienceGoals) != numScienceGoals:
                LOG.warning(f'{_get_ms_basename(ms)}: number of science goals found in the SB summary'
                            f' ({len(scienceGoals)}) are fewer than the number that were declared ({numScienceGoals}).')

            repSources = []
            repFrequencies = []
            repBandWidths = []
            repWindows = []
            minAngResolutions = []
            maxAngResolutions = []
            maxAllowedBeamAxialRatios = []
            sensitivities = []
            dynamicRanges = []
            spectralDynamicRangeBandWidths = []
            sbNames = []

            for i in range(table.nrows()):

                # Create source
                repSource = _get_science_goal_value(scienceGoals[0:numScienceGoals[i], i], 'representativeSource')
                repSources.append(repSource)

                # Create frequency
                repFrequencyGoal = _get_science_goal_value(scienceGoals[0:numScienceGoals[i], i], 'representativeFrequency')
                if repFrequencyGoal is not None:
                    repFrequency = qa.quantity(repFrequencyGoal)
                else:
                    repFrequency = qa.quantity(0.0)
                if repFrequency['value'] <= 0.0 or repFrequency['unit'] == '':
                    repFrequency = None
                repFrequencies.append(repFrequency)

                # Create representative bandwidth
                repBandWidthGoal = _get_science_goal_value(scienceGoals[0:numScienceGoals[i], i], 'representativeBandwidth')
                if repBandWidthGoal is not None:
                    repBandWidth = qa.quantity(repBandWidthGoal)
                else:
                    repBandWidth = qa.quantity(0.0)
                if repBandWidth['value'] <= 0.0 or repBandWidth['unit'] == '':
                    repBandWidth = None
                repBandWidths.append(repBandWidth)

                # Create window
                repWindow = _get_science_goal_value(scienceGoals[0:numScienceGoals[i], i], 'representativeWindow')
                if repWindow in ('none', ''):
                    repWindow = None
                repWindows.append(repWindow)

                # Create minimum and maximum angular resolution
                minAngResolutionGoal = _get_science_goal_value(scienceGoals[0:numScienceGoals[i], i], 'minAcceptableAngResolution')
                maxAngResolutionGoal = _get_science_goal_value(scienceGoals[0:numScienceGoals[i], i], 'maxAcceptableAngResolution')
                if minAngResolutionGoal is not None:
                    minAngResolution = qa.quantity(minAngResolutionGoal)
                else:
                    minAngResolution = qa.quantity(0.0)
                if maxAngResolutionGoal is not None:
                    maxAngResolution = qa.quantity(maxAngResolutionGoal)
                else:
                    maxAngResolution = qa.quantity(0.0)

                # There are cases with minAngResolutionGoal being set to 0 arcsec
                # while maxAngResolutionGoal has a non-zero value (PIPE-593).
                if (minAngResolution['value'] <= 0.0 and maxAngResolution['value'] <= 0.0) or minAngResolution['unit'] == '':
                    minAngResolution = None
                if maxAngResolution['value'] <= 0.0 or maxAngResolution['unit'] == '':
                    maxAngResolution = None

                minAngResolutions.append(minAngResolution)
                maxAngResolutions.append(maxAngResolution)

                # Create maximum allowed beam axial ratio
                maxAllowedBeamAxialRatioGoal = _get_science_goal_value(scienceGoals[0:numScienceGoals[i], i], 'maxAllowedBeamAxialRatio')
                if maxAllowedBeamAxialRatioGoal is not None:
                    maxAllowedBeamAxialRatio = qa.quantity(maxAllowedBeamAxialRatioGoal)
                else:
                    maxAllowedBeamAxialRatio = qa.quantity(0.0)
                if maxAllowedBeamAxialRatio['value'] <= 0.0 or maxAllowedBeamAxialRatio['value'] >= 999.:
                    maxAllowedBeamAxialRatio = None
                maxAllowedBeamAxialRatios.append(maxAllowedBeamAxialRatio)

                # Create sensitivity goal
                sensitivityGoal = _get_science_goal_value(scienceGoals[0:numScienceGoals[i], i], 'sensitivityGoal')
                if sensitivityGoal is not None:
                    sensitivity = qa.quantity(sensitivityGoal)
                else:
                    sensitivity = qa.quantity(0.0)
                if sensitivity['value'] <= 0.0 or sensitivity['unit'] == '':
                    sensitivity = None
                sensitivities.append(sensitivity)

                # Create dynamic range goal
                dynamicRangeGoal = _get_science_goal_value(scienceGoals[0:numScienceGoals[i], i], 'dynamicRange')
                if dynamicRangeGoal is not None:
                    dynamicRange = qa.quantity(dynamicRangeGoal)
                else:
                    dynamicRange = qa.quantity(0.0)
                dynamicRanges.append(dynamicRange)

                # Create spectral dynamic range bandwidth goal
                spectralDynamicRangeBandWidthGoal = _get_science_goal_value(scienceGoals[0:numScienceGoals[i], i], 'spectralDynamicRangeBandWidth')
                if spectralDynamicRangeBandWidthGoal not in (None, 'None', 'none'):
                    spectralDynamicRangeBandWidth = qa.quantity(spectralDynamicRangeBandWidthGoal)
                else:
                    spectralDynamicRangeBandWidth = qa.quantity(0.0)
                if spectralDynamicRangeBandWidth['value'] <= 0.0 or spectralDynamicRangeBandWidth['unit'] == '':
                    spectralDynamicRangeBandWidth = None
                spectralDynamicRangeBandWidths.append(spectralDynamicRangeBandWidth)

                sbName = _get_science_goal_value(scienceGoals[0:numScienceGoals[i], i], 'SBName')
                sbNames.append(sbName)

        rows = list(zip(repSources, repFrequencies, repBandWidths, repWindows, minAngResolutions, maxAngResolutions,
                        maxAllowedBeamAxialRatios, sensitivities, dynamicRanges, spectralDynamicRangeBandWidths, sbNames))
        return rows


class ExecblockTable:
    @staticmethod
    def get_execblock_info(ms: MeasurementSet) -> str | None:
        try:
            execblock_info = [ExecblockTable._create_execblock_info(*row) for row in ExecblockTable._read_table(ms)]
            if execblock_info[0][0] == 'ALMA':
                if execblock_info[0][1] == 'A':
                    return None
                else:
                    return execblock_info[0][1]             
            else:
                return execblock_info[0][1]             
        except:
            return None

    @staticmethod
    def _create_execblock_info(telescopeName: str, configName: str) -> tuple[str, str]:
        return telescopeName, configName

    @staticmethod
    def _read_table(ms: MeasurementSet) -> list[tuple[str, str]]:
        """
        Read the ASDM_EXECBLOCK table
        For all practical purposes this table consists of a single row
        but handle the more general case
        """
        LOG.debug('Analysing ASDM_EXECBLOCK table')
        msname = _get_ms_name(ms)
        execblock_table = os.path.join(msname, 'ASDM_EXECBLOCK')        
        with casa_tools.TableReader(execblock_table) as table:
            telescope_names = table.getcol('telescopeName')
            config_names = table.getcol('configName')

        # In case multiple columns are extracted at some point
        # in which case rows would be constructed from the zipped
        # columns
        rows = list(zip(telescope_names, config_names))
        return rows


class PolarizationTable:
    @staticmethod
    def get_polarizations(msmd: Any) -> list[Polarization]:
        pol_ids = sorted({int(i) for i in msmd.polidfordatadesc()})

        num_corrs = [msmd.ncorrforpol(i) for i in pol_ids]
        corr_types = [msmd.corrtypesforpol(i) for i in pol_ids]
        corr_products = [msmd.corrprodsforpol(i) for i in pol_ids]

        return [PolarizationTable._create_pol_description(*row)
                for row in zip(pol_ids, num_corrs, corr_types, corr_products)]

    @staticmethod
    def _create_pol_description(
            id: int,
            num_corr: int,
            corr_type: NDArray,
            corr_product: NDArray
            ) -> Polarization:
        return domain.Polarization(id, num_corr, corr_type, corr_product)


class SourceTable:
    @staticmethod
    def get_sources(msmd: Any) -> list[SourceTable]:
        rows = SourceTable._read_table(msmd)

        # duplicate source entries may be present due to duplicate entries
        # differing by non-essential columns, such as spw
        key_fn = operator.itemgetter(0)
        data = sorted(rows, key=key_fn)
        grouped_by_source_id = []
        for _, g in itertools.groupby(data, key_fn):
            grouped_by_source_id.append(list(g))

        no_dups = [s[0] for s in grouped_by_source_id]

        return [SourceTable._create_source(*row) for row in no_dups]

    @staticmethod
    def _create_source(
            source_id: int,
            name: str,
            direction: DirectionDict,
            proper_motion: LongLatDict,
            is_eph_obj: bool,
            table_names: str,
            avg_spacings: float | str,
            ) -> Source:
        return domain.Source(source_id, name, direction, proper_motion, is_eph_obj, table_names, avg_spacings)

    @staticmethod
    def _read_table(msmd: Any) -> list[tuple]:
        """
        Read the SOURCE table of the given measurement set.
        """
        LOG.debug('Analysing SOURCE table')
        ids = msmd.sourceidsfromsourcetable()
        sourcenames = msmd.sourcenames()
        directions = [v for _, v in sorted(msmd.sourcedirs().items(), key=lambda d: int(d[0]))]
        propermotions = [v for _, v in sorted(msmd.propermotions().items(), key=lambda pm: int(pm[0]))]
        eph_sourcenames, ephemeris_tables, avg_spacings = SourceTable._get_eph_sourcenames(msmd.name())
        is_eph_objs = [sourcename in eph_sourcenames for sourcename in sourcenames]

        table_list = []
        spacings_list = []
        for sourcename in sourcenames:
            if sourcename in eph_sourcenames:
                table_list.append(ephemeris_tables[sourcename])
                spacings_list.append(avg_spacings[sourcename])
            else: 
                table_list.append("")
                spacings_list.append("")

        all_sources = list(zip(ids, sourcenames, directions, propermotions, is_eph_objs, table_list, spacings_list))

        # Only return sources for which scans are present.
        # Create a mapping of source id to a boolean of whether any
        # scans are present for that source, using fields to link
        # between sources and scans.
        source_id_to_scans = {}
        for source_id in set(msmd.sourceidsfromsourcetable()):
            fields_for_source = set(msmd.fieldsforsource(source_id))
            # Fields do not necessarily have associated scans. If only the
            # first field is tested and gives a negative result, CAS-9499
            # results (AttributeError: 'Field' object has no attribute
            # 'source'). Prevent this by testing all fields for the
            # presence of scans.
            source_id_to_scans[source_id] = any([len(msmd.scansforfield(field_id)) != 0
                                                 for field_id in fields_for_source])

        return [row for row in all_sources if source_id_to_scans.get(row[0], False)]

    @staticmethod
    def _get_eph_sourcenames(msname: str) -> tuple[list, dict, dict]:
        ephemeris_tables = utils.glob_ordered(msname+'/FIELD/EPHEM*.tab')

        eph_sourcenames = []
        avg_spacings = {}
        ephemeris_table_names = {}
        for ephemeris_table in ephemeris_tables:
            with casa_tools.TableReader(ephemeris_table) as tb:
                keywords = tb.getkeywords()
                eph_sourcename = keywords['NAME']
                eph_sourcenames.append(eph_sourcename)
                # Add the average spacing in minutes of the MJD column of the ephemeris table (see PIPE-627).
                if 'MJD' in tb.colnames():
                    mjd = tb.getcol('MJD')
                    avg_spacings[eph_sourcename] = np.diff(mjd).mean()*1440 # Convert fractional day to minutes
                # Return file names (not whole paths) for the ephemeris tables (see PIPE-627)
                ephemeris_table_names[eph_sourcename] = os.path.splitext(os.path.basename(ephemeris_table))[0]

        return eph_sourcenames, ephemeris_table_names, avg_spacings


class StateTable:
    @staticmethod
    def get_states(msmd: Any) -> list[State]:
        state_factory = StateTable.get_state_factory(msmd)

        LOG.trace('Opening STATE table to read STATE.OBS_MODE')
        state_table = os.path.join(msmd.name(), 'STATE')
        with casa_tools.TableReader(state_table) as table:
            obs_modes = table.getcol('OBS_MODE')

        states = []
        for i in range(msmd.nstates()):
            obs_mode = obs_modes[i]
            state = state_factory.create_state(i, obs_mode)
            states.append(state)
        return states

    @staticmethod
    def get_state_factory(msmd: Any) -> StateFactory:
        names = set(msmd.observatorynames())
        assert len(names) == 1
        facility = names.pop()

        first_scan = min(msmd.scannumbers())
        scan_start = min(msmd.timesforscan(first_scan))

        LOG.trace('Opening MS to read TIME keyword to avoid '
                  'msmd.timesforscan() units ambiguity')
        with casa_tools.TableReader(msmd.name()) as table:
            time_colkeywords = table.getcolkeywords('TIME')
            time_unit = time_colkeywords['QuantumUnits'][0]
            time_ref = time_colkeywords['MEASINFO']['Ref']    

        me = casa_tools.measures
        qa = casa_tools.quanta

        epoch_start = me.epoch(time_ref, qa.quantity(scan_start, time_unit))
        str_start = qa.time(epoch_start['m0'], form=['fits'])[0]
        dt_start = datetime.datetime.strptime(str_start, '%Y-%m-%dT%H:%M:%S')

        return domain.state.StateFactory(facility, dt_start)        


class FieldTable:
    @staticmethod
    def _read_table(msmd: Any) -> list[tuple]:
        num_fields = msmd.nfields()
        field_ids = list(range(num_fields))
        field_names = msmd.namesforfields()
        times = [msmd.timesforfield(i) for i in field_ids]
        phase_centres = [msmd.phasecenter(i) for i in field_ids]
        source_ids = [msmd.sourceidforfield(i) for i in field_ids]

        LOG.trace('Opening FIELD table to read FIELD.SOURCE_TYPE')
        field_table = os.path.join(msmd.name(), 'FIELD')
        with casa_tools.TableReader(field_table) as table:
            # TODO can this old code be removed? We've not handled non-APDMs
            # for a *long* time!
            #
            # FIELD.SOURCE_TYPE contains the intents in non-APDM MS
            if 'SOURCE_TYPE' in table.colnames():
                source_types = table.getcol('SOURCE_TYPE')
            else:
                source_types = [None] * num_fields

        all_fields = list(zip(field_ids, field_names, source_ids, times, source_types, phase_centres))

        # only return sources for which scans are present
        # create a mapping of source id to a boolean of whether any scans are present for that source
        field_id_to_scans = {field_id: (len(msmd.scansforfield(field_id)) != 0) for field_id in set(field_ids)}

        return [row for row in all_fields if field_id_to_scans.get(row[0], False)]

    @staticmethod
    def get_fields(msmd: Any) -> list[Field]:
        return [FieldTable._create_field(*row) for row in FieldTable._read_table(msmd)]

    @staticmethod
    def _create_field(
            field_id: int,
            name: str,
            source_id: int,
            time: NDArray,
            source_type: str,
            phase_centre: DirectionDict,
            ) -> Field:
        field = domain.Field(field_id, name, source_id, time, phase_centre)

        if source_type:
            field.set_source_type(source_type)

        return field


def _make_range(f_min: int, f_max: int) -> FrequencyRange:
    return measures.FrequencyRange(measures.Frequency(f_min),
                                   measures.Frequency(f_max))


class BandDescriber:
    alma_bands = {'ALMA Band 1': _make_range(35, 50),
                  'ALMA Band 2': _make_range(67, 90),
                  'ALMA Band 3': _make_range(84, 116),
                  'ALMA Band 4': _make_range(125, 163),
                  'ALMA Band 5': _make_range(163, 211),
                  'ALMA Band 6': _make_range(211, 275),
                  'ALMA Band 7': _make_range(275, 373),
                  'ALMA Band 8': _make_range(385, 500),
                  'ALMA Band 9': _make_range(602, 720),
                  'ALMA Band 10': _make_range(787, 950)}

    # From original EVLA pipeline script
    # FLOW = [ 0.0e6, 150.0e6, 700.0e6, 2.0e9, 4.0e9, 8.0e9, 12.0e9, 18.0e9, 26.5e9, 40.0e9 ]
    # FHIGH = [ 150.0e6, 700.0e6, 2.0e9, 4.0e9, 8.0e9, 12.0e9, 18.0e9, 26.5e9, 40.0e9, 56.0e9 ]
    # BBAND = [ '4', 'P', 'L', 'S', 'C', 'X', 'U', 'K', 'A', 'Q' ]

    evla_bands = {'20cm (L)': _make_range(0.7, 2.0),
                  '13cm (S)': _make_range(2.0, 4.0),
                  '6cm (C)': _make_range(4, 8),
                  '3cm (X)': _make_range(8, 12),
                  '2cm (Ku)': _make_range(12, 18),
                  '1.3cm (K)': _make_range(18, 26.5),
                  '1cm (Ka)': _make_range(26.5, 40),
                  '0.7cm (Q)': _make_range(40, 56.0)}

    unknown = {'Unknown': measures.FrequencyRange()}

    @staticmethod
    def get_description(f: Frequency | FrequencyRange, observatory: str = 'ALMA') -> str:
        if observatory.upper() in ('ALMA',):
            bands = BandDescriber.alma_bands
        elif observatory.upper() in ('VLA', 'EVLA'):
            bands = BandDescriber.evla_bands
        else:
            bands = BandDescriber.unknown

        for description, rng in bands.items():
            if rng.contains(f):
                return description

        return 'Unknown'


class RetrieveByIndexContainer(Generic[T]):
    """
    RetrieveByIndexContainer is a container for items whose numeric index or
    other unique identifier is stored in an instance attribute.

    Retrieving by index from this container matches and returns the item with
    matching index attribute, which may differ from the natural position of
    the item in the underlying list backing store. For instance, getting item
    3 with container[3] returns the item with index attribute == 3, not the
    item at position 3.
    """

    def __init__(
            self,
            items: list[T],
            index_fn: Callable[[T], int] = operator.attrgetter('id'),
            ):
        """
        Create a new RetrieveByIndexContainer.

        The list of items passed as the 'items' argument is set as an instance
        attribute (i.e., a copy or deep copy is not made). No changes should be
        made to the list after passing it to this constructor.

        :param items: the list of indexable items to wrap
        :param index_fn: function that returns the index of an item instance
        """
        self.__items = items
        self.__index_fn = index_fn

    def __iter__(self) -> Iterator[T]:
        return iter(self.__items)

    def __len__(self) -> int:
        return len(self.__items)

    def __getitem__(self, index: int | str) -> T:
        try:
            index = int(index)
        except ValueError:
            raise TypeError(
                'list indices must be integers, not {}'.format(index.__class__.__name__))

        with_id = [i for i in self.__items if self.__index_fn(i) == index]
        if not with_id:
            raise IndexError('list index out of range: {}'.format(index))
        if len(with_id) > 1:
            raise IndexError('more than one object found with ID {}'.format(index))
        return with_id.pop()

    def __str__(self) -> str:
        return '<RetrieveByIndexContainer({})>'.format(str(self.__items))<|MERGE_RESOLUTION|>--- conflicted
+++ resolved
@@ -249,15 +249,8 @@
         return scans
 
     @staticmethod
-<<<<<<< HEAD
-    def add_band_to_spws(ms: MeasurementSet) -> None:
-        """
-        Sets spw.band, which is a string describing a band. 
-        """
-=======
     def add_band_to_spws(ms: domain.MeasurementSet) -> None:
         """Sets spw.band, which is a string describing a band."""
->>>>>>> de10080f
         observatory = ms.antenna_array.name.upper()
 
         # This dict is only populated if the spw's band number cannot be determined from its name for ALMA.
@@ -332,13 +325,8 @@
         ms.spectralspec_spwmap = utils.get_spectralspec_to_spwid_map(ms.spectral_windows)
 
     @staticmethod
-<<<<<<< HEAD
-    def add_spectralspec_to_spws(ms: MeasurementSet) -> None:
-        # For ALMA, extract spectral spec from spw name.
-=======
     def add_spectralspec_and_groupingid_to_spws(ms):
         """Add SpectralSpec and Grouping ID to each SpW for ALMA measurement sets"""
->>>>>>> de10080f
         for spw in ms.spectral_windows:
             if 'ALMA' in spw.name:
                 spw.grouping_id, spw.spectralspec = _get_groupingid_spectralspec_from_alma_spw_name(spw.name)
@@ -631,17 +619,11 @@
         return (acs_software_version, acs_software_build_version)
 
     @staticmethod
-<<<<<<< HEAD
-    def get_history(ms: MeasurementSet) -> NDArray:
-        """
-        Retrieve the MS history.
-=======
     def get_history(ms_name: str) -> np.ndarray | None:
         """Retrieve the MS history from the HISTORY table.
 
         Args:
             ms_name: Path to the measurement set directory.
->>>>>>> de10080f
 
         Returns:
             Numpy array containing history messages, or None if table cannot be read.
