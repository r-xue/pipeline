--- conflicted
+++ resolved
@@ -193,26 +193,17 @@
         if not self.pool:
             return QAScore(None, 'No QA scores registered for this task', 'No QA')
 
-<<<<<<< HEAD
-        # if all([s.score >= 0.9 for s in self.pool]):
-        #     return QAScore(min([s.score for s in self.pool]), self.all_unity_longmsg, self.all_unity_shortmsg)
-
-        # maybe have different algorithms here. for now just return the
-        # QAScore with minimum score
-        numerical_scores = [score_obj for score_obj in self.pool if score_obj.score is not None]
+        # Maybe have different algorithms here. for now just return the
+        # QAScore with minimum score of all non-hidden numerical ones.
+        numerical_scores = [score_obj for score_obj in scores_with_location(self.pool,
+                           [WebLogLocation.ACCORDION, WebLogLocation.BANNER, WebLogLocation.UNSET])
+                           if score_obj.score is not None]
         if numerical_scores:
             return min(numerical_scores, key=operator.attrgetter('score'))
         else:
             # Only None scores. Cannot select a representative one, so
             # just return the first in the list.
             return self.pool[0]
-=======
-        # Maybe have different algorithms here. For now just return the
-        # QAScore with minimum score of all non-hidden ones.
-        return min(scores_with_location(self.pool,
-                   [WebLogLocation.ACCORDION, WebLogLocation.BANNER, WebLogLocation.UNSET]),
-                   key=operator.attrgetter('score'))
->>>>>>> 9bbb3365
 
     @representative.setter
     def representative(self, value):
