--- conflicted
+++ resolved
@@ -19,31 +19,8 @@
 import mako
 import numpy as np
 import pkg_resources
-import shelve
 from contextlib import closing
 
-<<<<<<< HEAD
-import pipeline as pipeline
-from pipeline.domain.measurementset import MeasurementSet
-import pipeline.domain.measures as measures
-import pipeline.infrastructure as infrastructure
-import pipeline.infrastructure.basetask as basetask
-import pipeline.infrastructure.displays.pointing as pointing
-import pipeline.infrastructure.displays.summary as summary
-from pipeline.infrastructure.launcher import Context
-import pipeline.infrastructure.logging as logging
-from pipeline import environment
-from pipeline.infrastructure import casa_tools
-from pipeline.infrastructure import task_registry
-from pipeline.infrastructure import utils
-from pipeline.infrastructure.renderer.templates import resources
-from . import qaadapter, rendererutils, weblog
-from .. import eventbus
-from .. import pipelineqa
-from ..eventbus import WebLogStageRenderingCompleteEvent, WebLogStageRenderingAbnormalExitEvent
-
-LOG = infrastructure.get_logger(__name__)
-=======
 import pipeline
 import pipeline.infrastructure.pipelineqa as pqa
 from pipeline import environment, infrastructure
@@ -59,8 +36,8 @@
     from pipeline.infrastructure.launcher import Context
     from pipeline.infrastructure.renderer import logger
 
+
 LOG = infrastructure.logging.get_logger(__name__)
->>>>>>> b78e37ef
 
 
 def get_task_description(result_obj, context, include_stage=True):
@@ -1799,19 +1776,7 @@
                 LOG.trace('Writing %s output to %s', renderer.__class__.__name__,
                           path)
 
-<<<<<<< HEAD
-=======
-                event = eventbus.WebLogStageRenderingStartedEvent(
-                    context_name=context.name, stage_number=result.stage_number
-                    )
-                eventbus.send_message(event)
-
->>>>>>> b78e37ef
-                fileobj.write(renderer.render(context, result))
-
-                event = eventbus.WebLogStageRenderingCompleteEvent(
-                    context_name=context.name, stage_number=result.stage_number
-                    )
+
                 eventbus.send_message(event)
 
             except:
