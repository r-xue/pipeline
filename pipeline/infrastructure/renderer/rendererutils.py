--- conflicted
+++ resolved
@@ -4,18 +4,7 @@
 import html
 import itertools
 import os
-<<<<<<< HEAD
-from typing import Any, Iterable, List, Union
-
-import numpy as np
-
-import pipeline.infrastructure as infrastructure
-import pipeline.infrastructure.logging as logging
-import pipeline.infrastructure.utils as utils
-from pipeline.infrastructure import casa_tools
-from pipeline.infrastructure.pipelineqa import QAScore
-=======
-from typing import TYPE_CHECKING, Any
+from typing import TYPE_CHECKING, Any, Iterable
 
 import numpy as np
 
@@ -27,7 +16,6 @@
     from pipeline.infrastructure.basetask import Results
     from pipeline.infrastructure.launcher import Context
     from pipeline.infrastructure.pipelineqa import QAScore
->>>>>>> a9cfa2a9
 
 LOG = infrastructure.logging.get_logger(__name__)
 
@@ -469,35 +457,11 @@
     return field_str
 
 
-<<<<<<< HEAD
-def get_multiple_line_string(values: Iterable[Any], str_format: str = '{}', separator: str = '<br>') -> str:
-    """Formats a sequence of values into a single delimited string.
-
-    Args:
-        values: An iterable of values to be formatted and joined.
-        str_format: A format string to apply to each value. Defaults to '{}'.
-        separator: The string used to join the formatted values.
-            Defaults to '<br>'.
-
-    Returns:
-        A single string containing the formatted and joined values, or an
-        empty string if the input iterable is empty.
-
-    Example:
-        >>> items = ['apple', 'banana', 'cherry']
-        >>> get_multiple_line_string(items, str_format='- {}')
-        '- apple<br>- banana<br>- cherry'
-    """
-    if not values:
-        return ''
-
-    return separator.join(str_format.format(value) for value in values)
-=======
 def make_parang_plots(
         context: Context,
         result: Results,
         intent_lookup: dict[str, str],
-        ) -> dict:
+) -> dict:
     """
     Create parallactic angle plots for each session.
     """
@@ -583,4 +547,27 @@
         parang_plots[session_name]['html'] = html
 
     return parang_plots
->>>>>>> a9cfa2a9
+
+
+def get_multiple_line_string(values: Iterable[Any], str_format: str = '{}', separator: str = '<br>') -> str:
+    """Formats a sequence of values into a single delimited string.
+
+    Args:
+        values: An iterable of values to be formatted and joined.
+        str_format: A format string to apply to each value. Defaults to '{}'.
+        separator: The string used to join the formatted values.
+            Defaults to '<br>'.
+
+    Returns:
+        A single string containing the formatted and joined values, or an
+        empty string if the input iterable is empty.
+
+    Example:
+        >>> items = ['apple', 'banana', 'cherry']
+        >>> get_multiple_line_string(items, str_format='- {}')
+        '- apple<br>- banana<br>- cherry'
+    """
+    if not values:
+        return ''
+
+    return separator.join(str_format.format(value) for value in values)