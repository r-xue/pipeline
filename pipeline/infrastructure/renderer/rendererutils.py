--- conflicted
+++ resolved
@@ -341,14 +341,13 @@
     for logrecord in utils.get_logrecords(result, logging.WARNING):
         n = format_notification('warning alert-warning', 'Warning!', logrecord.msg)
         notifications.append(n)
-<<<<<<< HEAD
         if most_severe_render_class is None:
             most_severe_render_class = 'warning alert-warning'
-=======
     for logrecord in utils.get_logrecords(result, logging.ATTENTION):
         n = format_notification('attention alert-attention', 'Attention!', logrecord.msg)
         notifications.append(n)
->>>>>>> eb308e60
+        if most_severe_render_class is None:
+            most_severe_render_class = 'attention alert-attention'
 
     if alerts_info:
         for msg in alerts_info:
