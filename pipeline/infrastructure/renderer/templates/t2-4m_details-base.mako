<%!
import html
import os
import xml.sax.saxutils as saxutils

import pipeline.domain.measures as measures
import pipeline.extern.asizeof as asizeof
import pipeline.infrastructure.filenamer as filenamer
import pipeline.infrastructure.logging as logging
import pipeline.infrastructure.renderer.htmlrenderer as hr
import pipeline.infrastructure.renderer.rendererutils as rendererutils
import pipeline.infrastructure.utils as utils
from pipeline.infrastructure.pipelineqa import WebLogLocation
%>
<html>
<head>
    <script>
        lazyload();
    </script>
</head>

<%def name="plot_group(plot_dict, url_fn, data_spw=False, data_field=False, data_baseband=False, data_tsysspw=False,
<<<<<<< HEAD
                       data_vis=False, data_ant=False, title_id=None, rel_fn=None, break_rows_by='', sort_row_by='', show_row_break_value=False)">
=======
                       data_vis=False, data_ant=False, title_id=None, rel_fn=None, break_rows_by='', sort_row_by='',
                       separate_rows_by='')">
>>>>>>> bcd11ca7
% if plot_dict:
    % if title_id:
        <h3 id="${title_id}" class="jumptarget">${caller.title()}</h3>
    % else:
        <h3>${caller.title()}</h3>
    % endif

    % if hasattr(caller, 'preamble'):
         ${caller.preamble()}
    % endif

    % for ms, ms_plots in plot_dict.items():
        <%
            relurl = url_fn(ms)
            if relurl:
                subpage_path = rendererutils.get_relative_url(pcontext.report_dir, dirname, relurl,
                                                              allow_nonexistent=False)
                subpage_exists = subpage_path is not None
            else:
                subpage_exists = false
        %>

        <h4>
            % if subpage_exists:
            <a class="replace"
               % if data_vis:
               data-vis="${ms}"
               % endif
               href="${subpage_path}">
            % endif
                ${ms}
            % if subpage_exists:
            </a>
            % endif
        </h4>

        % if hasattr(caller, 'ms_preamble'):
            ${caller.ms_preamble(ms)}
        % endif

<<<<<<< HEAD
        % for group_name, plots_in_row in rendererutils.group_plots(ms_plots, break_rows_by):
        % if show_row_break_value: 
            <h5>${group_name}</h5>
        % endif
=======
        % for idx_row, plots_in_row in enumerate(rendererutils.group_plots(ms_plots, break_rows_by)):

        % if idx_row!=0:
            % if separate_rows_by=='thick-line':
                <hr style="height:2px;border-width:0;color:gray;background-color:gray">
            % endif
        % endif

>>>>>>> bcd11ca7
        <div class="row">
            % if plots_in_row is not None:

            % for plot in rendererutils.sort_row_by(plots_in_row, sort_row_by):
            <%
                intent = plot.parameters.get('intent', 'No intent')
                if isinstance(intent, list):
                    intent = utils.commafy(intent, quotes=False)
                intent = intent.upper()
            %>
            <div class="col-md-3 col-sm-4">
                % if os.path.exists(plot.thumbnail):
                <%
                    fullsize_relpath = os.path.relpath(plot.abspath, pcontext.report_dir)
                    thumbnail_relpath = os.path.relpath(plot.thumbnail, pcontext.report_dir)
                %>

                <div class="thumbnail">
                    <a id="${plot.parameters['specplot']}" href="${fullsize_relpath}"
                       % if rel_fn:
                           data-fancybox="${rel_fn(plot)}"
                       % elif relurl:
                           data-fancybox="${relurl}"
                       % else:
                           data-fancybox="${caller.title()}"
                       % endif
                       % if hasattr(caller, 'fancybox_caption'):
                           data-caption="${caller.fancybox_caption(plot).strip()}"
                       % endif
                       % if plot.command:
                           data-plotCommandTarget="#plotcmd-${hash(plot.abspath)}"
                       % endif
                    >
                        <img class="lazyload"
                             data-src="${thumbnail_relpath}"
                           % if hasattr(caller, 'mouseover'):
                             title="${caller.mouseover(plot)}"
                           % endif
                        >
                    </a>

                    % if plot.command:
                    <div id="plotcmd-${hash(plot.abspath)}" class="modal-content pipeline-plotcommand" style="display:none;">
                        <div class="modal-header">
                            <button type="button" class="close" data-fancybox-close aria-label="Close">
                                <span aria-hidden="true">&times;</span>
                            </button>
                            <h4 class="modal-title">Plot Command</h4>
                        </div>
                        <div class="modal-body" data-selectable="true">
                            <p>${rendererutils.get_command_markup(pcontext, plot.command)}</p>
                        </div>
                        <div class="modal-footer">
                            <button type="button" class="btn btn-default" data-fancybox-close>Close</button>
                        </div>
                    </div>
                    % endif

                    <div class="caption">
                        <h4>
                        % if subpage_exists:
                            <a href="${subpage_path}"
                            % if data_field:
                               data-field="${html.escape(plot.parameters['field'], True)}"
                            % endif
                            % if data_spw:
                               data-spw="${plot.parameters['spw']}"
                            % endif
                            % if data_tsysspw:
                               data-tsys_spw="${plot.parameters['tsys_spw']}"
                            % endif
                            % if data_baseband:
                               data-baseband="${plot.parameters['baseband']}"
                            % endif
                            % if data_vis:
                               data-vis="${plot.parameters['vis']}"
                            % endif
                            % if data_ant:
                               data-ant="${rendererutils.sanitize_data_selection_string(plot.parameters.get('ant', ""))}"
                            % endif
                               class="replace">
                        % endif
                        ${caller.caption_title(plot)}
                        % if subpage_exists:
                            </a>
                        % endif
                        </h4>
                        % if hasattr(caller, 'caption_subtitle'):
                            <h6>${caller.caption_subtitle(plot)}</h6>
                        % endif

                        % if hasattr(caller, 'caption_text'):
                        <p>${caller.caption_text(plot, intent)}</p>
                        % endif
                    </div>
                </div>
                % endif
            </div>
            % endfor
            % endif
        </div><!-- end row -->
        % endfor

    % endfor

% endif
</%def>

<div class="page-header">
    <h1>${hr.get_stage_number(result)}. <%block name="title">Untitled Task</%block><%block name="backbutton"><button class="btn btn-default pull-right" onClick="javascript:window.history.back();">Back</button></%block></h1>
</div>

<%
    notification_trs = rendererutils.get_notification_trs(result, alerts_info, alerts_success)
%>
% if notification_trs:
<table class="table table-bordered">
    <thead>
        <tr>
            <th>Task notifications</th>
        </tr>
    </thead>
    <tbody>
    % for tr in notification_trs:
        ${tr}
    % endfor
    </tbody>
</table>
% endif

${next.body()}

<div class="clearfix"></div>
<div class="panel-group" id="details-accordion" role="tablist" aria-multiselectable="true">

    <%doc>
    Help disabled until the task descriptions from John's presentation are added

    %if taskhelp:

        <div class="accordion-group">
            <div class="accordion-heading">
                <a class="accordion-toggle" data-toggle="collapse" data-parent="#details-accordion" href="#collapseOne">
                    Task Help
                </a>
            </div>
            <div id="collapseOne" class="accordion-body collapse">
                <div class="accordion-inner">
                    ${taskhelp}
                </div>
            </div>
        </div>
    %endif
    </%doc>

    <div class="panel panel-default">
        <div class="panel-heading" role="tab" id="headingThree">
            <h4 class="panel-title">
                <a data-toggle="collapse" data-parent="#details-accordion" href="#collapseThree" aria-expanded="false" aria-controls="collapseThree">
                Pipeline QA
                </a>
            </h4>
        </div>
        <div id="collapseThree" class="panel-collapse collapse" role="tabpanel" aria-labelledby="headingThree">
            <div class="panel-body">
                % if result.qa.pool:
                <table class="table table-bordered" summary="Pipeline QA summary">
                    <caption>Pipeline QA summary for this task.</caption>
                    <thead>
                        <tr>
                            <th>Score</th>
                            <th>Reason</th>
                        </tr>
                    </thead>
                    <tbody>
                    <%
                    accordion_scores = rendererutils.scores_with_location(result.qa.pool, [WebLogLocation.ACCORDION, WebLogLocation.UNSET])
                    %>
                    % for qascore in rendererutils.scores_in_range(accordion_scores, -0.1, rendererutils.SCORE_THRESHOLD_ERROR):
                    <tr class="danger alert-danger">
                        <td>${'%0.2f' % qascore.score}</td>
                        <td>${qascore.longmsg}</td>
                    </tr>
                    % endfor
                    % for qascore in rendererutils.scores_in_range(accordion_scores, rendererutils.SCORE_THRESHOLD_ERROR, rendererutils.SCORE_THRESHOLD_WARNING):
                    <tr class="warning alert-warning">
                        <td>${'%0.2f' % qascore.score}</td>
                        <td>${qascore.longmsg}</td>
                    </tr>
                    % endfor
                    % for qascore in rendererutils.scores_in_range(accordion_scores, rendererutils.SCORE_THRESHOLD_WARNING, rendererutils.SCORE_THRESHOLD_SUBOPTIMAL):
                    <tr class="info alert-info">
                        <td>${'%0.2f' % qascore.score}</td>
                        <td>${qascore.longmsg}</td>
                    </tr>
                    % endfor
                    % for qascore in rendererutils.scores_in_range(accordion_scores, rendererutils.SCORE_THRESHOLD_SUBOPTIMAL, 1.0):
                    <tr class="success alert-success">
                        <td>${'%0.2f' % qascore.score}</td>
                        <td>${qascore.longmsg}</td>
                    </tr>
                    % endfor
                    </tbody>
                </table>
                % else:
                    No pipeline QA for this task.
                % endif
            </div>
        </div>
    </div>

    <div class="panel panel-default">
        <div class="panel-heading" role="tab" id="headingFour">
            <h4 class="panel-title">
                <a data-toggle="collapse" data-parent="#details-accordion" href="#collapseFour" aria-expanded="false" aria-controls="collapseFour">
                Input Parameters
                </a>
            </h4>
        </div>
        <div id="collapseFour" class="panel-collapse collapse" role="tabpanel" aria-labelledby="headingFour">
            <div class="panel-body">
                <dl class="dl-horizontal">
                % for k, v in result.inputs.items():
                    <dt>${str(k)}</dt>
                    <dd>${str(v) if str(v) != '' else '&nbsp;'}</dd>
                % endfor
                </dl>
            </div>
        </div>
    </div>

    <div class="panel panel-default">
        <div class="panel-heading" role="tab" id="headingFive">
            <h4 class="panel-title">
                <a data-toggle="collapse" data-parent="#details-accordion" href="#collapseFive" aria-expanded="false" aria-controls="collapseFive">
                Tasks Execution Statistics
                </a>
            </h4>
        </div>
        <div id="collapseFive" class="panel-collapse collapse" role="tabpanel" aria-labelledby="headingFive">
            <div class="panel-body">
                <dl class="dl-horizontal">
                    <dt>Start time</dt>
                    <dd>${utils.format_datetime(result.timestamps.start, dp=3)}</dd>
                    <dt>End</dt>
                    <dd>${utils.format_datetime(result.timestamps.end, dp=3)}</dd>
                    <dt>Duration</dt>
                    <dd>${utils.format_timedelta(result.timestamps.end - result.timestamps.start, dp=3)}</dd>
                    % if logging.logging_level <= logging.DEBUG:
                        <dt>Context size</dt>
                        <dd>${str(measures.FileSize(asizeof.asizeof(pcontext), measures.FileSizeUnits.BYTES))}</dd>
                    % endif
                </dl>
            Note, WebLog generation is not included in the time.
            </div>
        </div>
    </div>
</div>

<%def name="li_anchor_to_file(relpath)">
    <%
    abspath = os.path.join(pcontext.report_dir, relpath)
    file_exists = os.path.exists(abspath)
    if file_exists:
        total_bytes = os.path.getsize(abspath)
        filesize = measures.FileSize(total_bytes, measures.FileSizeUnits.BYTES)
    %>
    % if file_exists:
        <li><a href="${relpath}" class="replace-pre" data-title="CASA log for stage ${result.stage_number}">View</a> or <a href="${relpath}" download="${relpath}">download</a> ${relpath} (${str(filesize)})</li>
    % endif
</%def>

%if casalog_url:
<div class="panel panel-default">
    <div class="panel-heading">
        <h3 class="panel-title">CASA logs for stage ${result.stage_number}</h3>
    </div>
    <div class="panel-body">
        <ul>${li_anchor_to_file(casalog_url)}</ul>
    </div>
</div>
% endif

</html><|MERGE_RESOLUTION|>--- conflicted
+++ resolved
@@ -20,12 +20,8 @@
 </head>
 
 <%def name="plot_group(plot_dict, url_fn, data_spw=False, data_field=False, data_baseband=False, data_tsysspw=False,
-<<<<<<< HEAD
-                       data_vis=False, data_ant=False, title_id=None, rel_fn=None, break_rows_by='', sort_row_by='', show_row_break_value=False)">
-=======
-                       data_vis=False, data_ant=False, title_id=None, rel_fn=None, break_rows_by='', sort_row_by='',
-                       separate_rows_by='')">
->>>>>>> bcd11ca7
+                       data_vis=False, data_ant=False, title_id=None, rel_fn=None, break_rows_by='', sort_row_by='', separate_rows_by='', show_row_break_value=False)">
+                       )">
 % if plot_dict:
     % if title_id:
         <h3 id="${title_id}" class="jumptarget">${caller.title()}</h3>
@@ -66,13 +62,11 @@
             ${caller.ms_preamble(ms)}
         % endif
 
-<<<<<<< HEAD
-        % for group_name, plots_in_row in rendererutils.group_plots(ms_plots, break_rows_by):
+        % for idx_row, plots_in_row in enumerate(rendererutils.group_plots(ms_plots, break_rows_by)):
+
         % if show_row_break_value: 
             <h5>${group_name}</h5>
         % endif
-=======
-        % for idx_row, plots_in_row in enumerate(rendererutils.group_plots(ms_plots, break_rows_by)):
 
         % if idx_row!=0:
             % if separate_rows_by=='thick-line':
@@ -80,7 +74,6 @@
             % endif
         % endif
 
->>>>>>> bcd11ca7
         <div class="row">
             % if plots_in_row is not None:
 
