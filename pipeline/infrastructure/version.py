<<<<<<< HEAD
import argparse
import re
import subprocess
import textwrap
from typing import Tuple, Optional

__all__ = ['get_version_string_from_git']


def get_version(cwd: Optional[str] = None) -> Tuple[str, ...]:
    """
    Return: a tuple containing last branch tag (possibly empty),
            last release tag, and possibly a "dirty" string

    This script has to be run within the Git repository.
    it will inspect the state of the current tree/branch in the workspace.
    Functionally equivalent to the Perl script "version", and called only from setup.py

    Version type is used to select the appropriate grep pattern.
    The idea is to look for either the latest master/release type tag "\d+.\d+.\d+.\d+"
    or PIPE-<number>-x tags. Both are required to construct a meaningful number for
    the pipeline wheels.

    The output of get_version() is a tuple of zero, two or three elements:
     * 0-element tuple: if the git history is not found
     * 2/3-element tuple: 
          * last reachable branch tag (possibly empty string)
          * last reachable release tag
          * optionally: a "dirty" suffix.
    e.g:
      ('2024.0.0.3','2024.0.0.3')
      or
      ()'','2024.0.0.3','dirty')
    Note that: the dirty state definition is slightly different from the traditional Git convention:
      'dirty' is given if any of those conditions are met:
          * the latest reachable branch tag is empty
          * the latest tag is not the latest commit
          * the dirty repo
=======
# This script has to be run within the Git repository.
# It will inspect the state of the current tree/branch in the workspace.

# Version type is used to select the appropriate grep pattern.
# The idea is to look for either the latest master/release type tag "\d+.\d+.\d+.\d+"
# or PIPE-<number>-x tags. Both are required to construct a meaningful number for
# the pipeline wheels.
import dataclasses
import functools
import re
import subprocess
import sys
from io import StringIO
from typing import Optional

try:
    from logging import getLogger
except (ModuleNotFoundError, AttributeError):
    # * ModuleNotFoundError = when running setup.py without CASA libs
    #   installed, e.g., a pristine venv
    # * AttributeError = CASA libs present but pipeline.infrastructure.logging
    #   module cannot be imported, resulting in this error:
    #
    #   AttributeError: partially initialized module 'logging' has no attribute
    #   'getLogger' (most likely due to a circular import)
    #
    # For both cases, which only occur when run through setup.py, detect the
    # failure and fake the logger functionality required by this module.
    def getLogger(name):
        class FakeLogger:
            def exception(self, msg, *args, **kwargs):
                print('Exception: {msg}')

        return FakeLogger()

LOG = getLogger(__name__)


def _run(command: str, stdout=None, stderr=None, cwd=None, shell=True) -> int:
    """
    Run a command in a subprocess.

    This helper function is intended to hide the boilerplate required to
    create and handle a subprocess while capturing its output. Rather than
    having functions call subprocess directly, they should consider calling
    this routine so that we have uniform handling.

    @param command: the command to execute
    @param stdout: optional stream to direct stdout to
    @param stderr: optional stream to direct stderr to
    @param shell:
    @param cwd: working directory for command
    @return: exit code of the process in which the command executed
    """
    stdout = stdout or sys.stderr
    stderr = stderr or sys.stderr

    out = subprocess.PIPE if isinstance(stdout, StringIO) else stdout
    err = subprocess.PIPE if isinstance(stderr, StringIO) else stderr

    proc = subprocess.Popen(command, shell=shell, stdout=out, stderr=err, cwd=cwd)

    proc_stdout, proc_stderr = proc.communicate()
    if proc_stdout:
        stdout.write(proc_stdout.decode("utf-8", errors="ignore"))
    if proc_stderr:
        stderr.write(proc_stderr.decode("utf-8", errors="ignore"))
    return proc.returncode


def _safe_run(command: str, on_error: str = 'N/A', cwd: Optional[str] = None, log_errors=True) -> str:
    """
    Safely run a command in a subprocess, returning the given string if an
    error occurs.

    @param command: the command to execute
    @param on_error: message to return if an exception occurs
    @param cwd: working directory for command
    @param log_errors: whether to log errors that occur while running the command
    @return: process output or error message
>>>>>>> d4c84106
    """
    stdout = StringIO()
    try:
        exit_code = _run(command, stdout=stdout, stderr=subprocess.DEVNULL, cwd=cwd)
    except (subprocess.CalledProcessError, FileNotFoundError) as e:
        if log_errors:
            LOG.exception(f'Error running {command}', exc_info=e)
    else:
        if exit_code == 0:
            return stdout.getvalue().strip()

    return on_error


@dataclasses.dataclass
class VersionInfo:
    """
    VersionInfo holds information about the pipeline version, as populated by
    analysis of the git repo, or for built Python wheels, from reading of a
    static version file.
    """

    commit_hash: str
    branch: str
    branch_tag: str
    release_tag: str
    dirty: bool

    @property
    def pipeline_version(self) -> str:
        commit_hash = 'unknown_hash' if self.commit_hash == 'N/A' else self.commit_hash
        branch = 'unknown_branch' if self.branch in ('N/A', 'HEAD') else self.branch

        if branch == "main" or branch.startswith("release/"):
            local_version_label = '+dirty' if self.dirty else ''
        else:
            local_version_label = '+' + self._sanitise(f'{commit_hash}-{branch}')

        return f"{self.release_tag}{local_version_label}"

<<<<<<< HEAD
    try:
        gitbranch = subprocess.check_output(
            ['git', 'rev-parse', '--abbrev-ref', 'HEAD'],
            stderr=subprocess.DEVNULL, cwd=cwd).decode().strip()
    except (FileNotFoundError, subprocess.CalledProcessError):
        # if cwd is not within a Git repo, a CalledProcessError Exception
        # will be triggered due to a non-zero subprocess exit status and no need
        # to continue.
        return ()

    gitbranch = subprocess.check_output(
        ['git', 'rev-parse', '--abbrev-ref', 'HEAD'],
        stderr=subprocess.DEVNULL, cwd=cwd).decode().strip()
=======
    @staticmethod
    def _sanitise(s: str) -> str:
        # Only ASCII numbers, letters, '.', '-', and '_' are allowed in the local version label
        return re.sub(r'[^\w_\-\.]+', '.', s)
>>>>>>> d4c84106


def get_version(cwd=None) -> str:
    """
    Analyses the source code to determine the pipeline version.

    @return: version string
    """
    cwd_saferun = functools.partial(_safe_run, cwd=cwd)

    commit_hash = cwd_saferun('git describe --always --tags --long --dirty')
    current_branch = cwd_saferun("git rev-parse --abbrev-ref HEAD")
    branch_hashes = cwd_saferun(
        f"git log --since 2019-10-01 --simplify-by-decoration --pretty=%H {current_branch}",
        on_error=''
    ).splitlines()
    refstags = cwd_saferun('git show-ref --tags -d', on_error='').splitlines()
    clean_workspace = cwd_saferun('git status -s -uno') == ''

    last_release_tag = _get_last_release_tag(current_branch, branch_hashes, refstags)
    # handle case where a release tag couldn't be identified, which can be artificially
    # manufactured by invalidating one or all of the current_branch, branch_hashes, or
    # refstags commands.
    if not last_release_tag:
        last_release_tag = '0.0.dev0'

    if current_branch in ['main', 'master'] or 'release/' in current_branch:
        last_branch_tag = last_release_tag
    else:
        last_branch_tag = _get_last_branch_tag(current_branch, branch_hashes, refstags)

    is_dirty = False
    if not clean_workspace or last_branch_tag == '':
        # No tag at all for branch
        is_dirty = True

    else:
        # Check if the latest tag is the latest commit
        headcommit = cwd_saferun('git rev-parse HEAD')
        tagcommit = cwd_saferun(f'git rev-list -n 1 {last_branch_tag}')
        if tagcommit != headcommit != 'N/A':
            is_dirty = True

    # If no Git commit info could be found, then attempt to load version
    # from the _version module that is created when pipeline package is
    # built.
    if commit_hash == "N/A":
        try:
            from pipeline._version import version
            return version
        except ModuleNotFoundError:
            last_release_tag = "0.0.dev0"

    return VersionInfo(
        commit_hash=commit_hash,
        branch=current_branch,
        branch_tag=last_branch_tag,
        release_tag=last_release_tag,
        dirty=is_dirty
    ).pipeline_version


def _to_number(value):
    try:
        return int(value)
    except ValueError:
        return 0

def _get_last_tag(gitbranch, branchpattern, delim, hashes, refstags):
    branchpattern = re.compile(branchpattern)
    delim = re.compile(delim)
    releaseid = gitbranch.split('/')[-1] if 'release/' in gitbranch else ''
    versions = {}
    for githash in hashes:
        for line in refstags:
            # if 'release/' is not in gitbranch, the second condition is always true
            if line.startswith(githash) and releaseid in line:
                tag = line.replace(githash+' refs/tags/', '').replace('^{}', '')
                if branchpattern.match(tag):
                    # split the version string into a tuple by the given delimiter,
                    # then convert each element of the tuple from string to int
                    # in order to sort the versions correctly.
                    # "versions" is a dict in which keys are the parsed tuples of ints,
                    # and values are the original version strings
                    versions[tuple(_to_number(x) for x in delim.split(tag))] = tag
    # sort the dict items by the first element (tuples of ints)
    # and return the second element (the corresponding version string)
    # of the highest value (i.e. most recent version)
    return sorted(versions.items())[-1][1] if versions else ''

def _get_last_branch_tag(gitbranch, hashes, refstags):
    match = re.match(r'(PIPE-\d+)', gitbranch)
    if match:
        branchpattern = match.group(1) + r'-\d+'
    else:
        branchpattern = gitbranch + r'-\d+'
    return _get_last_tag(gitbranch, branchpattern, '-', hashes, refstags)

def _get_last_release_tag(gitbranch, hashes, refstags):
    return _get_last_tag(gitbranch, r'^\d+\.\d+\.\d+\.\d+$', r'\.', hashes, refstags)


def get_version_string_from_git(cwd: Optional[str] = None, verbose: bool = False) -> str:
    """Retrieves the version of the package based on Git repository information.

    Args:
        cwd (str, optional): Current working directory. Defaults to None.
        verbose (bool, optional): If True, prints verbose output. Defaults to False.

    Returns:
        str: The version of the package, formatted as 'public_label+local_label', compatible with PEP440.

    The version consists of a 'public_label' and an optional 'local_label' separated by a '+'. The 'public_label'
    represents the most recent release tag, while the 'local_label' includes information about the current branch,
    number of commits since the last tag, the commit hash abbreviation, etc.

    If the current directory is not inside a Git repository or Git commands fail, the function returns 'unknown'.
    examples:
        $ python version.py -f
        $ 2023.0.0.32+srdp.2023.1b1-48-g198ca2972-dirty-PIPE-1447-implement-self-calibration-task-hif_selfcal    
    To get the inline help, try: 
        $ python version.py --help

    """

    try:
        # Silently test if CWD is inside a Git repo; if not, a CalledProcessError Exception
        # will be triggered due to a non-zero subprocess exit status.
        subprocess.check_output(['git', 'rev-parse'], cwd=cwd, stderr=subprocess.DEVNULL)
    except (FileNotFoundError, subprocess.CalledProcessError):
        return 'unknown'

    # retrieve the info about the current branch
    try:
        git_branch = subprocess.check_output(['git', 'symbolic-ref', '--short', 'HEAD'],
                                             stderr=subprocess.DEVNULL, cwd=cwd).decode().strip()
    except (FileNotFoundError, subprocess.CalledProcessError):
        # https://stackoverflow.com/a/52222248
        # A detached HEAD pointing at a specific tag/commit instead of a branch top will cause a
        # non-zero exit status; in that case, we set git_branch to None.
        git_branch = 'detached'

    # try to get tag information, but we ignore the nontraditional 'dirty' check from get_version()
    tag_tuple = get_version(cwd=cwd)
    last_branch_tag = 'unknown_recent_branch_tag'
    last_release_tag = 'unknown_recent_release_tag'
    if len(tag_tuple) >= 2:
        last_branch_tag = tag_tuple[0]
        last_release_tag = tag_tuple[1]
    if verbose:
        print('# output generated by version.get_version(), backward compatible to the pre-PIPE-1939 Perl script:')
        print(tag_tuple)
        print('')

    # Retrieve info about current commit.
    #
    # The git-describe call output format, e.g. 2024.0.0.22-27-gc9ac2824d
    # which consists of three elements jointed by '-':
    #       * most recent lightweight tag;
    #       * number of comments since that tag
    #       * commit hash abbreviation with a 'g' prefix
    # note:
    #   '--tags': search lightweight (non-annotated) tags rather than the default annotated tags
    #   '--dirty': this flag optionally adds the '-dirty' string if the repo state is dirty
    cmd = ['git', 'describe', '--always', '--tags', '--long', '--dirty']
    describe_output = subprocess.check_output(cmd,
                                              stderr=subprocess.DEVNULL, cwd=cwd).decode().strip()
    if verbose:
        print('# output from "{}":'.format(' '.join(cmd)))
        print(describe_output)
        print('')
    if describe_output.endswith('-dirty'):
        describe_output = describe_output[:-6]
        dirty = True
    else:
        dirty = False
    recent_tag, num_commit, hash_abbr = describe_output.rsplit("-", 2)

    # In the Pipeline development, only main branch tags are guaranteed to meet PEP440, so we use that for the public label.
    public_label = last_release_tag

    is_release_or_main = isinstance(git_branch, str) and git_branch != 'main' and not git_branch.startswith('release/')

    local_label = []
    if recent_tag != last_release_tag:
        local_label.append(recent_tag)
    if num_commit != '0':
        local_label.append(f'{num_commit}')
    if dirty or num_commit != '0' or (not is_release_or_main) or git_branch is None:
        local_label.append(f'{hash_abbr}')
    if dirty:
        local_label.append('dirty')
    if is_release_or_main:
        local_label.append(f'{git_branch}')
    local_label = '-'.join(local_label)

    # PIPE-2068: Consolidate into single version string.
    # Only ASCII numbers, letters, '.', '-', and '_' are allowed in the local version label
    local_label = re.sub(r'[^\w_\-\.]+', '.', local_label)
    version = public_label
    if local_label:
        version += f'+{local_label}'

    return version


if __name__ == '__main__':
<<<<<<< HEAD

    desc = """
    This script allows you to derive the optimal package string compatible with PEP440.
    When running inside a Git Repo and it will print the results out.
    
    For backward compatibility with the old pre-PIPE-1913 Perl script, the default output is a string consistent 
    with two or three elements joint by an empty space string ' ', which is not PEP440-compatibel, and notsuitable
    for package versioning. We only use it for for backward compatibility with the online CI/CD service.
    
    The --full-string mode is the one used by the Pipeline development and installation.
    This script alone can be used as a command-line tool outside of the NRAO/ALMA/NAOJ Pipeline development as a lightweight
    replacement of setuptools-scm.

    Some examples:
        
        $ python version.py # note the leading space.
        $  2024.0.0.28 dirty
        
        $ python version.py --full-string # used by the Pipeline development.
        $ 2024.0.0.28+29-gc9ac2824d-dirty-PIPE-1669-run-dev-pipeline-with-modular-casa6
        
        $ python -m setuptools_scm # as a comparison
        $ 2024.0.0.29.dev29+gc9ac2824d.d20240318
    
    As a comparison, the pre-PIPE-1669 version string value is:
        2024.0.0.28+2024.0.0.28-29-gc9ac2824d-dirty-PIPE-1669-run-dev-pipeline-with-modular-casa6
    """
    parser = argparse.ArgumentParser(description=textwrap.dedent(desc),
                                     formatter_class=argparse.RawTextHelpFormatter)
    parser.add_argument('-f', '--full-string', dest="full_string", action="store_true",
                        help='Generate the full desired Pipeline version string.')
    parser.add_argument('-v', '--verbose', dest="verbose", action="store_true",
                        help='Print out additional debugging statement.')
    args = parser.parse_args()
    if args.full_string:
        print(get_version_string_from_git(verbose=args.verbose))
    else:
        # For the online CI/CD legacy compatibility.
        tag_tuple = get_version()
        if len(tag_tuple) > 1:
            print(' '.join(tag_tuple))
        else:
            print('unknown')
=======
    print(get_version())
>>>>>>> d4c84106
<|MERGE_RESOLUTION|>--- conflicted
+++ resolved
@@ -1,4 +1,3 @@
-<<<<<<< HEAD
 import argparse
 import re
 import subprocess
@@ -37,215 +36,13 @@
           * the latest reachable branch tag is empty
           * the latest tag is not the latest commit
           * the dirty repo
-=======
-# This script has to be run within the Git repository.
-# It will inspect the state of the current tree/branch in the workspace.
-
-# Version type is used to select the appropriate grep pattern.
-# The idea is to look for either the latest master/release type tag "\d+.\d+.\d+.\d+"
-# or PIPE-<number>-x tags. Both are required to construct a meaningful number for
-# the pipeline wheels.
-import dataclasses
-import functools
-import re
-import subprocess
-import sys
-from io import StringIO
-from typing import Optional
-
-try:
-    from logging import getLogger
-except (ModuleNotFoundError, AttributeError):
-    # * ModuleNotFoundError = when running setup.py without CASA libs
-    #   installed, e.g., a pristine venv
-    # * AttributeError = CASA libs present but pipeline.infrastructure.logging
-    #   module cannot be imported, resulting in this error:
-    #
-    #   AttributeError: partially initialized module 'logging' has no attribute
-    #   'getLogger' (most likely due to a circular import)
-    #
-    # For both cases, which only occur when run through setup.py, detect the
-    # failure and fake the logger functionality required by this module.
-    def getLogger(name):
-        class FakeLogger:
-            def exception(self, msg, *args, **kwargs):
-                print('Exception: {msg}')
-
-        return FakeLogger()
-
-LOG = getLogger(__name__)
-
-
-def _run(command: str, stdout=None, stderr=None, cwd=None, shell=True) -> int:
-    """
-    Run a command in a subprocess.
-
-    This helper function is intended to hide the boilerplate required to
-    create and handle a subprocess while capturing its output. Rather than
-    having functions call subprocess directly, they should consider calling
-    this routine so that we have uniform handling.
-
-    @param command: the command to execute
-    @param stdout: optional stream to direct stdout to
-    @param stderr: optional stream to direct stderr to
-    @param shell:
-    @param cwd: working directory for command
-    @return: exit code of the process in which the command executed
-    """
-    stdout = stdout or sys.stderr
-    stderr = stderr or sys.stderr
-
-    out = subprocess.PIPE if isinstance(stdout, StringIO) else stdout
-    err = subprocess.PIPE if isinstance(stderr, StringIO) else stderr
-
-    proc = subprocess.Popen(command, shell=shell, stdout=out, stderr=err, cwd=cwd)
-
-    proc_stdout, proc_stderr = proc.communicate()
-    if proc_stdout:
-        stdout.write(proc_stdout.decode("utf-8", errors="ignore"))
-    if proc_stderr:
-        stderr.write(proc_stderr.decode("utf-8", errors="ignore"))
-    return proc.returncode
-
-
-def _safe_run(command: str, on_error: str = 'N/A', cwd: Optional[str] = None, log_errors=True) -> str:
-    """
-    Safely run a command in a subprocess, returning the given string if an
-    error occurs.
-
-    @param command: the command to execute
-    @param on_error: message to return if an exception occurs
-    @param cwd: working directory for command
-    @param log_errors: whether to log errors that occur while running the command
-    @return: process output or error message
->>>>>>> d4c84106
-    """
-    stdout = StringIO()
-    try:
-        exit_code = _run(command, stdout=stdout, stderr=subprocess.DEVNULL, cwd=cwd)
-    except (subprocess.CalledProcessError, FileNotFoundError) as e:
-        if log_errors:
-            LOG.exception(f'Error running {command}', exc_info=e)
-    else:
-        if exit_code == 0:
-            return stdout.getvalue().strip()
-
-    return on_error
-
-
-@dataclasses.dataclass
-class VersionInfo:
-    """
-    VersionInfo holds information about the pipeline version, as populated by
-    analysis of the git repo, or for built Python wheels, from reading of a
-    static version file.
-    """
-
-    commit_hash: str
-    branch: str
-    branch_tag: str
-    release_tag: str
-    dirty: bool
-
-    @property
-    def pipeline_version(self) -> str:
-        commit_hash = 'unknown_hash' if self.commit_hash == 'N/A' else self.commit_hash
-        branch = 'unknown_branch' if self.branch in ('N/A', 'HEAD') else self.branch
-
-        if branch == "main" or branch.startswith("release/"):
-            local_version_label = '+dirty' if self.dirty else ''
-        else:
-            local_version_label = '+' + self._sanitise(f'{commit_hash}-{branch}')
-
-        return f"{self.release_tag}{local_version_label}"
-
-<<<<<<< HEAD
-    try:
-        gitbranch = subprocess.check_output(
-            ['git', 'rev-parse', '--abbrev-ref', 'HEAD'],
-            stderr=subprocess.DEVNULL, cwd=cwd).decode().strip()
-    except (FileNotFoundError, subprocess.CalledProcessError):
-        # if cwd is not within a Git repo, a CalledProcessError Exception
-        # will be triggered due to a non-zero subprocess exit status and no need
-        # to continue.
-        return ()
-
-    gitbranch = subprocess.check_output(
-        ['git', 'rev-parse', '--abbrev-ref', 'HEAD'],
-        stderr=subprocess.DEVNULL, cwd=cwd).decode().strip()
-=======
-    @staticmethod
-    def _sanitise(s: str) -> str:
-        # Only ASCII numbers, letters, '.', '-', and '_' are allowed in the local version label
-        return re.sub(r'[^\w_\-\.]+', '.', s)
->>>>>>> d4c84106
-
-
-def get_version(cwd=None) -> str:
-    """
-    Analyses the source code to determine the pipeline version.
-
-    @return: version string
-    """
-    cwd_saferun = functools.partial(_safe_run, cwd=cwd)
-
-    commit_hash = cwd_saferun('git describe --always --tags --long --dirty')
-    current_branch = cwd_saferun("git rev-parse --abbrev-ref HEAD")
-    branch_hashes = cwd_saferun(
-        f"git log --since 2019-10-01 --simplify-by-decoration --pretty=%H {current_branch}",
-        on_error=''
-    ).splitlines()
-    refstags = cwd_saferun('git show-ref --tags -d', on_error='').splitlines()
-    clean_workspace = cwd_saferun('git status -s -uno') == ''
-
-    last_release_tag = _get_last_release_tag(current_branch, branch_hashes, refstags)
-    # handle case where a release tag couldn't be identified, which can be artificially
-    # manufactured by invalidating one or all of the current_branch, branch_hashes, or
-    # refstags commands.
-    if not last_release_tag:
-        last_release_tag = '0.0.dev0'
-
-    if current_branch in ['main', 'master'] or 'release/' in current_branch:
-        last_branch_tag = last_release_tag
-    else:
-        last_branch_tag = _get_last_branch_tag(current_branch, branch_hashes, refstags)
-
-    is_dirty = False
-    if not clean_workspace or last_branch_tag == '':
-        # No tag at all for branch
-        is_dirty = True
-
-    else:
-        # Check if the latest tag is the latest commit
-        headcommit = cwd_saferun('git rev-parse HEAD')
-        tagcommit = cwd_saferun(f'git rev-list -n 1 {last_branch_tag}')
-        if tagcommit != headcommit != 'N/A':
-            is_dirty = True
-
-    # If no Git commit info could be found, then attempt to load version
-    # from the _version module that is created when pipeline package is
-    # built.
-    if commit_hash == "N/A":
+    """
+
+    def tonumber(value):
         try:
-            from pipeline._version import version
-            return version
-        except ModuleNotFoundError:
-            last_release_tag = "0.0.dev0"
-
-    return VersionInfo(
-        commit_hash=commit_hash,
-        branch=current_branch,
-        branch_tag=last_branch_tag,
-        release_tag=last_release_tag,
-        dirty=is_dirty
-    ).pipeline_version
-
-
-def _to_number(value):
-    try:
-        return int(value)
-    except ValueError:
-        return 0
+            return int(value)
+        except ValueError:
+            return 0
 
 def _get_last_tag(gitbranch, branchpattern, delim, hashes, refstags):
     branchpattern = re.compile(branchpattern)
@@ -269,16 +66,63 @@
     # of the highest value (i.e. most recent version)
     return sorted(versions.items())[-1][1] if versions else ''
 
-def _get_last_branch_tag(gitbranch, hashes, refstags):
-    match = re.match(r'(PIPE-\d+)', gitbranch)
-    if match:
-        branchpattern = match.group(1) + r'-\d+'
-    else:
-        branchpattern = gitbranch + r'-\d+'
-    return _get_last_tag(gitbranch, branchpattern, '-', hashes, refstags)
-
-def _get_last_release_tag(gitbranch, hashes, refstags):
-    return _get_last_tag(gitbranch, r'^\d+\.\d+\.\d+\.\d+$', r'\.', hashes, refstags)
+    def get_last_branch_tag(gitbranch):
+        match = re.match(r'(PIPE-\d+)', gitbranch)
+        if match:
+            branchpattern = match.group(1) + r'-\d+'
+        else:
+            branchpattern = gitbranch + r'-\d+'
+        return get_last_tag(gitbranch, branchpattern, '-')
+
+    def get_last_release_tag(gitbranch):
+        return get_last_tag(gitbranch, r'^\d+\.\d+\.\d+\.\d+$', r'\.')
+
+    try:
+        gitbranch = subprocess.check_output(
+            ['git', 'rev-parse', '--abbrev-ref', 'HEAD'],
+            stderr=subprocess.DEVNULL, cwd=cwd).decode().strip()
+    except (FileNotFoundError, subprocess.CalledProcessError):
+        # if cwd is not within a Git repo, a CalledProcessError Exception
+        # will be triggered due to a non-zero subprocess exit status and no need
+        # to continue.
+        return ()
+
+    gitbranch = subprocess.check_output(
+        ['git', 'rev-parse', '--abbrev-ref', 'HEAD'],
+        stderr=subprocess.DEVNULL, cwd=cwd).decode().strip()
+
+    hashes = subprocess.check_output(
+        ['git', 'log', '--since', '2019-10-01', '--simplify-by-decoration', "--pretty=%H", gitbranch],
+        stderr=subprocess.DEVNULL, cwd=cwd).decode().splitlines()
+
+    refstags = subprocess.check_output(
+        ['git', 'show-ref', '--tags', '-d'],
+        stderr=subprocess.DEVNULL, cwd=cwd).decode().splitlines()
+
+    last_release_tag = get_last_release_tag(gitbranch)
+    if gitbranch in ['main', 'master'] or 'release/' in gitbranch:
+        last_branch_tag = last_release_tag
+    else:
+        last_branch_tag = get_last_branch_tag(gitbranch)
+
+    output = (last_branch_tag, last_release_tag)
+    dirty_workspace = subprocess.call(['git', 'diff', '--quiet'], cwd=cwd)
+
+    if last_branch_tag == '' or dirty_workspace:
+        # No tag at all for branch
+        output += ('dirty',)
+    else:
+        # Check if the latest tag is the latest commit
+        headcommit = subprocess.check_output(
+            ['git', 'rev-parse', 'HEAD'],
+            stderr=subprocess.DEVNULL, cwd=cwd).decode().strip()
+        tagcommit = subprocess.check_output(
+            ['git', 'rev-list', '-n', '1', last_branch_tag],
+            stderr=subprocess.DEVNULL, cwd=cwd).decode().strip()
+        if tagcommit != headcommit:
+            output += ('dirty',)
+
+    return output
 
 
 def get_version_string_from_git(cwd: Optional[str] = None, verbose: bool = False) -> str:
@@ -386,7 +230,6 @@
 
 
 if __name__ == '__main__':
-<<<<<<< HEAD
 
     desc = """
     This script allows you to derive the optimal package string compatible with PEP440.
@@ -429,7 +272,4 @@
         if len(tag_tuple) > 1:
             print(' '.join(tag_tuple))
         else:
-            print('unknown')
-=======
-    print(get_version())
->>>>>>> d4c84106
+            print('unknown')