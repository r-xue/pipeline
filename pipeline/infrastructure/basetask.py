--- conflicted
+++ resolved
@@ -12,12 +12,8 @@
 from .mpihelpers import MPIEnvironment
 
 from . import api
-<<<<<<< HEAD
-from . import casatools
+from . import casa_tools
 from . import eventbus
-=======
-from . import casa_tools
->>>>>>> 048e6aee
 from . import filenamer
 from . import jobrequest
 from . import logging
