--- conflicted
+++ resolved
@@ -1818,10 +1818,7 @@
                                                 self.atmExcludeCmd[str(fldname)][str(ispw)] = self.suggestAtmExclude(target, str(ispw), return_command=True)                                                
                                                 if atmAutoExclude:
                                                     excludechan = self.suggestAtmExclude(target, str(ispw), return_dict=True)
-<<<<<<< HEAD
-=======
                                                     self.rnstats['inputs']['excludechan'].update(excludechan)
->>>>>>> 78795bc9
 
                                 skipAtmCorr=True
                                 if correctATM:
@@ -1934,41 +1931,9 @@
                                     # and apply the exclusion (set data in channel ranges = 1.0)
                                     if str(ispw) in excludechan.keys():
                                         ranges = [rng.strip() for rng in excludechan[str(ispw)].split(';')]
-<<<<<<< HEAD
-                                        for rng in ranges:
-                                            # If the range is given in GHz rather than channels, need to find the 
-                                            # correct indicies for that frequency range.
-                                            if 'GHz' in rng:
-                                                exlofq, exhifq = rng.split('~')
-                                                if 'GHz' in exlofq:
-                                                    exlofq = float(exlofq.split('GHz')[0])
-                                                else:
-                                                    exlofq = float(exlofq)
-                                                exloch = self.findNearest(
-                                                        self.msmeta.chanfreqs(ispw, 'GHz'), 
-                                                        exlofq, 
-                                                        index=True
-                                                        )
-                                                if 'GHz' in exhifq:
-                                                    exhifq = float(exhifq.split('GHz')[0])
-                                                else:
-                                                    exhifq = float(exhifq)
-                                                exhich = self.findNearest(
-                                                        self.msmeta.chanfreqs(ispw, 'GHz'), 
-                                                        exhifq, 
-                                                        index=True
-                                                        )
-                                            else:
-                                                rng = rng.split('~')
-                                                exloch = int(rng[0])
-                                                exhich = int(rng[1])
-                                            N[:,exloch:exhich,:].fill(1.0)
-=======
                                         exloch, exhich = self.interpretExcludechan(ranges, ispw)
                                         for i in range(len(exloch)):
                                             N[:,exloch[i]:exhich[i],:].fill(1.0)
-
->>>>>>> 78795bc9
 
 
                                 # LM added - the checking and fixing of outlier antennas compared to a representative median spectrumd
@@ -2026,26 +1991,6 @@
                                                             ),
                                                         axis=1
                                                         )
-<<<<<<< HEAD
-                                            if (Nmax_atm > hardLim).any():
-                                                if atmAutoExclude:
-                                                    if verbose:
-                                                        print('   Significant atmospheric signal was removed by atmAutoExclude!')
-                                                    self.logReNorm.write('   Significant atmospheric signal was removed by atmAutoExclude!\n')
-
-                                                else:
-                                                    if verbose:
-                                                        print('   WARNING! There may be significant artifical signal from an' \
-                                                                ' atmospheric feature that will trigger renorm application!!!')
-                                                    self.logReNorm.write('   WARNING! There may be significant artifical' \
-                                                            ' signal from an atmospheric feature that will trigger renorm' \
-                                                            ' application!!!\n')
-                                                self.atmWarning[str(fldname)][str(ispw)] = True
-                                            elif self.atmWarning[str(fldname)][str(ispw)]:
-                                                pass
-                                            else:
-                                                self.atmWarning[str(fldname)][str(ispw)] = False
-=======
                                             # Check to see if the atm region was blanked by other means (excludechan)
                                             # such that the np.nanmean() of it will return NaN. 
                                             if sum(Nmax_atm) != sum(Nmax_atm):
@@ -2069,7 +2014,6 @@
                                                     pass
                                                 else:
                                                     self.atmWarning[str(fldname)][str(ispw)] = False
->>>>>>> 78795bc9
                                         else:
                                             self.atmWarning[str(fldname)][str(ispw)] = False 
 
@@ -2419,8 +2363,6 @@
     def stats(self):
         return self.rnstats
 
-<<<<<<< HEAD
-=======
     def interpretExcludechan(self, ranges, spw):
         """
         Pupose: 
@@ -2488,7 +2430,6 @@
             starts.append(exloch)
             ends.append(exhich)
         return starts, ends
->>>>>>> 78795bc9
 
     def fitAtmLines(self, ATMprof, spw, verbose=False):
         """
@@ -2638,12 +2579,8 @@
             createpdf=True, 
             includeSummary=True,
             plotOriginal=True,
-<<<<<<< HEAD
-            shadeAtm=True):
-=======
             shadeAtm=True,
             showExcluded=True):
->>>>>>> 78795bc9
         """
         Purpose:
             This function makes a summary plot of the renormalization spectrum for every spectral 
@@ -2701,14 +2638,11 @@
                 atmospheric features. Features are found and fitted if plotATM=True, otherwise
                 this option has no effect.
                 Default: True
-<<<<<<< HEAD
-=======
 
             showExcluded : boolean : OPTIONAL
                 If set to True, then areas of the spectrum that have been excluded via the 
                 excludechan option in renormalize() will be shown. 
                 Default: True
->>>>>>> 78795bc9
         """
         # Check that renormalize() has been run
         if len(self.rnstats) == 0:
@@ -2916,17 +2850,12 @@
                 if plotATM:
                     # Setup the axis to draw on, using the same frequency axis
                     ax_atm = ax_rn.twinx()
-<<<<<<< HEAD
-                    # Grab the bandpass scan and protect against multiple existing
-                    Bscanatm = self.getBscan(int(spw), verbose=False)
-=======
                     # Grab the bandpass scan and protect against multiple existing. Also 
                     # protect from a missing bandpass scan by falling back to the phase
                     # calibrator if necessary.
                     Bscanatm = self.getBscan(int(spw), verbose=False)
                     if not Bscanatm:
                         Bscanatm = self.getPhscan(int(spw), verbose=False)
->>>>>>> 78795bc9
                     if type(Bscanatm) is list:
                         Bscanatm = Bscanatm[0]
                     # If renormalize(correctATM=True) was run, the ATM profile already exists
@@ -3626,11 +3555,7 @@
 
     # Main diagnostic spectra at lowest level - scaling that each spw, scan, field, ant, correlation will have
     # these plots should look good
-<<<<<<< HEAD
-    def plotdiagSpectra(self, R, scanin, spwin, fldin, threshline=None, plotATM=True, plotDivisions=True, N_atm=None, shadeAtm=True):
-=======
     def plotdiagSpectra(self, R, scanin, spwin, fldin, threshline=None, plotATM=True, plotDivisions=True, N_atm=None, shadeAtm=True, showExcluded=True):
->>>>>>> 78795bc9
         """
         Purpose: 
             This creates diagnotic spectra at the per field per spectral window level for each scan.
@@ -3679,15 +3604,12 @@
                 If set to True, this will find atmospheric features, fit them with a Lorentzian 
                 profile and shade the regions of the spectrum influenced by the feature.
                 Default: True
-<<<<<<< HEAD
-=======
 
             showExcluded : boolean : OPTIONAL
                 If set to True, then areas of the spectrum that have been excluded via the 
                 excludechan option in renormalize() will be shown. 
                 Default: True
          
->>>>>>> 78795bc9
         """
 
         # If an original Renormalization spectrum was provided (i.e. one without any atmospheric
@@ -4605,17 +4527,10 @@
         Inputs:
             scan : integer
                 The scan number.
-<<<<<<< HEAD
 
             verbose : boolean : OPTIONAL
                 If set to true, some additional output is printed to screen.
 
-=======
-
-            verbose : boolean : OPTIONAL
-                If set to true, some additional output is printed to screen.
-
->>>>>>> 78795bc9
         Returns:
             [conditions, myTimes]
                 conditions : dictionary
