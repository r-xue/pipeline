--- conflicted
+++ resolved
@@ -1813,20 +1813,12 @@
                                             for cen, gam in zip(atm_centers, atm_gammas):
                                                 atm_mask[max(0,floor(cen-1.3*gam)):min(N.shape[1],ceil(cen+1.3*gam))] = True
                                             self.atmMask[str(fldname)][str(ispw)][str(iscan)] = atm_mask
-<<<<<<< HEAD
-
-                                            if atmAutoExclude and atm_mask.any():
-                                                excludechan = self.suggestAtmExclude(target, str(ispw), return_dict=True)
-                                            else:
-                                                excludechan = {}
-=======
             # we still want to keep the calculated atm area so we can compare user input to calculated input i think. new variable? or just simply save it to the dictionary self.atmExcludeCmd now! Also fix the wording in the output about "mitigating renorm features" be more specific that they are FALSE features!
                                             if atm_mask.any():
                                                 self.atmExcludeCmd[str(fldname)][str(ispw)] = self.suggestAtmExclude(target, str(ispw), return_command=True)                                                
                                                 if atmAutoExclude:
                                                     excludechan = self.suggestAtmExclude(target, str(ispw), return_dict=True)
                                                     self.rnstats['inputs']['excludechan'].update(excludechan)
->>>>>>> 78795bc9
 
                                 skipAtmCorr=True
                                 if correctATM:
@@ -1939,41 +1931,9 @@
                                     # and apply the exclusion (set data in channel ranges = 1.0)
                                     if str(ispw) in excludechan.keys():
                                         ranges = [rng.strip() for rng in excludechan[str(ispw)].split(';')]
-<<<<<<< HEAD
-                                        for rng in ranges:
-                                            # If the range is given in GHz rather than channels, need to find the 
-                                            # correct indicies for that frequency range.
-                                            if 'GHz' in rng:
-                                                exlofq, exhifq = rng.split('~')
-                                                if 'GHz' in exlofq:
-                                                    exlofq = float(exlofq.split('GHz')[0])
-                                                else:
-                                                    exlofq = float(exlofq)
-                                                exloch = self.findNearest(
-                                                        self.msmeta.chanfreqs(ispw, 'GHz'), 
-                                                        exlofq, 
-                                                        index=True
-                                                        )
-                                                if 'GHz' in exhifq:
-                                                    exhifq = float(exhifq.split('GHz')[0])
-                                                else:
-                                                    exhifq = float(exhifq)
-                                                exhich = self.findNearest(
-                                                        self.msmeta.chanfreqs(ispw, 'GHz'), 
-                                                        exhifq, 
-                                                        index=True
-                                                        )
-                                            else:
-                                                rng = rng.split('~')
-                                                exloch = int(rng[0])
-                                                exhich = int(rng[1])
-                                            N[:,exloch:exhich,:].fill(1.0)
-=======
                                         exloch, exhich = self.interpretExcludechan(ranges, ispw)
                                         for i in range(len(exloch)):
                                             N[:,exloch[i]:exhich[i],:].fill(1.0)
-
->>>>>>> 78795bc9
 
 
                                 # LM added - the checking and fixing of outlier antennas compared to a representative median spectrumd
@@ -2031,26 +1991,6 @@
                                                             ),
                                                         axis=1
                                                         )
-<<<<<<< HEAD
-                                            if (Nmax_atm > hardLim).any():
-                                                if atmAutoExclude:
-                                                    if verbose:
-                                                        print('   Significant atmospheric signal was removed by atmAutoExclude!')
-                                                    self.logReNorm.write('   Significant atmospheric signal was removed by atmAutoExclude!\n')
-
-                                                else:
-                                                    if verbose:
-                                                        print('   WARNING! There may be significant artifical signal from an' \
-                                                                ' atmospheric feature that will trigger renorm application!!!')
-                                                    self.logReNorm.write('   WARNING! There may be significant artifical' \
-                                                            ' signal from an atmospheric feature that will trigger renorm' \
-                                                            ' application!!!\n')
-                                                self.atmWarning[str(fldname)][str(ispw)] = True
-                                            elif self.atmWarning[str(fldname)][str(ispw)]:
-                                                pass
-                                            else:
-                                                self.atmWarning[str(fldname)][str(ispw)] = False
-=======
                                             # Check to see if the atm region was blanked by other means (excludechan)
                                             # such that the np.nanmean() of it will return NaN. 
                                             if sum(Nmax_atm) != sum(Nmax_atm):
@@ -2074,7 +2014,6 @@
                                                     pass
                                                 else:
                                                     self.atmWarning[str(fldname)][str(ispw)] = False
->>>>>>> 78795bc9
                                         else:
                                             self.atmWarning[str(fldname)][str(ispw)] = False 
 
@@ -2262,16 +2201,9 @@
                     if checkFalsePositives:
                         if self.atmWarning[str(fldname)][str(ispw)]:
                             exclude_cmd = self.suggestAtmExclude(target, str(ispw), return_command=True)
-<<<<<<< HEAD
-                            self.atmExcludeCmd[str(fldname)][str(ispw)] = exclude_cmd
-                            if atmAutoExclude:
-                                print('Renorm features above the threshold have been mitigated by atmAutoExlude.')
-                                self.logReNorm.write('Renorm features above the threshold have been mitigated by atmAutoExlude.\n')
-=======
                             if atmAutoExclude:
                                 print('Atmospheric features above the threshold have been mitigated by atmAutoExlude.')
                                 self.logReNorm.write('Atmospheric features above the threshold have been mitigated by atmAutoExlude.\n')
->>>>>>> 78795bc9
 
                                 print('Equivalent manual call: '+exclude_cmd)
                                 self.logReNorm.write('Equivalent manual call: '+exclude_cmd+'\n')
@@ -2431,8 +2363,6 @@
     def stats(self):
         return self.rnstats
 
-<<<<<<< HEAD
-=======
     def interpretExcludechan(self, ranges, spw):
         """
         Pupose: 
@@ -2500,7 +2430,6 @@
             starts.append(exloch)
             ends.append(exhich)
         return starts, ends
->>>>>>> 78795bc9
 
     def fitAtmLines(self, ATMprof, spw, verbose=False):
         """
@@ -2650,12 +2579,8 @@
             createpdf=True, 
             includeSummary=True,
             plotOriginal=True,
-<<<<<<< HEAD
-            shadeAtm=True):
-=======
             shadeAtm=True,
             showExcluded=True):
->>>>>>> 78795bc9
         """
         Purpose:
             This function makes a summary plot of the renormalization spectrum for every spectral 
@@ -2713,14 +2638,11 @@
                 atmospheric features. Features are found and fitted if plotATM=True, otherwise
                 this option has no effect.
                 Default: True
-<<<<<<< HEAD
-=======
 
             showExcluded : boolean : OPTIONAL
                 If set to True, then areas of the spectrum that have been excluded via the 
                 excludechan option in renormalize() will be shown. 
                 Default: True
->>>>>>> 78795bc9
         """
         # Check that renormalize() has been run
         if len(self.rnstats) == 0:
@@ -2928,17 +2850,12 @@
                 if plotATM:
                     # Setup the axis to draw on, using the same frequency axis
                     ax_atm = ax_rn.twinx()
-<<<<<<< HEAD
-                    # Grab the bandpass scan and protect against multiple existing
-                    Bscanatm = self.getBscan(int(spw), verbose=False)
-=======
                     # Grab the bandpass scan and protect against multiple existing. Also 
                     # protect from a missing bandpass scan by falling back to the phase
                     # calibrator if necessary.
                     Bscanatm = self.getBscan(int(spw), verbose=False)
                     if not Bscanatm:
                         Bscanatm = self.getPhscan(int(spw), verbose=False)
->>>>>>> 78795bc9
                     if type(Bscanatm) is list:
                         Bscanatm = Bscanatm[0]
                     # If renormalize(correctATM=True) was run, the ATM profile already exists
@@ -3100,11 +3017,7 @@
                     # can easily reference it.
                     self.rnpipestats[target][str(spw)]['spec_plot'] = fname
                     if createpdf:
-<<<<<<< HEAD
-                        self.convertPlotsToPDF(target, int(spw), include_summary=includeSummary, verbose=True)
-=======
                         self.convertPlotsToPDF(target, int(spw), include_summary=includeSummary, verbose=False)
->>>>>>> 78795bc9
                 else:
                     plt.show()
                     # Python 2 vs. 3, raw_input() changed to input()
@@ -3642,11 +3555,7 @@
 
     # Main diagnostic spectra at lowest level - scaling that each spw, scan, field, ant, correlation will have
     # these plots should look good
-<<<<<<< HEAD
-    def plotdiagSpectra(self, R, scanin, spwin, fldin, threshline=None, plotATM=True, plotDivisions=True, N_atm=None, shadeAtm=True):
-=======
     def plotdiagSpectra(self, R, scanin, spwin, fldin, threshline=None, plotATM=True, plotDivisions=True, N_atm=None, shadeAtm=True, showExcluded=True):
->>>>>>> 78795bc9
         """
         Purpose: 
             This creates diagnotic spectra at the per field per spectral window level for each scan.
@@ -3695,15 +3604,12 @@
                 If set to True, this will find atmospheric features, fit them with a Lorentzian 
                 profile and shade the regions of the spectrum influenced by the feature.
                 Default: True
-<<<<<<< HEAD
-=======
 
             showExcluded : boolean : OPTIONAL
                 If set to True, then areas of the spectrum that have been excluded via the 
                 excludechan option in renormalize() will be shown. 
                 Default: True
          
->>>>>>> 78795bc9
         """
 
         # If an original Renormalization spectrum was provided (i.e. one without any atmospheric
@@ -4342,11 +4248,7 @@
                     cmd += str(rng[0])+'~'+str(rng[1])+';'
                 cmd = cmd[:-1] + '"}'
             else:
-<<<<<<< HEAD
-                cmd = 'exludechan={"'+str(spw)+'":"'+str(ranges[0][0])+'~'+str(ranges[0][1])+'"}'
-=======
                 cmd = 'excludechan={"'+str(spw)+'":"'+str(ranges[0][0])+'~'+str(ranges[0][1])+'"}'
->>>>>>> 78795bc9
             return cmd
         else:
             return ranges
@@ -4625,17 +4527,10 @@
         Inputs:
             scan : integer
                 The scan number.
-<<<<<<< HEAD
 
             verbose : boolean : OPTIONAL
                 If set to true, some additional output is printed to screen.
 
-=======
-
-            verbose : boolean : OPTIONAL
-                If set to true, some additional output is printed to screen.
-
->>>>>>> 78795bc9
         Returns:
             [conditions, myTimes]
                 conditions : dictionary
@@ -4928,11 +4823,7 @@
         return(myindex)
 
     # AL added - PIPE 1168 (2)
-<<<<<<< HEAD
-    def convertPlotsToPDF(self, target, spw, include_summary=True, include_heuristics=False, verbose=True):
-=======
     def convertPlotsToPDF(self, target, spw, include_summary=True, include_heuristics=False, verbose=False):
->>>>>>> 78795bc9
         """
         Super hacky way to create PDFs of created plots so that we can display them in the weblog.
         Simply calls the bash commands "montage" (to create super plots of pngs), "convert" (to
