"""
environment.py defines functions and variables related to the execution environment.
"""
import multiprocessing
import os
import platform
import re
import resource
import subprocess
import sys

import pkg_resources
from importlib.metadata import version, PackageNotFoundError
from importlib import resources

from .infrastructure import mpihelpers
from .infrastructure.mpihelpers import MPIEnvironment
from .infrastructure import utils
from .infrastructure import casa_tools

__all__ = ['casa_version', 'casa_version_string', 'compare_casa_version', 'cpu_type', 'hostname', 'host_distribution', 'logical_cpu_cores',
           'memory_size', 'pipeline_revision', 'role', 'cluster_details', 'dependency_details']


def _cpu_type():
    """
    Get a user-friendly string description of the host CPU.

    :return: CPU description
    """
    system = platform.system()
    if system == 'Linux':
        all_info = subprocess.check_output('cat /proc/cpuinfo', shell=True).strip().decode(sys.stdout.encoding)
        model_names = {line for line in all_info.split('\n') if line.startswith('model name')}
        if len(model_names) != 1:
            return 'N/A'
        # get the text after the colon
        token = ''.join(model_names.pop().split(':')[1:])
        # replace any multispaces with one space
        return re.sub(r'\s+', ' ', token.strip())
    elif system == 'Darwin':
        return subprocess.check_output(['sysctl', '-n', 'machdep.cpu.brand_string']).strip().decode(sys.stdout.encoding)
    else:
        raise NotImplemented('Could not get CPU type for system {!s}'.format(system))


def _logical_cpu_cores():
    """
    Get the number of logical (not physical) CPU cores in this machine.

    :return: number of cores
    """
    return multiprocessing.cpu_count()


def _host_distribution():
    """
    Get a description of the host operating system.

    :return: host OS description
    """
    system = platform.system()
    if system == 'Linux':
        return _linux_os_release()
    elif system == 'Darwin':
        return 'MacOS {!s}'.format(platform.mac_ver()[0])
    else:
        raise NotImplemented('Could not get host OS for system {!s}'.format(system))


def _linux_os_release():
    """Get the Linux distribution name.

    Note: verified on CentOS/RHEL/Ubuntu/Fedora
    """
    try:
        os_release = {}
        with open('/etc/os-release') as f:
            for line in f:
                line_split = line.split('=')
                if len(line_split) == 2:
                    os_release[line_split[0].upper()] = line_split[1].strip().strip('"')
        linux_dist = '{NAME} {VERSION}'.format(**os_release)
    except Exception as e:
        linux_dist = 'Linux (unknown distribution)'

    return linux_dist


def _hostname():
    """
    Get the FQDN for this machine.

    :return: FQDN of this machine
    """
    return platform.node()


def _memory_size():
    """
    Get the amount of memory on this machine.

    :return: memory size, in bytes
    :rtype: int
    """
    try:
        return os.sysconf('SC_PAGE_SIZE') * os.sysconf('SC_PHYS_PAGES')
    except ValueError:
        # SC_PHYS_PAGES doesn't always exist on OS X
        system = platform.system()
        if system == 'Darwin':
            return int(subprocess.check_output(['sysctl', '-n', 'hw.memsize']).strip())
        else:
            raise NotImplemented('Could not determine memory size for system {!s}'.format(system))


# Determine pipeline version from Git or package.
def _pipeline_revision():
    """
    Get a string describing the pipeline revision and branch of the executing
    pipeline distribution if executing from a Git repo; as a fall-back,
    attempt to get version from built package.
    :return: string describing pipeline version.
    """
    pl_path = pkg_resources.resource_filename(__name__, '')

    # Retrieve info about current commit.
    try:
        # Silently test if this is a Git repo.
        subprocess.check_output(['git', 'rev-parse'], cwd=pl_path, stderr=subprocess.DEVNULL)
        # Continue with fetching commit and branch info.
        commit_hash = subprocess.check_output(['git', 'describe', '--always', '--tags', '--long', '--dirty'],
                                              cwd=pl_path, stderr=subprocess.DEVNULL).decode().strip()
    except (FileNotFoundError, subprocess.CalledProcessError):
        # FileNotFoundError: expected if git is not present in PATH.
        # subprocess.CalledProcessError: expected if one of the git commands
        # throws an error.
        commit_hash = None

    # Retrieve info about current branch.
    git_branch = None
    try:
        git_branch = subprocess.check_output(['git', 'symbolic-ref', '--short', 'HEAD'], cwd=pl_path,
                                             stderr=subprocess.DEVNULL).decode().strip()
    except (FileNotFoundError, subprocess.CalledProcessError):
        pass

    if git_branch is not None and (git_branch == "main" or git_branch.startswith("release/")):
        from pipeline.infrastructure.version import get_version
        ver = get_version(pl_path)
        # Output of the version.py script is a string with two or three space-separated elements:
        # last branch tag (possibly empty), last release tag, and possibly a "dirty" suffix.
        releasetag = ver[1]
        if len(ver) >= 3:
            dirty = ver[2]
            return releasetag + '+' + dirty  # "+" denotes local version identifier as described in PEP440
        else:
            return releasetag
    else:
        # Consolidate into single version string.
        if commit_hash is None:
            # If no Git commit info could be found, then attempt to load version
            # from the _version module that is created when pipeline package is
            # built.
            try:
                from pipeline._version import version
            except ModuleNotFoundError:
                version = "unknown"
        elif git_branch is None:
            # If info on Git commit is available, but no info on Git branch, then
            # this checkout may have a detached HEAD pointing at a specific tag, so
            # just report the Git commit/tag info.
            version = commit_hash
        else:
            # If both Git commit and branch info are available, then use both.
            version = "{}-{}".format(commit_hash, git_branch)

        return version


def _ulimit():
    """
    Get the ulimit setting.

    The 'too many open files' error during imaging is often due to an
    incorrect ulimit. The ulimit value is recorded per host to assist in
    diagnosing these errors.

    See: PIPE-350; PIPE-338

    :return: ulimit as string
    """
    # get soft limit on number of open files
    soft_limit, hard_limit = resource.getrlimit(resource.RLIMIT_NOFILE)

    return '{}'.format(soft_limit)


def _role():
    if not MPIEnvironment.is_mpi_enabled:
        return 'Non-MPI Host'

    if MPIEnvironment.is_mpi_client:
        return 'MPI Client'
    else:
        return 'MPI Server'


def _cluster_details():
    env_details = [node_details]
    if mpihelpers.is_mpi_ready():
        mpi_results = mpihelpers.mpiclient.push_command_request('pipeline.environment.node_details', block=True,
                                                                target_server=mpihelpers.mpi_server_list)
        for r in mpi_results:
            env_details.append(r['ret'])

    return env_details


casa_version = casa_tools.utils.version()
casa_version_string = casa_tools.utils.version_string()
compare_casa_version = casa_tools.utils.compare_version
<<<<<<< HEAD

def _get_dependency_details(package_list=None):
    """Get dependency package version/path.

    ref: https://docs.python.org/3.8/library/importlib.metadata.html#metadata
    """
    if package_list is None:
        package_list = ['numpy', 'scipy', 'matplotlib',
                        'astropy', 'bdsf', 'pympler',
                        'csscompressor',
                        'casatools', 'casatasks', 'almatasks', 'casadata']

    package_details = dict.fromkeys(package_list)
    for r in package_list:
        try:
            package_version = version(r)
            with resources.path(r, '') as p:
                package_path = p
            package_details[r] = {'version': package_version, 'path': package_path}
        except PackageNotFoundError:
            # unknown or uninstalled
            pass
    return package_details

=======
>>>>>>> 86f256b9
cpu_type = _cpu_type()
hostname = _hostname()
host_distribution = _host_distribution()
iers_info = utils.IERSInfo()
logical_cpu_cores = _logical_cpu_cores()
memory_size = _memory_size()
role = _role()
pipeline_revision = _pipeline_revision()
ulimit = _ulimit()
dependency_details = _get_dependency_details()

node_details = {
    'cpu': cpu_type,
    'hostname': hostname,
    'os': host_distribution,
    'num_cores': logical_cpu_cores,
    'ram': memory_size,
    'role': role,
    'ulimit': ulimit
}
cluster_details = _cluster_details()<|MERGE_RESOLUTION|>--- conflicted
+++ resolved
@@ -220,7 +220,6 @@
 casa_version = casa_tools.utils.version()
 casa_version_string = casa_tools.utils.version_string()
 compare_casa_version = casa_tools.utils.compare_version
-<<<<<<< HEAD
 
 def _get_dependency_details(package_list=None):
     """Get dependency package version/path.
@@ -245,8 +244,6 @@
             pass
     return package_details
 
-=======
->>>>>>> 86f256b9
 cpu_type = _cpu_type()
 hostname = _hostname()
 host_distribution = _host_distribution()
