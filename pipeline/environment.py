"""
environment.py defines functions and variables related to the execution environment.
"""
import multiprocessing
import os
import platform
import re
import resource
import subprocess
import sys

import pkg_resources
from importlib.metadata import version, PackageNotFoundError
from importlib import resources

from .infrastructure import mpihelpers
from .infrastructure.mpihelpers import MPIEnvironment
from .infrastructure import utils
from .infrastructure import casa_tools

__all__ = ['casa_version', 'casa_version_string', 'compare_casa_version', 'cpu_type', 'hostname', 'host_distribution', 'logical_cpu_cores',
           'memory_size', 'pipeline_revision', 'role', 'cluster_details', 'dependency_details']


def _cpu_type():
    """
    Get a user-friendly string description of the host CPU.

    :return: CPU description
    """
    system = platform.system()
    if system == 'Linux':
        all_info = subprocess.check_output('cat /proc/cpuinfo', shell=True).strip().decode(sys.stdout.encoding)
        model_names = {line for line in all_info.split('\n') if line.startswith('model name')}
        if len(model_names) != 1:
            return 'N/A'
        # get the text after the colon
        token = ''.join(model_names.pop().split(':')[1:])
        # replace any multispaces with one space
        return re.sub(r'\s+', ' ', token.strip())
    elif system == 'Darwin':
        return subprocess.check_output(['sysctl', '-n', 'machdep.cpu.brand_string']).strip().decode(sys.stdout.encoding)
    else:
        raise NotImplemented('Could not get CPU type for system {!s}'.format(system))


def _logical_cpu_cores():
    """
    Get the number of logical (not physical) CPU cores in this machine.

    :return: number of cores
    """
    return multiprocessing.cpu_count()


def _host_distribution():
    """
    Get a description of the host operating system.

    :return: host OS description
    """
    system = platform.system()
    if system == 'Linux':
        return _linux_os_release()
    elif system == 'Darwin':
        return 'MacOS {!s}'.format(platform.mac_ver()[0])
    else:
        raise NotImplemented('Could not get host OS for system {!s}'.format(system))


def _linux_os_release():
    """Get the Linux distribution name.

    Note: verified on CentOS/RHEL/Ubuntu/Fedora
    """
    try:
        os_release = {}
        with open('/etc/os-release') as f:
            for line in f:
                line_split = line.split('=')
                if len(line_split) == 2:
                    os_release[line_split[0].upper()] = line_split[1].strip().strip('"')
        linux_dist = '{NAME} {VERSION}'.format(**os_release)
    except Exception as e:
        linux_dist = 'Linux (unknown distribution)'

    return linux_dist


def _hostname():
    """
    Get the FQDN for this machine.

    :return: FQDN of this machine
    """
    return platform.node()


def _memory_size():
    """
    Get the amount of memory on this machine.

    :return: memory size, in bytes
    :rtype: int
    """
    try:
        return os.sysconf('SC_PAGE_SIZE') * os.sysconf('SC_PHYS_PAGES')
    except ValueError:
        # SC_PHYS_PAGES doesn't always exist on OS X
        system = platform.system()
        if system == 'Darwin':
            return int(subprocess.check_output(['sysctl', '-n', 'hw.memsize']).strip())
        else:
            raise NotImplemented('Could not determine memory size for system {!s}'.format(system))


# Determine pipeline version from Git or package.
def _pipeline_revision():

    def str_encode(s):
        return bytes(s,sys.getdefaultencoding())
    def str_decode(bs):
        return bs.decode(sys.getdefaultencoding(),"strict")
    def pipe_decode(output):
        if isinstance(output,bytes) or isinstance(output,bytearray):
            return str_decode(output)
        elif isinstance(output,tuple):
            return (str_decode(output[0]),str_decode(output[1]))
        else:
            return ("","")
    """
    Get a string describing the pipeline revision and branch of the executing
    pipeline distribution if executing from a Git repo; as a fall-back,
    attempt to get version from built package.
    :return: string describing pipeline version.
    """
    pl_path = pkg_resources.resource_filename(__name__, '')

    # Retrieve info about current commit.
    try:
        # Silently test if this is a Git repo.
        subprocess.check_output(['git', 'rev-parse'], cwd=pl_path, stderr=subprocess.DEVNULL)
        # Continue with fetching commit and branch info.
        commit_hash = subprocess.check_output(['git', 'describe', '--always', '--tags', '--long', '--dirty'],
                                              cwd=pl_path, stderr=subprocess.DEVNULL).decode().strip()
    except (FileNotFoundError, subprocess.CalledProcessError):
        # FileNotFoundError: expected if git is not present in PATH.
        # subprocess.CalledProcessError: expected if one of the git commands
        # throws an error.
        commit_hash = None

    # Retrieve info about current branch.
    git_branch = None
    try:
        git_branch = subprocess.check_output(['git', 'symbolic-ref', '--short', 'HEAD'], cwd=pl_path,
                                             stderr=subprocess.DEVNULL).decode().strip()
    except (FileNotFoundError, subprocess.CalledProcessError):
        pass

    if git_branch != None and (git_branch == "main" or git_branch.startswith("release/")):
        proc = subprocess.Popen( [ pl_path + "/infrastructure/version" ], stdout=subprocess.PIPE, stderr=subprocess.PIPE, cwd=pl_path )
        out,err = pipe_decode(proc.communicate( ))
        #print(out)
        releasetag = out.split(" ")[1].strip()
        dirty=""
        version = releasetag
        if (len(out.split(" ")) == 3):
            #print("Latest commit doesn't have a tag. Adding -dirty flag to version string.")
            dirty="+" + out.split(" ")[2].strip() # "+" denotes local version identifier as described in PEP440
            version = version + dirty
        return version
    else: 
        # Consolidate into single version string.
        if commit_hash is None:
            # If no Git commit info could be found, then attempt to load version
            # from the _version module that is created when pipeline package is
            # built.
            try:
                from pipeline._version import version
            except ModuleNotFoundError:
                version = "unknown"
        elif git_branch is None:
            # If info on Git commit is available, but no info on Git branch, then
            # this checkout may have a detached HEAD pointing at a specific tag, so
            # just report the Git commit/tag info.
            version = commit_hash
        else:
            # If both Git commit and branch info are available, then use both.
            version = "{}-{}".format(commit_hash, git_branch)

        return version


def _ulimit():
    """
    Get the ulimit setting.

    The 'too many open files' error during imaging is often due to an
    incorrect ulimit. The ulimit value is recorded per host to assist in
    diagnosing these errors.

    See: PIPE-350; PIPE-338

    :return: ulimit as string
    """
    # get soft limit on number of open files
    soft_limit, hard_limit = resource.getrlimit(resource.RLIMIT_NOFILE)

    return '{}'.format(soft_limit)


def _role():
    if not MPIEnvironment.is_mpi_enabled:
        return 'Non-MPI Host'

    if MPIEnvironment.is_mpi_client:
        return 'MPI Client'
    else:
        return 'MPI Server'


def _cluster_details():
    env_details = [node_details]
    if mpihelpers.is_mpi_ready():
        mpi_results = mpihelpers.mpiclient.push_command_request('pipeline.environment.node_details', block=True,
                                                                target_server=mpihelpers.mpi_server_list)
        for r in mpi_results:
            env_details.append(r['ret'])

    return env_details


<<<<<<< HEAD
casa_version = casa_tools.utils.version()
casa_version_string = casa_tools.utils.version_string()
compare_casa_version = casa_tools.utils.compare_version
=======
def _get_dependency_details(package_list=None):
    """Get dependency package version/path.

    ref: https://docs.python.org/3.8/library/importlib.metadata.html#metadata
    """
    if package_list is None:
        package_list = ['numpy', 'scipy', 'matplotlib',
                        'astropy', 'bdsf', 'pympler',
                        'csscompressor',
                        'casatools', 'casatasks', 'almatasks', 'casadata']

    package_details = dict.fromkeys(package_list)
    for r in package_list:
        try:
            package_version = version(r)
            with resources.path(r, '') as p:
                package_path = p
            package_details[r] = {'version': package_version, 'path': package_path}
        except PackageNotFoundError:
            # unknown or uninstalled
            pass
    return package_details


casa_version = casalith.version()
casa_version_string = casalith.version_string()
compare_casa_version = casalith.compare_version
>>>>>>> f49114e8
cpu_type = _cpu_type()
hostname = _hostname()
host_distribution = _host_distribution()
iers_info = utils.IERSInfo()
logical_cpu_cores = _logical_cpu_cores()
memory_size = _memory_size()
role = _role()
pipeline_revision = _pipeline_revision()
ulimit = _ulimit()
dependency_details = _get_dependency_details()

node_details = {
    'cpu': cpu_type,
    'hostname': hostname,
    'os': host_distribution,
    'num_cores': logical_cpu_cores,
    'ram': memory_size,
    'role': role,
    'ulimit': ulimit
}
cluster_details = _cluster_details()<|MERGE_RESOLUTION|>--- conflicted
+++ resolved
@@ -230,11 +230,10 @@
     return env_details
 
 
-<<<<<<< HEAD
 casa_version = casa_tools.utils.version()
 casa_version_string = casa_tools.utils.version_string()
 compare_casa_version = casa_tools.utils.compare_version
-=======
+
 def _get_dependency_details(package_list=None):
     """Get dependency package version/path.
 
@@ -258,11 +257,6 @@
             pass
     return package_details
 
-
-casa_version = casalith.version()
-casa_version_string = casalith.version_string()
-compare_casa_version = casalith.compare_version
->>>>>>> f49114e8
 cpu_type = _cpu_type()
 hostname = _hostname()
 host_distribution = _host_distribution()
