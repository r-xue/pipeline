"""
environment.py defines functions and variables related to the execution environment.
"""
from __future__ import annotations

import ast
import dataclasses
import json
import operator
import os
import platform
import re
import resource
import sys
import typing
from importlib.metadata import version, PackageNotFoundError
from importlib.util import find_spec
<<<<<<< HEAD
=======
from pathlib import Path
>>>>>>> d4c84106

import casatasks
import pkg_resources

from .infrastructure import casa_tools
from .infrastructure import logging
from .infrastructure import mpihelpers
from .infrastructure import utils
<<<<<<< HEAD
from .infrastructure import casa_tools
from .infrastructure.version import get_version_string_from_git
from importlib.metadata import version, PackageNotFoundError

__all__ = ['casa_version', 'casa_version_string', 'compare_casa_version', 'cpu_type', 'hostname', 'host_distribution',
           'logical_cpu_cores', 'memory_size', 'pipeline_revision', 'role', 'cluster_details', 'dependency_details']
from .infrastructure import logging
LOG = logging.get_logger(__name__)
=======
from .infrastructure.mpihelpers import MPIEnvironment
from .infrastructure.utils.subprocess import safe_run
from .infrastructure.version import get_version

LOG = logging.get_logger(__name__)

__all__ = ['casa_version', 'casa_version_string', 'compare_casa_version', 'pipeline_revision', 'cluster_details',
           'dependency_details']
>>>>>>> d4c84106


def _load(path: str, encoding: str = 'UTF-8') -> typing.AnyStr:
    """
    Read in a file and return the contents

    @param path: path to file
    @param encoding: optional encoding used to decode the file
    """
    with open(path, 'r', encoding=encoding, newline="") as file:
        return file.read()


class Environment(typing.Protocol):
    """
    Environment is a Protocol that collects the attributes that describe a
    pipeline execution environment.

    This Protocol is intended to help with type safety, ensuring that
    implementations for MacOS and Linux provide all required data in the
    correct type.

    There are several bits of information collected on CPU which are
    subtly different:

    - logical_cpu_cores and physical_cpu_cores reports how many CPUs are
      present on the machine. With SMT, logical CPU cores can be more than
      the number of physical cores.
    - casa_cores and casa_threads reports how many physical and logical cores
      are accessible to the running CASA process, as detected by CASA itself.

    On a Linux machine, attributes describing the cgroup limits applied to the
    CASA process are also populated:

    - cgroup_cpus reports how many CPU cores have been allocated to the
      running process, as detected through cgroup limits.
    - cgroup_bandwidth reports the CPU bandwidth limits applied by cgroups.
      'bandwidth' means the fraction of CPU time for CPUs allocated to the
      cgroup, e.g., 25% of cores 1-4
    - casa_cores and cgroup_cpus should generally (always?) be equal, but I
      don't know enough about the CASA implementation to guarantee that.

    The most complex scenario this can describe is, for example, that CASA has
    been allocated 25% of cores 1-4 on a machine with 10 physical cores and
    14 logical cores. There are other cgroup attributes that could affect the
    amount of time CASA receives (e.g., CPU weighting), but those are ignored
    for now. We also do not attempt to detect the difference between p-cores
    and e-cores, though that may be a factor for non-cluster setups.
    """
<<<<<<< HEAD
    system = platform.system()
    if system == 'Linux':
        return _linux_os_release()
    elif system == 'Darwin':
        return 'macOS {!s}'.format(platform.mac_ver()[0])
    else:
        raise NotImplemented('Could not get host OS for system {!s}'.format(system))
=======
>>>>>>> d4c84106

    host_distribution: str      # OS description, e.g., RedHat Linux 8.3
    hostname: str               # hostname, e.g., somepc.nrao.edu

    cpu_type: str               # CPU description, e.g.,
    logical_cpu_cores: str      # logical core count
    physical_cpu_cores: str     # physical CPU count
    ram: int                    # ram in KB
    swap: str                   # swap size in bytes

    casa_cores: int             # Number of cores seen by CASA
    casa_threads: int           # Number of CASA threads
    casa_memory: int            # tclean-reported available memory, in bytes

    cgroup_num_cpus: str        # cgroup CPU allocation
    cgroup_cpu_bandwidth: str   # cgroup CPU bandwidth limit
    cgroup_cpu_weight: str      # cgroup CPU weight
    cgroup_mem_limit: str       # cgroup memory limit

    ulimit_files: str           # open file descriptors ulimit
    ulimit_cpu: str             # cpu time ulimit, in seconds
    ulimit_mem: str             # memory ulimit

    role: str                   # MPI role


class EnvironmentFactory:
    """
    EnvironmentFactory returns the Environment appropriate to the host.
    """
    @staticmethod
    def create() -> Environment:
        system = platform.system()
        if system == 'Linux':
            return LinuxEnvironment()
        elif system == 'Darwin':
            return MacOSEnvironment()
        else:
            raise NotImplemented('Could not query environment for system {!s}'.format(system))


class CommonEnvironment:
    """
    CommonEnvironment is a base class for environment properties that can be
    measured in an OS-independent fashion.

    CommonEnvironment does not provide all required properties to satisfy the
    Environment interface, and is not intended to be instantiated directly.
    """
    def __init__(self):
        logsink = casa_tools.logsink

        # number of physical cores as seen by CASA
        self.casa_cores = logsink.getNumCPUs(use_aipsrc=True)

        # number of threads (=logical cores) as seen by CASA
        self.casa_threads = logsink.ompGetNumThreads()

        # tclean-reported available memory [result in KB]
        self.casa_memory = logsink.getMemoryTotal(use_aipsrc=True) * 1024

        # hostname
        self.hostname = platform.node()

        # helper function to get limits set by ulimit
        def get_ulimit(limit_types):
            active_limits = {
                val
                for limit in limit_types
                for val in resource.getrlimit(limit)
                # ulimit on MacOS returns maximum 64-bit signed integer for unlimited
                if -1 < val < 9223372036854775807
            }
            return min(active_limits, default='N/A')

        #
        # The 'too many open files' error during imaging is often due to an
        # incorrect ulimit. The ulimit value is recorded per host to assist in
        # diagnosing these errors.
        #
        # See: PIPE-350; PIPE-338
        self.ulimit_files = get_ulimit([resource.RLIMIT_NOFILE])
        self.ulimit_cpu = get_ulimit([resource.RLIMIT_CPU])
        # three applicable limits for memory: RSS, heap size, and data seg size.
        self.ulimit_mem = get_ulimit([resource.RLIMIT_AS, resource.RLIMIT_RSS, resource.RLIMIT_DATA])

        if not MPIEnvironment.is_mpi_enabled:
            role = 'Non-MPI Host'
        elif MPIEnvironment.is_mpi_client:
            role = 'MPI Client'
        else:
            role = 'MPI Server'
        self.role = role


class LinuxEnvironment(CommonEnvironment):
    """
    LinuxEnvironment adds the Environment properties missing from a
    CommonEnvironment using methods that are specific to Linux.

    LinuxEnvironment depends on the command line utilities lscpu and swapon
    for its analysis of CPU and memory.

    LinuxEnvironment is expected to be instantiated.
    """

<<<<<<< HEAD
    version_str = 'unknown'
    # check the version of installed package matching 'Pipeline'
    try:
        # PIPE-1669: try to retrieve version from PEP566 metadata:
        # https://peps.python.org/pep-0566/
        # However, be aware that the metadata version string might be out-of-date
        # from the package being imported depending on your workflow
        # https://packaging.python.org/en/latest/guides/single-sourcing-package-version/#single-sourcing-the-version
        # In addition, the version string could be converted form compliance reasons:
        # https://peps.python.org/pep-0440/#local-version-segments
        # '1.0.0-dev1+PIPE-1243' -> 1.0.0-dev1+PIPE.1243'.
        version_str = version('pipeline')
        LOG.debug('Pipeline version found from importlib.metadata: %s', version_str)
    except PackageNotFoundError:
        # likely the package is not installed
        LOG.debug('Pipeline version is not found from importlib.metadata; '
                 'the package is likely not pip-installed but added at runtime.')

    # more reliable method with the string most correctly preserved.
    try:
        from ._version import version as version_str
        LOG.debug('Pipeline version found from pipeline._version: %s', version_str)
    except ModuleNotFoundError:
        pass

    # We try to check version via the Git history again; this monkey patch is to deal with
    # the situation that the PEP566 metadata might be out of date, e.g. developers
    # are using a Python interpreter with older Pipeline versions installed but add
    # the latest Git repo to sys.path for testing at runtime. The '.git' pre-check is intended
    # to avoid the unnecessary cost of subprocess call cost. In addition, it avoids pulling
    # the Git-based version string if the imported Python code is coming from a scratch directory
    # inside the repo, etc. build/lib/pipeline
    git_path = os.path.abspath(os.path.join(os.path.dirname(__file__), '..', '.git'))
    src_path = os.path.abspath(os.path.join(os.path.dirname(__file__)))
    if os.path.exists(git_path):
        LOG.debug('A Git repo is found at: %s', git_path)
        LOG.debug('Checking the Git history from %s', src_path)
        try:
            # Silently test if this is a Git repo; if not, a CalledProcessError Exception
            # will be triggered due to a non-zero subprocess exit status.
            subprocess.check_output(['git', 'rev-parse'], cwd=src_path, stderr=subprocess.DEVNULL)
            # If it's a Git repo, continue with fetching the desired Git-derived package version string.
            version_str = get_version_string_from_git(src_path)
            LOG.debug('Pipeline version derived from Git at runtime: %s', version_str)
        except (FileNotFoundError, subprocess.CalledProcessError):
            pass

    return version_str
=======
    def __init__(self):
        super(LinuxEnvironment, self).__init__()

        lscpu_json = json.loads(safe_run('lscpu -J', on_error='{"lscpu": {}}'))
        self.cpu_type = self._from_lscpu(lscpu_json, 'Model name:')
        self.logical_cpu_cores = self._from_lscpu(lscpu_json, 'CPU(s):')
        self.physical_cpu_cores = self._from_lscpu(lscpu_json, "Core(s) per socket:")

        self.ram = os.sysconf('SC_PAGE_SIZE') * os.sysconf('SC_PHYS_PAGES')
        self.swap = safe_run('swapon --show=SIZE --bytes --noheadings')

        cgroup_controllers = CGroupControllerParser.get_controllers()
        self.cgroup_num_cpus = str(CGroupLimit.CPUAllocation.get_limit(cgroup_controllers))
        self.cgroup_cpu_bandwidth = str(CGroupLimit.CPUBandwidth.get_limit(cgroup_controllers))
        self.cgroup_cpu_weight = str(CGroupLimit.CPUWeight.get_limit(cgroup_controllers))
        self.cgroup_mem_limit = str(CGroupLimit.MemoryLimit.get_limit(cgroup_controllers))
>>>>>>> d4c84106

        os_release = dict(self.read_os_release())
        self.host_distribution = (f'{os_release.get("NAME", "Linux")} '
                                  f'{os_release.get("VERSION", "(unknown distribution)")}')

    @staticmethod
    def read_os_release():
        """
        Reads OS release information from disk.

        Taken from https://www.freedesktop.org/software/systemd/man/latest/os-release.html
        """
        # in Python >= 3.10 we could do this:
        # return platform.freedesktop_os_release()
        try:
            filename = '/etc/os-release'
            f = open(filename)
        except FileNotFoundError:
            filename = '/usr/lib/os-release'
            f = open(filename)

        for line_number, line in enumerate(f, start=1):
            line = line.rstrip()
            if not line or line.startswith('#'):
                continue
            m = re.match(r'([A-Z][A-Z_0-9]+)=(.*)', line)
            if m:
                name, val = m.groups()
                if val and val[0] in '"\'':
                    val = ast.literal_eval(val)
                yield name, val
            else:
                LOG.warn(f'{filename}:{line_number}: bad line {line!r}')

    @staticmethod
    def _from_lscpu(lscpu_json: dict, key: str) -> str:
        """
        Extract data for the requested field from lscpu JSON output. If the field
        is not present, 'unknown' is returned.

        @param lscpu_json: dict of lscpu output, as produced by 'lscpu -J'
        @param key: name of field to extract
        """
        flattened = {d['field']: d['data'] for d in lscpu_json['lscpu']}
        vals = [v for k, v in flattened.items() if key == k]
        if len(vals) != 1:
            return 'unknown'
        return vals[0]


@dataclasses.dataclass
class CGroupController:
    """
    CgroupSpec is a dataclass for properties that describe a cgroup limit. It
    holds information on the path to the cgroup controller, cgroup type, and
    cgroup limit path itself.

    - name: name of the cgroup controller
    - hierarchy_id: cgroup hierarchy ID; 1 for cgroup v1, 0 for disabled or cgroup
      v2
    - enabled: indicates cgroup controller status, either 1 for enabled or 0 for
      disabled
    - cgroup_path: path to cgroup limit
    - mount_path: path to cgroup filesystem
    - root_mount_point: path to root mount point of cgroup filesystem
    """
    name: str
    hierarchy_id: int
    enabled: bool
    cgroup_path: Path | None  # optional as path not present when controller is disabled
    mount_path: Path | None  # optional as path not present when controller is disabled
    root_mount_path: Path | None  # optional as path not present when controller is disabled

    def get_limits(
            self,
            v1_attrs: typing.List[str],
            v2_attrs: typing.List[str]
    ) -> typing.List:
        """
        Get the cgroup limits for a list of cgroup attributes.

        @param v1_attrs: list of cgroup v1 attributes
        @param v1_attrs: list of cgroup v2 attributes
        """
        if not self.enabled:
            return []

        root_path = self.root_mount_path / self.mount_path
        cgroup_path = root_path / self.cgroup_path

        cgroups_to_consider = {cgroup_path, *cgroup_path.parents} - set(root_path.parents)
        limit_files = v2_attrs if self.hierarchy_id == 0 else v1_attrs

        limits = []
        for path in cgroups_to_consider:
            for f in limit_files:
                file_name = path / f
                if file_name.is_file():
                    limit = _load(file_name).strip()
                    if limit:
                        limits.append(limit)

        return limits


class CGroupControllerParser:

    @staticmethod
    def get_controllers() -> typing.Dict[str, CGroupController]:
        """
        Get a dict of cgroup controllers and mount points that can be used
        for parsing cgroup limits.

        Identifying the cgroup limits applicable to the running process
        requires parsing three files:

          - /proc/cgroups to determine cgroup controllers on the system
          - /proc/self/cgroup to determine cgroup controllers applicable to
            the running process
          - /proc/self/mountinfo to list the filesystem mounts - inclduding
            the cgroup virtual filesystem mount - for the running process

        Translated from
        https://github.com/openjdk/jdk/blob/jdk-17+18/src/hotspot/os/linux/cgroupSubsystem_linux.cpp

        @return: dict of CGroupControllers indexed by controller name.
        """
        results = {}

        # stage 1: read /proc/cgroups to list the available cgroup controllers
        # and their status
        try:
            controller_info = _load('/proc/cgroups')
        except (OSError, IOError):
            return {}

        for cgroup_spec in controller_info.splitlines():
            m = re.fullmatch(r"(?P<name>\w+)\s(?P<hierarchy_id>\d+)\s\d+\s(?P<enabled>\d+)", cgroup_spec.strip())
            if m is None:
                continue
            name = m.group("name")
            hierarchy_id = int(m.group("hierarchy_id"))
            enabled = int(m.group("enabled")) == 1
            controller = CGroupController(
                name=name,
                hierarchy_id=hierarchy_id,
                enabled=enabled,
                cgroup_path=None,
                mount_path=None,
                root_mount_path=None
            )
            results[name] = controller

        is_cgroups_v2 = safe_run('stat -fc %T /sys/fs/cgroup/') == 'cgroup2fs'

        # stage 2: read /proc/self/cgroup and determine:
        #   - the cgroup path for cgroups v2 or
        #   - on a cgroups v1 system, collect info for mapping
        #     the host mount point to the local one via /proc/self/mountinfo below.
        try:
            self_cgroup = _load('/proc/self/cgroup')
        except (OSError, IOError):
            return results

        for cgroup_spec in self_cgroup.splitlines():
            m = re.fullmatch(
                r"(?P<hierarchy_id>\d+):(?P<controllers>[^:]*):(?P<cgroup_path>.+)",
                cgroup_spec.strip(),
            )
            if m is None:
                continue
            cgroup_path = Path(m.group("cgroup_path")[1:])
            if is_cgroups_v2:
                for controller in results.values():
                    controller.cgroup_path = cgroup_path
            else:
                for controller in m.group("controllers").split(","):
                    if controller in results:
                        results[controller].cgroup_path = cgroup_path

        # stage 3: find mount points by reading /proc/self/mountinfo
        try:
            mountinfo = _load("/proc/self/mountinfo")
        except (OSError, IOError):
            return results

        for mount_spec in mountinfo.splitlines():
            m = re.fullmatch(
                r"\d+\s\d+\s\d+:\d+\s(?P<root>[^\s]+)\s(?P<mount_point>[^\s]+)\s[^-]+-\s(?P<fs_type>[^\s]+)\s[^\s]+\s(?P<cgroups>[^\s]+)",
                mount_spec.strip(),
            )
            if m is None:
                continue
            root = Path(m.group("root"))
            mount_point = Path(m.group("mount_point")[1:])
            fs_type = m.group("fs_type")
            if is_cgroups_v2 and fs_type == "cgroup2":
                for controller in results.values():
                    controller.mount_path = mount_point
                    controller.root_mount_path = root
            elif fs_type == "cgroup":
                # matched token will be similar to 'rw,memory'
                cgroups = m.group("cgroups").split(",")
                for token in cgroups:
                    if token in results:
                        results[token].mount_path = mount_point
                        results[token].root_mount_path = root

        return results


class CGroupLimit:

    class CPUWeight:
        """
        Distribution of CPU time to allocate for this process relative to
        other processes in the cgroup.

        The weights of the child cgroups that have running processes are
        summed up at the level of the parent cgroup. The CPU resource is then
        distributed proportionally based on the respective weights. As a
        result, when all processes run at the same time, the kernel allocates
        to each of them the proportionate CPU time based on their respective
        cgroup’s cpu.weight file.
        """

        def __init__(self, val: str):
            self.weight = int(val)

        def __str__(self):
            return f'{self.weight}%'

        @staticmethod
        def get_limit(controllers: typing.Dict[str, CGroupController]):
            controller = controllers['cpu']
            str_limits = controller.get_limits([], ['cpu.weight'])
            limits = [CGroupLimit.CPUWeight(val) for val in str_limits]
            return min(limits, key=operator.attrgetter('weight'), default='N/A')

    class CPUBandwidth:
        """
        CPUBandwidth describes a cgroup CPU bandwidth quota, the fraction of
        time that the collective processes in a cgroup can use the CPUs
        allocated to the cgroup.

        A cgroup CPU Bandwidth is composed of two parts:

        - quota: the allowed time quota in microseconds for which all processes
          collectively in a child group can run during one period, or 'max' if
          no limit is applied
        - period: length of the period.

        During a single period, when processes in a control group collectively
        exhaust the time specified by this quota, they are throttled for the
        remainder of the period and not allowed to run until the next period.

        For example, a quota of 25000 and period of 100000 means that,
        collectively, the processes in this cgroup can collectively use 0.025s
        of CPU time every 0.1s.
        """

        def __init__(self, val: str):
            quota, period = val.split(' ')
            if quota == 'max' or quota == '-1':
                quota = period

            self.quota = int(quota)
            self.period = int(period)
            self.ratio = self.quota / self.period

        def __str__(self):
            return f'{self.ratio:.0%}'

        @staticmethod
        def get_limit(controllers: typing.Dict[str, CGroupController]):
            controller = controllers['cpu']

            if controller.enabled and controller.hierarchy_id == 0:
                str_limits = controller.get_limits([], ['cpu.max'])
            else:
                # cgroup v1 CPU quota definitions are split across two parameters
                periods = controller.get_limits(['cpu.cfs_period_us'], [])
                quotas = controller.get_limits(['cpu.cfs_quota_us'], [])
                str_limits = [f'{q} {p}' for (q, p) in zip(quotas, periods)]

            limits = [CGroupLimit.CPUBandwidth(val) for val in str_limits]
            return min(limits, key=operator.attrgetter('ratio'), default='N/A')

    class CPUAllocation:
        """
        CPUAllocation represents a cgroup CPU allocation.

        A cgroup CPU allocation is described as a string. For example, a
        cgroup value of '1-3,5,7-9' would mean CPU cores 1,2,3,5,7,8, and 9
        can be used by processes in the cgroup.
        """

        def __init__(self, val: str):
            self.cpus = set(self._expand(val))
            self.num_cpus = len(self.cpus)

        @staticmethod
        def _expand(s: str) -> typing.List[int]:
            """
            Converts a CPU allocation from the original cgroups format to an
            equivalent list of integer CPU IDs.

            Example: converts '1-4,7,8' to [1,2,3,4,7,8]
            """
            r = []
            for i in s.split(','):
                if '-' not in i:
                    r.append(int(i))
                else:
                    l, h = map(int, i.split('-'))
                    r += range(l, h + 1)
            return r

        def __str__(self):
            return f'{self.num_cpus}'

        @staticmethod
        def get_limit(controllers: typing.Dict[str, CGroupController]) -> CGroupLimit.CPUAllocation:
            controller = controllers['cpuset']
            str_limits = controller.get_limits(
                ['cpuset.cpus'],
                ['cpuset.cpus', 'cpuset.cpus.effective']
            )
            limits = [CGroupLimit.CPUAllocation(val) for val in str_limits]
            return min(limits, key=operator.attrgetter('num_cpus'), default='N/A')

    class MemoryLimit:
        """
        Represents the limiting cgroup limit on RAM+swap usage for a process.
        """

        # No cgroup memory limits can be reported as max or as a magic number
        #
        # See https://open-bitbucket.nrao.edu/projects/PIPE/repos/pipeline/pull-requests/1244/overview?commentId=13998
        # and links therein
        _UNLIMITED = ('max', str(sys.maxsize - (sys.maxsize % os.sysconf('SC_PAGE_SIZE'))))

        def __init__(self, val: str):
            if val in CGroupLimit.MemoryLimit._UNLIMITED:
                self.limit = -1
            else:
                self.limit = int(val)

        def __str__(self):
            return f'{self.limit}'

        @staticmethod
        def get_limit(controllers: typing.Dict[str, CGroupController]):
            controller = controllers['memory']
            str_limits = controller.get_limits(
                ["memory.limit_in_bytes", "memory.memsw.limit_in_bytes", "memory.soft_limit_in_bytes"],
                ["memory.high", "memory.max"]
            )
            # -1 = remove any existing limits
            limits = [CGroupLimit.MemoryLimit(val) for val in str_limits]
            try:
                limit = min([l for l in limits if l.limit >= 0], key=operator.attrgetter('limit'))
            except ValueError:
                # empty list = no active memory limits
                return 'N/A'

            return limit.limit


class MacOSEnvironment(CommonEnvironment):
    """
    MacOSEnvironment adds environment properties missing from a CommonEnvironment
    using methods that are specific to MacOS.

    Unlike CommonEnvironment, MacOSEnvironment is expected to be instantiated.
    """

    def __init__(self):
        super(MacOSEnvironment, self).__init__()

        self.cpu_type = self._from_sysctl('machdep.cpu.brand_string')
        self.logical_cpu_cores = self._from_sysctl('hw.logicalcpu')
        self.physical_cpu_cores = self._from_sysctl('hw.physicalcpu')
        self.host_distribution = 'MacOS {!s}'.format(platform.mac_ver()[0])

        self.ram = int(self._from_sysctl('hw.memsize'))
        self.swap = self._get_swap()

        self.cgroup_num_cpus = 'N/A'
        self.cgroup_cpu_bandwidth = 'N/A'
        self.cgroup_cpu_weight = 'N/A'
        self.cgroup_mem_limit = 'N/A'

    @staticmethod
    def _from_sysctl(prop: str) -> str:
        return safe_run(f'sysctl -n {prop}')

    @staticmethod
    def _get_swap():
        """
        Extract total swap usage from a line like:

        vm.swapusage: total = 1024.00M  used = 191.00M  free = 833.00M  (encrypted)
        """
        swap = MacOSEnvironment._from_sysctl('vm.swapusage')
        m = re.search(r"\S+ total = (?P<total>\S+)", swap)
        if m is None:
            return 'unknown'
        return m.group("total")


# Determine pipeline version from Git or package.
def _pipeline_revision() -> str:
    """
    Get a string describing the pipeline revision and branch of the executing
    pipeline distribution if executing from a Git repo; as a fall-back,
    attempt to get version from built package.
    :return: string describing pipeline version.
    """
    pl_path = pkg_resources.resource_filename(__name__, '')
    return get_version(pl_path)


casa_version = casatasks.version()
casa_version_string = casatasks.version_string()
compare_casa_version = casa_tools.utils.compare_version


def _get_dependency_details(package_list=None):
    """Get dependency package version/path.

    See https://docs.python.org/3.8/library/importlib.metadata.html#metadata
    """
    if package_list is None:
        package_list = ['numpy', 'scipy', 'matplotlib', 'astropy', 'bdsf',
                        'casatools', 'casatasks', 'almatasks', 'casadata',
                        'casampi', 'casaplotms']

    package_details = dict.fromkeys(package_list)
    for package in package_list:
        try:
            package_version = version(package)
            module_spec = find_spec(package)
            if module_spec is not None:
                package_details[package] = {
                    'version': package_version,
                    'path': os.path.dirname(module_spec.origin)
                }
        except PackageNotFoundError:
            pass
    return package_details


dependency_details = _get_dependency_details()
iers_info = utils.IERSInfo()
pipeline_revision = _pipeline_revision()

ENVIRONMENT = EnvironmentFactory.create()

def cluster_details():
    # defer calculation as running this code at import time blocks MPI
    # see https://open-bitbucket.nrao.edu/projects/PIPE/repos/pipeline/pull-requests/1244/overview?commentId=13655
    global _cluster_details
    if _cluster_details is None:
        env_details = [ENVIRONMENT]
        if mpihelpers.is_mpi_ready():
            mpi_results = mpihelpers.mpiclient.push_command_request(
                'pipeline.environment.ENVIRONMENT',
                block=True,
                target_server=mpihelpers.mpi_server_list
            )
            for r in mpi_results:
                env_details.append(r['ret'])

        _cluster_details = env_details

    return _cluster_details

_cluster_details = None<|MERGE_RESOLUTION|>--- conflicted
+++ resolved
@@ -15,38 +15,25 @@
 import typing
 from importlib.metadata import version, PackageNotFoundError
 from importlib.util import find_spec
-<<<<<<< HEAD
-=======
 from pathlib import Path
->>>>>>> d4c84106
 
 import casatasks
-import pkg_resources
 
 from .infrastructure import casa_tools
 from .infrastructure import logging
 from .infrastructure import mpihelpers
 from .infrastructure import utils
-<<<<<<< HEAD
-from .infrastructure import casa_tools
+from .infrastructure.mpihelpers import MPIEnvironment
+from .infrastructure.utils.subprocess import safe_run
 from .infrastructure.version import get_version_string_from_git
 from importlib.metadata import version, PackageNotFoundError
 
-__all__ = ['casa_version', 'casa_version_string', 'compare_casa_version', 'cpu_type', 'hostname', 'host_distribution',
-           'logical_cpu_cores', 'memory_size', 'pipeline_revision', 'role', 'cluster_details', 'dependency_details']
+LOG = logging.get_logger(__name__)
+
+__all__ = ['casa_version', 'casa_version_string', 'compare_casa_version', 'pipeline_revision', 'cluster_details',
+           'dependency_details']
 from .infrastructure import logging
 LOG = logging.get_logger(__name__)
-=======
-from .infrastructure.mpihelpers import MPIEnvironment
-from .infrastructure.utils.subprocess import safe_run
-from .infrastructure.version import get_version
-
-LOG = logging.get_logger(__name__)
-
-__all__ = ['casa_version', 'casa_version_string', 'compare_casa_version', 'pipeline_revision', 'cluster_details',
-           'dependency_details']
->>>>>>> d4c84106
-
 
 def _load(path: str, encoding: str = 'UTF-8') -> typing.AnyStr:
     """
@@ -95,16 +82,6 @@
     for now. We also do not attempt to detect the difference between p-cores
     and e-cores, though that may be a factor for non-cluster setups.
     """
-<<<<<<< HEAD
-    system = platform.system()
-    if system == 'Linux':
-        return _linux_os_release()
-    elif system == 'Darwin':
-        return 'macOS {!s}'.format(platform.mac_ver()[0])
-    else:
-        raise NotImplemented('Could not get host OS for system {!s}'.format(system))
-=======
->>>>>>> d4c84106
 
     host_distribution: str      # OS description, e.g., RedHat Linux 8.3
     hostname: str               # hostname, e.g., somepc.nrao.edu
@@ -211,7 +188,442 @@
     LinuxEnvironment is expected to be instantiated.
     """
 
-<<<<<<< HEAD
+    def __init__(self):
+        super(LinuxEnvironment, self).__init__()
+
+        lscpu_json = json.loads(safe_run('lscpu -J', on_error='{"lscpu": {}}'))
+        self.cpu_type = self._from_lscpu(lscpu_json, 'Model name:')
+        self.logical_cpu_cores = self._from_lscpu(lscpu_json, 'CPU(s):')
+        self.physical_cpu_cores = self._from_lscpu(lscpu_json, "Core(s) per socket:")
+
+        self.ram = os.sysconf('SC_PAGE_SIZE') * os.sysconf('SC_PHYS_PAGES')
+        self.swap = safe_run('swapon --show=SIZE --bytes --noheadings')
+
+        cgroup_controllers = CGroupControllerParser.get_controllers()
+        self.cgroup_num_cpus = str(CGroupLimit.CPUAllocation.get_limit(cgroup_controllers))
+        self.cgroup_cpu_bandwidth = str(CGroupLimit.CPUBandwidth.get_limit(cgroup_controllers))
+        self.cgroup_cpu_weight = str(CGroupLimit.CPUWeight.get_limit(cgroup_controllers))
+        self.cgroup_mem_limit = str(CGroupLimit.MemoryLimit.get_limit(cgroup_controllers))
+
+        os_release = dict(self.read_os_release())
+        self.host_distribution = (f'{os_release.get("NAME", "Linux")} '
+                                  f'{os_release.get("VERSION", "(unknown distribution)")}')
+
+    @staticmethod
+    def read_os_release():
+        """
+        Reads OS release information from disk.
+
+        Taken from https://www.freedesktop.org/software/systemd/man/latest/os-release.html
+        """
+        # in Python >= 3.10 we could do this:
+        # return platform.freedesktop_os_release()
+        try:
+            filename = '/etc/os-release'
+            f = open(filename)
+        except FileNotFoundError:
+            filename = '/usr/lib/os-release'
+            f = open(filename)
+
+        for line_number, line in enumerate(f, start=1):
+            line = line.rstrip()
+            if not line or line.startswith('#'):
+                continue
+            m = re.match(r'([A-Z][A-Z_0-9]+)=(.*)', line)
+            if m:
+                name, val = m.groups()
+                if val and val[0] in '"\'':
+                    val = ast.literal_eval(val)
+                yield name, val
+            else:
+                LOG.warn(f'{filename}:{line_number}: bad line {line!r}')
+
+    @staticmethod
+    def _from_lscpu(lscpu_json: dict, key: str) -> str:
+        """
+        Extract data for the requested field from lscpu JSON output. If the field
+        is not present, 'unknown' is returned.
+
+        @param lscpu_json: dict of lscpu output, as produced by 'lscpu -J'
+        @param key: name of field to extract
+        """
+        flattened = {d['field']: d['data'] for d in lscpu_json['lscpu']}
+        vals = [v for k, v in flattened.items() if key == k]
+        if len(vals) != 1:
+            return 'unknown'
+        return vals[0]
+
+
+@dataclasses.dataclass
+class CGroupController:
+    """
+    CgroupSpec is a dataclass for properties that describe a cgroup limit. It
+    holds information on the path to the cgroup controller, cgroup type, and
+    cgroup limit path itself.
+
+    - name: name of the cgroup controller
+    - hierarchy_id: cgroup hierarchy ID; 1 for cgroup v1, 0 for disabled or cgroup
+      v2
+    - enabled: indicates cgroup controller status, either 1 for enabled or 0 for
+      disabled
+    - cgroup_path: path to cgroup limit
+    - mount_path: path to cgroup filesystem
+    - root_mount_point: path to root mount point of cgroup filesystem
+    """
+    name: str
+    hierarchy_id: int
+    enabled: bool
+    cgroup_path: Path | None  # optional as path not present when controller is disabled
+    mount_path: Path | None  # optional as path not present when controller is disabled
+    root_mount_path: Path | None  # optional as path not present when controller is disabled
+
+    def get_limits(
+            self,
+            v1_attrs: typing.List[str],
+            v2_attrs: typing.List[str]
+    ) -> typing.List:
+        """
+        Get the cgroup limits for a list of cgroup attributes.
+
+        @param v1_attrs: list of cgroup v1 attributes
+        @param v1_attrs: list of cgroup v2 attributes
+        """
+        if not self.enabled:
+            return []
+
+        root_path = self.root_mount_path / self.mount_path
+        cgroup_path = root_path / self.cgroup_path
+
+        cgroups_to_consider = {cgroup_path, *cgroup_path.parents} - set(root_path.parents)
+        limit_files = v2_attrs if self.hierarchy_id == 0 else v1_attrs
+
+        limits = []
+        for path in cgroups_to_consider:
+            for f in limit_files:
+                file_name = path / f
+                if file_name.is_file():
+                    limit = _load(file_name).strip()
+                    if limit:
+                        limits.append(limit)
+
+        return limits
+
+
+class CGroupControllerParser:
+
+    @staticmethod
+    def get_controllers() -> typing.Dict[str, CGroupController]:
+        """
+        Get a dict of cgroup controllers and mount points that can be used
+        for parsing cgroup limits.
+
+        Identifying the cgroup limits applicable to the running process
+        requires parsing three files:
+
+          - /proc/cgroups to determine cgroup controllers on the system
+          - /proc/self/cgroup to determine cgroup controllers applicable to
+            the running process
+          - /proc/self/mountinfo to list the filesystem mounts - inclduding
+            the cgroup virtual filesystem mount - for the running process
+
+        Translated from
+        https://github.com/openjdk/jdk/blob/jdk-17+18/src/hotspot/os/linux/cgroupSubsystem_linux.cpp
+
+        @return: dict of CGroupControllers indexed by controller name.
+        """
+        results = {}
+
+        # stage 1: read /proc/cgroups to list the available cgroup controllers
+        # and their status
+        try:
+            controller_info = _load('/proc/cgroups')
+        except (OSError, IOError):
+            return {}
+
+        for cgroup_spec in controller_info.splitlines():
+            m = re.fullmatch(r"(?P<name>\w+)\s(?P<hierarchy_id>\d+)\s\d+\s(?P<enabled>\d+)", cgroup_spec.strip())
+            if m is None:
+                continue
+            name = m.group("name")
+            hierarchy_id = int(m.group("hierarchy_id"))
+            enabled = int(m.group("enabled")) == 1
+            controller = CGroupController(
+                name=name,
+                hierarchy_id=hierarchy_id,
+                enabled=enabled,
+                cgroup_path=None,
+                mount_path=None,
+                root_mount_path=None
+            )
+            results[name] = controller
+
+        is_cgroups_v2 = safe_run('stat -fc %T /sys/fs/cgroup/') == 'cgroup2fs'
+
+        # stage 2: read /proc/self/cgroup and determine:
+        #   - the cgroup path for cgroups v2 or
+        #   - on a cgroups v1 system, collect info for mapping
+        #     the host mount point to the local one via /proc/self/mountinfo below.
+        try:
+            self_cgroup = _load('/proc/self/cgroup')
+        except (OSError, IOError):
+            return results
+
+        for cgroup_spec in self_cgroup.splitlines():
+            m = re.fullmatch(
+                r"(?P<hierarchy_id>\d+):(?P<controllers>[^:]*):(?P<cgroup_path>.+)",
+                cgroup_spec.strip(),
+            )
+            if m is None:
+                continue
+            cgroup_path = Path(m.group("cgroup_path")[1:])
+            if is_cgroups_v2:
+                for controller in results.values():
+                    controller.cgroup_path = cgroup_path
+            else:
+                for controller in m.group("controllers").split(","):
+                    if controller in results:
+                        results[controller].cgroup_path = cgroup_path
+
+        # stage 3: find mount points by reading /proc/self/mountinfo
+        try:
+            mountinfo = _load("/proc/self/mountinfo")
+        except (OSError, IOError):
+            return results
+
+        for mount_spec in mountinfo.splitlines():
+            m = re.fullmatch(
+                r"\d+\s\d+\s\d+:\d+\s(?P<root>[^\s]+)\s(?P<mount_point>[^\s]+)\s[^-]+-\s(?P<fs_type>[^\s]+)\s[^\s]+\s(?P<cgroups>[^\s]+)",
+                mount_spec.strip(),
+            )
+            if m is None:
+                continue
+            root = Path(m.group("root"))
+            mount_point = Path(m.group("mount_point")[1:])
+            fs_type = m.group("fs_type")
+            if is_cgroups_v2 and fs_type == "cgroup2":
+                for controller in results.values():
+                    controller.mount_path = mount_point
+                    controller.root_mount_path = root
+            elif fs_type == "cgroup":
+                # matched token will be similar to 'rw,memory'
+                cgroups = m.group("cgroups").split(",")
+                for token in cgroups:
+                    if token in results:
+                        results[token].mount_path = mount_point
+                        results[token].root_mount_path = root
+
+        return results
+
+
+class CGroupLimit:
+
+    class CPUWeight:
+        """
+        Distribution of CPU time to allocate for this process relative to
+        other processes in the cgroup.
+
+        The weights of the child cgroups that have running processes are
+        summed up at the level of the parent cgroup. The CPU resource is then
+        distributed proportionally based on the respective weights. As a
+        result, when all processes run at the same time, the kernel allocates
+        to each of them the proportionate CPU time based on their respective
+        cgroup’s cpu.weight file.
+        """
+
+        def __init__(self, val: str):
+            self.weight = int(val)
+
+        def __str__(self):
+            return f'{self.weight}%'
+
+        @staticmethod
+        def get_limit(controllers: typing.Dict[str, CGroupController]):
+            controller = controllers['cpu']
+            str_limits = controller.get_limits([], ['cpu.weight'])
+            limits = [CGroupLimit.CPUWeight(val) for val in str_limits]
+            return min(limits, key=operator.attrgetter('weight'), default='N/A')
+
+    class CPUBandwidth:
+        """
+        CPUBandwidth describes a cgroup CPU bandwidth quota, the fraction of
+        time that the collective processes in a cgroup can use the CPUs
+        allocated to the cgroup.
+
+        A cgroup CPU Bandwidth is composed of two parts:
+
+        - quota: the allowed time quota in microseconds for which all processes
+          collectively in a child group can run during one period, or 'max' if
+          no limit is applied
+        - period: length of the period.
+
+        During a single period, when processes in a control group collectively
+        exhaust the time specified by this quota, they are throttled for the
+        remainder of the period and not allowed to run until the next period.
+
+        For example, a quota of 25000 and period of 100000 means that,
+        collectively, the processes in this cgroup can collectively use 0.025s
+        of CPU time every 0.1s.
+        """
+
+        def __init__(self, val: str):
+            quota, period = val.split(' ')
+            if quota == 'max' or quota == '-1':
+                quota = period
+
+            self.quota = int(quota)
+            self.period = int(period)
+            self.ratio = self.quota / self.period
+
+        def __str__(self):
+            return f'{self.ratio:.0%}'
+
+        @staticmethod
+        def get_limit(controllers: typing.Dict[str, CGroupController]):
+            controller = controllers['cpu']
+
+            if controller.enabled and controller.hierarchy_id == 0:
+                str_limits = controller.get_limits([], ['cpu.max'])
+            else:
+                # cgroup v1 CPU quota definitions are split across two parameters
+                periods = controller.get_limits(['cpu.cfs_period_us'], [])
+                quotas = controller.get_limits(['cpu.cfs_quota_us'], [])
+                str_limits = [f'{q} {p}' for (q, p) in zip(quotas, periods)]
+
+            limits = [CGroupLimit.CPUBandwidth(val) for val in str_limits]
+            return min(limits, key=operator.attrgetter('ratio'), default='N/A')
+
+    class CPUAllocation:
+        """
+        CPUAllocation represents a cgroup CPU allocation.
+
+        A cgroup CPU allocation is described as a string. For example, a
+        cgroup value of '1-3,5,7-9' would mean CPU cores 1,2,3,5,7,8, and 9
+        can be used by processes in the cgroup.
+        """
+
+        def __init__(self, val: str):
+            self.cpus = set(self._expand(val))
+            self.num_cpus = len(self.cpus)
+
+        @staticmethod
+        def _expand(s: str) -> typing.List[int]:
+            """
+            Converts a CPU allocation from the original cgroups format to an
+            equivalent list of integer CPU IDs.
+
+            Example: converts '1-4,7,8' to [1,2,3,4,7,8]
+            """
+            r = []
+            for i in s.split(','):
+                if '-' not in i:
+                    r.append(int(i))
+                else:
+                    l, h = map(int, i.split('-'))
+                    r += range(l, h + 1)
+            return r
+
+        def __str__(self):
+            return f'{self.num_cpus}'
+
+        @staticmethod
+        def get_limit(controllers: typing.Dict[str, CGroupController]) -> CGroupLimit.CPUAllocation:
+            controller = controllers['cpuset']
+            str_limits = controller.get_limits(
+                ['cpuset.cpus'],
+                ['cpuset.cpus', 'cpuset.cpus.effective']
+            )
+            limits = [CGroupLimit.CPUAllocation(val) for val in str_limits]
+            return min(limits, key=operator.attrgetter('num_cpus'), default='N/A')
+
+    class MemoryLimit:
+        """
+        Represents the limiting cgroup limit on RAM+swap usage for a process.
+        """
+
+        # No cgroup memory limits can be reported as max or as a magic number
+        #
+        # See https://open-bitbucket.nrao.edu/projects/PIPE/repos/pipeline/pull-requests/1244/overview?commentId=13998
+        # and links therein
+        _UNLIMITED = ('max', str(sys.maxsize - (sys.maxsize % os.sysconf('SC_PAGE_SIZE'))))
+
+        def __init__(self, val: str):
+            if val in CGroupLimit.MemoryLimit._UNLIMITED:
+                self.limit = -1
+            else:
+                self.limit = int(val)
+
+        def __str__(self):
+            return f'{self.limit}'
+
+        @staticmethod
+        def get_limit(controllers: typing.Dict[str, CGroupController]):
+            controller = controllers['memory']
+            str_limits = controller.get_limits(
+                ["memory.limit_in_bytes", "memory.memsw.limit_in_bytes", "memory.soft_limit_in_bytes"],
+                ["memory.high", "memory.max"]
+            )
+            # -1 = remove any existing limits
+            limits = [CGroupLimit.MemoryLimit(val) for val in str_limits]
+            try:
+                limit = min([l for l in limits if l.limit >= 0], key=operator.attrgetter('limit'))
+            except ValueError:
+                # empty list = no active memory limits
+                return 'N/A'
+
+            return limit.limit
+
+
+class MacOSEnvironment(CommonEnvironment):
+    """
+    MacOSEnvironment adds environment properties missing from a CommonEnvironment
+    using methods that are specific to MacOS.
+
+    Unlike CommonEnvironment, MacOSEnvironment is expected to be instantiated.
+    """
+
+    def __init__(self):
+        super(MacOSEnvironment, self).__init__()
+
+        self.cpu_type = self._from_sysctl('machdep.cpu.brand_string')
+        self.logical_cpu_cores = self._from_sysctl('hw.logicalcpu')
+        self.physical_cpu_cores = self._from_sysctl('hw.physicalcpu')
+        self.host_distribution = 'MacOS {!s}'.format(platform.mac_ver()[0])
+
+        self.ram = int(self._from_sysctl('hw.memsize'))
+        self.swap = self._get_swap()
+
+        self.cgroup_num_cpus = 'N/A'
+        self.cgroup_cpu_bandwidth = 'N/A'
+        self.cgroup_cpu_weight = 'N/A'
+        self.cgroup_mem_limit = 'N/A'
+
+    @staticmethod
+    def _from_sysctl(prop: str) -> str:
+        return safe_run(f'sysctl -n {prop}')
+
+    @staticmethod
+    def _get_swap():
+        """
+        Extract total swap usage from a line like:
+
+        vm.swapusage: total = 1024.00M  used = 191.00M  free = 833.00M  (encrypted)
+        """
+        swap = MacOSEnvironment._from_sysctl('vm.swapusage')
+        m = re.search(r"\S+ total = (?P<total>\S+)", swap)
+        if m is None:
+            return 'unknown'
+        return m.group("total")
+
+
+# Determine pipeline version from Git or package.
+def _pipeline_revision() -> str:
+    """
+    Get a string describing the pipeline revision and branch of the executing
+    pipeline distribution if executing from a Git repo; as a fall-back,
+    attempt to get version from built package.
+    :return: string describing pipeline version.
+    """
+
     version_str = 'unknown'
     # check the version of installed package matching 'Pipeline'
     try:
@@ -260,445 +672,45 @@
             pass
 
     return version_str
-=======
-    def __init__(self):
-        super(LinuxEnvironment, self).__init__()
-
-        lscpu_json = json.loads(safe_run('lscpu -J', on_error='{"lscpu": {}}'))
-        self.cpu_type = self._from_lscpu(lscpu_json, 'Model name:')
-        self.logical_cpu_cores = self._from_lscpu(lscpu_json, 'CPU(s):')
-        self.physical_cpu_cores = self._from_lscpu(lscpu_json, "Core(s) per socket:")
-
-        self.ram = os.sysconf('SC_PAGE_SIZE') * os.sysconf('SC_PHYS_PAGES')
-        self.swap = safe_run('swapon --show=SIZE --bytes --noheadings')
-
-        cgroup_controllers = CGroupControllerParser.get_controllers()
-        self.cgroup_num_cpus = str(CGroupLimit.CPUAllocation.get_limit(cgroup_controllers))
-        self.cgroup_cpu_bandwidth = str(CGroupLimit.CPUBandwidth.get_limit(cgroup_controllers))
-        self.cgroup_cpu_weight = str(CGroupLimit.CPUWeight.get_limit(cgroup_controllers))
-        self.cgroup_mem_limit = str(CGroupLimit.MemoryLimit.get_limit(cgroup_controllers))
->>>>>>> d4c84106
-
-        os_release = dict(self.read_os_release())
-        self.host_distribution = (f'{os_release.get("NAME", "Linux")} '
-                                  f'{os_release.get("VERSION", "(unknown distribution)")}')
-
-    @staticmethod
-    def read_os_release():
-        """
-        Reads OS release information from disk.
-
-        Taken from https://www.freedesktop.org/software/systemd/man/latest/os-release.html
-        """
-        # in Python >= 3.10 we could do this:
-        # return platform.freedesktop_os_release()
-        try:
-            filename = '/etc/os-release'
-            f = open(filename)
-        except FileNotFoundError:
-            filename = '/usr/lib/os-release'
-            f = open(filename)
-
-        for line_number, line in enumerate(f, start=1):
-            line = line.rstrip()
-            if not line or line.startswith('#'):
-                continue
-            m = re.match(r'([A-Z][A-Z_0-9]+)=(.*)', line)
-            if m:
-                name, val = m.groups()
-                if val and val[0] in '"\'':
-                    val = ast.literal_eval(val)
-                yield name, val
-            else:
-                LOG.warn(f'{filename}:{line_number}: bad line {line!r}')
-
-    @staticmethod
-    def _from_lscpu(lscpu_json: dict, key: str) -> str:
-        """
-        Extract data for the requested field from lscpu JSON output. If the field
-        is not present, 'unknown' is returned.
-
-        @param lscpu_json: dict of lscpu output, as produced by 'lscpu -J'
-        @param key: name of field to extract
-        """
-        flattened = {d['field']: d['data'] for d in lscpu_json['lscpu']}
-        vals = [v for k, v in flattened.items() if key == k]
-        if len(vals) != 1:
-            return 'unknown'
-        return vals[0]
-
-
-@dataclasses.dataclass
-class CGroupController:
-    """
-    CgroupSpec is a dataclass for properties that describe a cgroup limit. It
-    holds information on the path to the cgroup controller, cgroup type, and
-    cgroup limit path itself.
-
-    - name: name of the cgroup controller
-    - hierarchy_id: cgroup hierarchy ID; 1 for cgroup v1, 0 for disabled or cgroup
-      v2
-    - enabled: indicates cgroup controller status, either 1 for enabled or 0 for
-      disabled
-    - cgroup_path: path to cgroup limit
-    - mount_path: path to cgroup filesystem
-    - root_mount_point: path to root mount point of cgroup filesystem
-    """
-    name: str
-    hierarchy_id: int
-    enabled: bool
-    cgroup_path: Path | None  # optional as path not present when controller is disabled
-    mount_path: Path | None  # optional as path not present when controller is disabled
-    root_mount_path: Path | None  # optional as path not present when controller is disabled
-
-    def get_limits(
-            self,
-            v1_attrs: typing.List[str],
-            v2_attrs: typing.List[str]
-    ) -> typing.List:
-        """
-        Get the cgroup limits for a list of cgroup attributes.
-
-        @param v1_attrs: list of cgroup v1 attributes
-        @param v1_attrs: list of cgroup v2 attributes
-        """
-        if not self.enabled:
-            return []
-
-        root_path = self.root_mount_path / self.mount_path
-        cgroup_path = root_path / self.cgroup_path
-
-        cgroups_to_consider = {cgroup_path, *cgroup_path.parents} - set(root_path.parents)
-        limit_files = v2_attrs if self.hierarchy_id == 0 else v1_attrs
-
-        limits = []
-        for path in cgroups_to_consider:
-            for f in limit_files:
-                file_name = path / f
-                if file_name.is_file():
-                    limit = _load(file_name).strip()
-                    if limit:
-                        limits.append(limit)
-
-        return limits
-
-
-class CGroupControllerParser:
-
-    @staticmethod
-    def get_controllers() -> typing.Dict[str, CGroupController]:
-        """
-        Get a dict of cgroup controllers and mount points that can be used
-        for parsing cgroup limits.
-
-        Identifying the cgroup limits applicable to the running process
-        requires parsing three files:
-
-          - /proc/cgroups to determine cgroup controllers on the system
-          - /proc/self/cgroup to determine cgroup controllers applicable to
-            the running process
-          - /proc/self/mountinfo to list the filesystem mounts - inclduding
-            the cgroup virtual filesystem mount - for the running process
-
-        Translated from
-        https://github.com/openjdk/jdk/blob/jdk-17+18/src/hotspot/os/linux/cgroupSubsystem_linux.cpp
-
-        @return: dict of CGroupControllers indexed by controller name.
-        """
-        results = {}
-
-        # stage 1: read /proc/cgroups to list the available cgroup controllers
-        # and their status
-        try:
-            controller_info = _load('/proc/cgroups')
-        except (OSError, IOError):
-            return {}
-
-        for cgroup_spec in controller_info.splitlines():
-            m = re.fullmatch(r"(?P<name>\w+)\s(?P<hierarchy_id>\d+)\s\d+\s(?P<enabled>\d+)", cgroup_spec.strip())
-            if m is None:
-                continue
-            name = m.group("name")
-            hierarchy_id = int(m.group("hierarchy_id"))
-            enabled = int(m.group("enabled")) == 1
-            controller = CGroupController(
-                name=name,
-                hierarchy_id=hierarchy_id,
-                enabled=enabled,
-                cgroup_path=None,
-                mount_path=None,
-                root_mount_path=None
-            )
-            results[name] = controller
-
-        is_cgroups_v2 = safe_run('stat -fc %T /sys/fs/cgroup/') == 'cgroup2fs'
-
-        # stage 2: read /proc/self/cgroup and determine:
-        #   - the cgroup path for cgroups v2 or
-        #   - on a cgroups v1 system, collect info for mapping
-        #     the host mount point to the local one via /proc/self/mountinfo below.
-        try:
-            self_cgroup = _load('/proc/self/cgroup')
-        except (OSError, IOError):
-            return results
-
-        for cgroup_spec in self_cgroup.splitlines():
-            m = re.fullmatch(
-                r"(?P<hierarchy_id>\d+):(?P<controllers>[^:]*):(?P<cgroup_path>.+)",
-                cgroup_spec.strip(),
-            )
-            if m is None:
-                continue
-            cgroup_path = Path(m.group("cgroup_path")[1:])
-            if is_cgroups_v2:
-                for controller in results.values():
-                    controller.cgroup_path = cgroup_path
-            else:
-                for controller in m.group("controllers").split(","):
-                    if controller in results:
-                        results[controller].cgroup_path = cgroup_path
-
-        # stage 3: find mount points by reading /proc/self/mountinfo
-        try:
-            mountinfo = _load("/proc/self/mountinfo")
-        except (OSError, IOError):
-            return results
-
-        for mount_spec in mountinfo.splitlines():
-            m = re.fullmatch(
-                r"\d+\s\d+\s\d+:\d+\s(?P<root>[^\s]+)\s(?P<mount_point>[^\s]+)\s[^-]+-\s(?P<fs_type>[^\s]+)\s[^\s]+\s(?P<cgroups>[^\s]+)",
-                mount_spec.strip(),
-            )
-            if m is None:
-                continue
-            root = Path(m.group("root"))
-            mount_point = Path(m.group("mount_point")[1:])
-            fs_type = m.group("fs_type")
-            if is_cgroups_v2 and fs_type == "cgroup2":
-                for controller in results.values():
-                    controller.mount_path = mount_point
-                    controller.root_mount_path = root
-            elif fs_type == "cgroup":
-                # matched token will be similar to 'rw,memory'
-                cgroups = m.group("cgroups").split(",")
-                for token in cgroups:
-                    if token in results:
-                        results[token].mount_path = mount_point
-                        results[token].root_mount_path = root
-
-        return results
-
-
-class CGroupLimit:
-
-    class CPUWeight:
-        """
-        Distribution of CPU time to allocate for this process relative to
-        other processes in the cgroup.
-
-        The weights of the child cgroups that have running processes are
-        summed up at the level of the parent cgroup. The CPU resource is then
-        distributed proportionally based on the respective weights. As a
-        result, when all processes run at the same time, the kernel allocates
-        to each of them the proportionate CPU time based on their respective
-        cgroup’s cpu.weight file.
-        """
-
-        def __init__(self, val: str):
-            self.weight = int(val)
-
-        def __str__(self):
-            return f'{self.weight}%'
-
-        @staticmethod
-        def get_limit(controllers: typing.Dict[str, CGroupController]):
-            controller = controllers['cpu']
-            str_limits = controller.get_limits([], ['cpu.weight'])
-            limits = [CGroupLimit.CPUWeight(val) for val in str_limits]
-            return min(limits, key=operator.attrgetter('weight'), default='N/A')
-
-    class CPUBandwidth:
-        """
-        CPUBandwidth describes a cgroup CPU bandwidth quota, the fraction of
-        time that the collective processes in a cgroup can use the CPUs
-        allocated to the cgroup.
-
-        A cgroup CPU Bandwidth is composed of two parts:
-
-        - quota: the allowed time quota in microseconds for which all processes
-          collectively in a child group can run during one period, or 'max' if
-          no limit is applied
-        - period: length of the period.
-
-        During a single period, when processes in a control group collectively
-        exhaust the time specified by this quota, they are throttled for the
-        remainder of the period and not allowed to run until the next period.
-
-        For example, a quota of 25000 and period of 100000 means that,
-        collectively, the processes in this cgroup can collectively use 0.025s
-        of CPU time every 0.1s.
-        """
-
-        def __init__(self, val: str):
-            quota, period = val.split(' ')
-            if quota == 'max' or quota == '-1':
-                quota = period
-
-            self.quota = int(quota)
-            self.period = int(period)
-            self.ratio = self.quota / self.period
-
-        def __str__(self):
-            return f'{self.ratio:.0%}'
-
-        @staticmethod
-        def get_limit(controllers: typing.Dict[str, CGroupController]):
-            controller = controllers['cpu']
-
-            if controller.enabled and controller.hierarchy_id == 0:
-                str_limits = controller.get_limits([], ['cpu.max'])
-            else:
-                # cgroup v1 CPU quota definitions are split across two parameters
-                periods = controller.get_limits(['cpu.cfs_period_us'], [])
-                quotas = controller.get_limits(['cpu.cfs_quota_us'], [])
-                str_limits = [f'{q} {p}' for (q, p) in zip(quotas, periods)]
-
-            limits = [CGroupLimit.CPUBandwidth(val) for val in str_limits]
-            return min(limits, key=operator.attrgetter('ratio'), default='N/A')
-
-    class CPUAllocation:
-        """
-        CPUAllocation represents a cgroup CPU allocation.
-
-        A cgroup CPU allocation is described as a string. For example, a
-        cgroup value of '1-3,5,7-9' would mean CPU cores 1,2,3,5,7,8, and 9
-        can be used by processes in the cgroup.
-        """
-
-        def __init__(self, val: str):
-            self.cpus = set(self._expand(val))
-            self.num_cpus = len(self.cpus)
-
-        @staticmethod
-        def _expand(s: str) -> typing.List[int]:
-            """
-            Converts a CPU allocation from the original cgroups format to an
-            equivalent list of integer CPU IDs.
-
-            Example: converts '1-4,7,8' to [1,2,3,4,7,8]
-            """
-            r = []
-            for i in s.split(','):
-                if '-' not in i:
-                    r.append(int(i))
-                else:
-                    l, h = map(int, i.split('-'))
-                    r += range(l, h + 1)
-            return r
-
-        def __str__(self):
-            return f'{self.num_cpus}'
-
-        @staticmethod
-        def get_limit(controllers: typing.Dict[str, CGroupController]) -> CGroupLimit.CPUAllocation:
-            controller = controllers['cpuset']
-            str_limits = controller.get_limits(
-                ['cpuset.cpus'],
-                ['cpuset.cpus', 'cpuset.cpus.effective']
-            )
-            limits = [CGroupLimit.CPUAllocation(val) for val in str_limits]
-            return min(limits, key=operator.attrgetter('num_cpus'), default='N/A')
-
-    class MemoryLimit:
-        """
-        Represents the limiting cgroup limit on RAM+swap usage for a process.
-        """
-
-        # No cgroup memory limits can be reported as max or as a magic number
-        #
-        # See https://open-bitbucket.nrao.edu/projects/PIPE/repos/pipeline/pull-requests/1244/overview?commentId=13998
-        # and links therein
-        _UNLIMITED = ('max', str(sys.maxsize - (sys.maxsize % os.sysconf('SC_PAGE_SIZE'))))
-
-        def __init__(self, val: str):
-            if val in CGroupLimit.MemoryLimit._UNLIMITED:
-                self.limit = -1
-            else:
-                self.limit = int(val)
-
-        def __str__(self):
-            return f'{self.limit}'
-
-        @staticmethod
-        def get_limit(controllers: typing.Dict[str, CGroupController]):
-            controller = controllers['memory']
-            str_limits = controller.get_limits(
-                ["memory.limit_in_bytes", "memory.memsw.limit_in_bytes", "memory.soft_limit_in_bytes"],
-                ["memory.high", "memory.max"]
-            )
-            # -1 = remove any existing limits
-            limits = [CGroupLimit.MemoryLimit(val) for val in str_limits]
-            try:
-                limit = min([l for l in limits if l.limit >= 0], key=operator.attrgetter('limit'))
-            except ValueError:
-                # empty list = no active memory limits
-                return 'N/A'
-
-            return limit.limit
-
-
-class MacOSEnvironment(CommonEnvironment):
-    """
-    MacOSEnvironment adds environment properties missing from a CommonEnvironment
-    using methods that are specific to MacOS.
-
-    Unlike CommonEnvironment, MacOSEnvironment is expected to be instantiated.
-    """
-
-    def __init__(self):
-        super(MacOSEnvironment, self).__init__()
-
-        self.cpu_type = self._from_sysctl('machdep.cpu.brand_string')
-        self.logical_cpu_cores = self._from_sysctl('hw.logicalcpu')
-        self.physical_cpu_cores = self._from_sysctl('hw.physicalcpu')
-        self.host_distribution = 'MacOS {!s}'.format(platform.mac_ver()[0])
-
-        self.ram = int(self._from_sysctl('hw.memsize'))
-        self.swap = self._get_swap()
-
-        self.cgroup_num_cpus = 'N/A'
-        self.cgroup_cpu_bandwidth = 'N/A'
-        self.cgroup_cpu_weight = 'N/A'
-        self.cgroup_mem_limit = 'N/A'
-
-    @staticmethod
-    def _from_sysctl(prop: str) -> str:
-        return safe_run(f'sysctl -n {prop}')
-
-    @staticmethod
-    def _get_swap():
-        """
-        Extract total swap usage from a line like:
-
-        vm.swapusage: total = 1024.00M  used = 191.00M  free = 833.00M  (encrypted)
-        """
-        swap = MacOSEnvironment._from_sysctl('vm.swapusage')
-        m = re.search(r"\S+ total = (?P<total>\S+)", swap)
-        if m is None:
-            return 'unknown'
-        return m.group("total")
-
-
-# Determine pipeline version from Git or package.
-def _pipeline_revision() -> str:
-    """
-    Get a string describing the pipeline revision and branch of the executing
-    pipeline distribution if executing from a Git repo; as a fall-back,
-    attempt to get version from built package.
-    :return: string describing pipeline version.
-    """
-    pl_path = pkg_resources.resource_filename(__name__, '')
-    return get_version(pl_path)
+
+
+def _ulimit():
+    """
+    Get the ulimit setting.
+
+    The 'too many open files' error during imaging is often due to an
+    incorrect ulimit. The ulimit value is recorded per host to assist in
+    diagnosing these errors.
+
+    See: PIPE-350; PIPE-338
+
+    :return: ulimit as string
+    """
+    # get soft limit on number of open files
+    soft_limit, hard_limit = resource.getrlimit(resource.RLIMIT_NOFILE)
+
+    return '{}'.format(soft_limit)
+
+
+def _role():
+    if not MPIEnvironment.is_mpi_enabled:
+        return 'Non-MPI Host'
+
+    if MPIEnvironment.is_mpi_client:
+        return 'MPI Client'
+    else:
+        return 'MPI Server'
+
+
+def _cluster_details():
+    env_details = [node_details]
+    if mpihelpers.is_mpi_ready():
+        mpi_results = mpihelpers.mpiclient.push_command_request('pipeline.environment.node_details', block=True,
+                                                                target_server=mpihelpers.mpi_server_list)
+        for r in mpi_results:
+            env_details.append(r['ret'])
+
+    return env_details
 
 
 casa_version = casatasks.version()
