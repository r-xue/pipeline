#!/usr/bin/env python

# This module has been derived from Todd Hunter's plotSpectrumFromMask module.
# It is used to create the diagnostic spectra plots for the cube imaging weblog.
<<<<<<< HEAD
=======

from __future__ import print_function  # prevents adding old-style print statements that will not work in pythone3
from taskinit import *
import pylab as pl
import matplotlib.ticker
import numpy as np
>>>>>>> 46a8c444
import os
import re
from math import degrees

import matplotlib.ticker
import numpy as np
import pylab as pl

import casatools
from casatasks import imhead

from pipeline.infrastructure import casatools as pl_casatools
import pipeline.infrastructure as infrastructure

LOG = infrastructure.get_logger(__name__)

ARCSEC_PER_RAD = 206264.80624709636
c_mks = 2.99792458e8


def addFrequencyAxisAbove(ax1, firstFreq, lastFreq, freqType='', spw=None,
                          fontsize=10, showlabel=True, twinx=False,
                          ylimits=None, xlimits=None):
    """
    Given the descriptor returned by pl.subplot, draws a frequency
    axis label at the top x-axis.
    firstFreq and lastFreq: in Hz
    twinx: if True, the create an independent y-axis on right edge
    freqType: 'LSRK', 'REST', etc. for axis label purposes only
    spw: integer or string (simply to add to the title)
    xlimits: tuple or list or array of 2 values (in Hz)
    """
    if showlabel:
        if (spw != '' and spw is not None):
            label = '(Spw %s) %s Frequency (GHz)' % (str(spw), freqType)
        else:
            label = '%s Frequency (GHz)' % freqType
    if twinx:
        ax2 = ax1.twiny().twinx()
        ax2.set_ylabel('Per-channel noise (mJy/beam)', color='k')
        ax2.set_ylim(ylimits)
        # ax2.set_xlabel does not work in this case, so use pl.text instead
        pl.text(0.5, 1.055, label, ha='center', va='center', transform=pl.gca().transAxes, size=11)
    else:
        ax2 = ax1.twiny()
        ax2.set_xlabel(label, size=fontsize)
    if xlimits is not None:
        ax2.set_xlim(np.array(xlimits)*1e-9)
    else:
        ax2.set_xlim(firstFreq*1e-9, lastFreq*1e-9)
    freqRange = np.abs(lastFreq-firstFreq)
    power = int(np.log10(freqRange))-9
    ax2.xaxis.set_major_locator(matplotlib.ticker.MultipleLocator(10**power))
    if (len(ax2.get_xticks()) < 2):
        ax2.xaxis.set_major_locator(matplotlib.ticker.MultipleLocator(0.5*10**power))
    ax2.xaxis.set_minor_locator(matplotlib.ticker.MultipleLocator(0.1*10**power))
    ax2.xaxis.set_major_formatter(matplotlib.ticker.ScalarFormatter(useOffset=False))

<<<<<<< HEAD

=======
>>>>>>> 46a8c444
def numberOfChannelsInCube(img, returnFreqs=False, returnChannelWidth=False,
                           verbose=False):
    """
    Finds the number of channels in a CASA image cube, using the ia tool.
    returnFreqs: if True, then also return the frequency of the
           first and last channel (in Hz)
    returnChannelWidth: if True, then also return the channel width (in Hz)
    verbose: if True, then print the frequencies of first and last channel
    Returns: an int
    -Todd Hunter
    """

    lqa = pl_casatools.quanta

    with pl_casatools.ImageReader(img) as image:
        lcs = image.coordsys()

        try:
            axis = lcs.findaxisbyname('spectral')
        except:
            if image.shape().shape[0] > 3:
                LOG.warn("Can't find spectral axis. Assuming it is 3.")
                axis = 3
            elif image.shape().shape[0] > 2:
                LOG.warn("Can't find spectral axis. Assuming it is 2.")
                axis = 2
            elif image.shape().shape[0] == 2:
                LOG.error("No spectral axis found.")
                raise Exception('No spectral axis found/')

        naxes = image.shape().shape[0]
        nchan = image.shape()[axis]
        cdelt = lcs.increment()['numeric'][axis]
        pixel = [0]*naxes
        firstFreq = lcs.toworld(pixel, format='n')['numeric'][axis]
        pixel[axis] = nchan-1
        lastFreq = lcs.toworld(pixel, format='n')['numeric'][axis]
        lcs.done()

    nchan = int(nchan)
    if returnFreqs:
        if returnChannelWidth:
            return nchan, firstFreq, lastFreq, cdelt
        else:
            return nchan, firstFreq, lastFreq
    else:
        if returnChannelWidth:
            return nchan, cdelt
        else:
            return nchan


<<<<<<< HEAD
# FIXME: function contains unresolved references, clean-up or remove if not needed by Pipeline.
=======
>>>>>>> 46a8c444
def cubeLSRKToTopo(img, freqrange='', prec=4, verbose=False,
                   nchan=None, f0=None, f1=None, chanwidth=None,
                   vis='', header=''):
    """
    Reads the date of observation, central RA and Dec,
    and observatory from an image cube header and then calls lsrkToTopo to
    return the specified frequency range in TOPO (in Hz).
    freqrange: desired range of frequencies (empty string or list = whole cube)
          floating point list of two frequencies, or a delimited string
          (delimiter = ',', '~' or space)
    prec: in fractions of Hz (only used to display the value when verbose=True)
    vis: read date of observation from the specified measurement set
    header: dictionary output by imheadlist
    -Todd Hunter
    """
    if header == '':
        header = imheadlist(img, omitBeam=True)
    if nchan is None or f0 is None or f1 is None or chanwidth is None:
        nchan, f0, f1, chanwidth = numberOfChannelsInCube(img, returnFreqs=True, returnChannelWidth=True)
    if 'reffreqtype' in header:
        if header['reffreqtype'].upper() == 'TOPO':
            return np.array([f0, f1])
    if len(freqrange) == 0:
        startFreq = f0
        stopFreq = f1
    elif isinstance(freqrange, str):
        if freqrange.find(',') > 0:
            freqrange = [parseFrequencyArgument(i) for i in freqrange.split(',')]
        elif freqrange.find('~') > 0:
            freqrange = [parseFrequencyArgument(i) for i in freqrange.split('~')]
        else:
            freqrange = [parseFrequencyArgument(i) for i in freqrange.split()]
        startFreq, stopFreq = freqrange
    else:
        startFreq, stopFreq = freqrange
    ra, dec = rad2radec(header['crval1'], header['crval2'], delimiter=' ', verbose=False).split()
    equinox = header['equinox']
    observatory = header['telescope']
    if vis == '':
        datestring = header['date-obs']
    else:
#        datestring = getObservationStartDate(vis, measuresToolFormat=True)
        # get the datetime stamp of the middle of the measurement set
        # FIXME: fix unresolved reference and/or clean-up/remove function if not needed by Pipeline.
        datestring = mjdsecToUT(np.mean(getObservationMJDSecRange(vis)), measuresToolFormat=True)
    f0 = lsrkToTopo(startFreq, datestring, ra, dec, equinox, observatory, prec, verbose)
    f1 = lsrkToTopo(stopFreq, datestring, ra, dec, equinox, observatory, prec, verbose)
<<<<<<< HEAD
    return np.array([f0, f1])


def lsrkToTopo(lsrkFrequency, datestring, ra, dec, equinox='J2000', observatory='ALMA', prec=4, verbose=False):
=======
    return(np.array([f0,f1]))

def lsrkToTopo(lsrkFrequency, datestring, ra, dec, equinox='J2000', observatory='ALMA',
               prec=4, verbose=False):
>>>>>>> 46a8c444
    """
    Converts an LSRKfrequency and observing date/direction
    to the corresponding frequency in the TOPO frame.
    Inputs:
    lsrkFrequency: floating point value in Hz or GHz, or a string with units
    datestring:  "YYYY/MM/DD/HH:MM:SS" (format = image header keyword 'date-obs')
    ra: string "HH:MM:SS.SSSS"
    dec: string "DD.MM.SS.SSSS" or "DD:MM:SS.SSSS" (colons will be replaced with .)
    prec: only used to display the value when verbose=True
    Returns: the TOPO frequency in Hz
    -Todd Hunter
    """
    velocityLSRK = 0  # does not matter what it is, just needs to be same in both calls
    restFreqHz = lsrkToRest(lsrkFrequency, velocityLSRK, datestring, ra, dec, equinox,
                            observatory, prec, verbose)
    topoFrequencyHz = restToTopo(restFreqHz, velocityLSRK, datestring, ra, dec, equinox,
                                observatory, verbose=verbose)
    return topoFrequencyHz

<<<<<<< HEAD

=======
>>>>>>> 46a8c444
def restToTopo(restFrequency, velocityLSRK, datestring, ra, dec, equinox='J2000',
               observatory='ALMA', veltype='radio', verbose=False):
    """
    Converts a rest frequency, LSRK velocity, and observing date/direction
    to the corresponding frequency in the TOPO frame.
    Inputs:
    restFrequency: floating point value in Hz or GHz, or a string with units
    velocityLSRK: floating point value in km/s
    datestring:  "YYYY/MM/DD/HH:MM:SS"
    ra: string "HH:MM:SS.SSSS"
    dec: string "DD.MM.SS.SSSS" or "DD:MM:SS.SSSS" (colons will be replaced with .)
    prec: only used to display the value when verbose=True
    Returns: the TOPO frequency in Hz
    -Todd Hunter
    """
    topoFreqHz, diff1, diff2 = frames(velocityLSRK, datestring, ra, dec, equinox,
                                      observatory, verbose=verbose,
                                      restFreq=restFrequency, veltype=veltype)
    return topoFreqHz


def frames(velocity=286.7, datestring="2005/11/01/00:00:00",
           ra="05:35:28.105", dec="-069.16.10.99", equinox="J2000",
           observatory="ALMA", prec=4, verbose=True,
           restFreq=345.79599, veltype='optical'):
    """
    Converts an optical velocity into barycentric, LSRK and TOPO frames.
    Converts a radio LSRK velocity into TOPO frame.
    Inputs:
    velocity: in km/s
    datestring:  "YYYY/MM/DD/HH:MM:SS"
    ra: "05:35:28.105"
    dec: "-069.16.10.99"
    equinox: "J2000"
    observatory: "ALMA"
    prec: precision to display (digits to the right of the decimal point)
    veltype: 'radio' or 'optical'
    restFreq: in Hz, GHz or a string with units
    Returns:
    * TOPO frequency in Hz
    * difference between LSRK-TOPO in km/sec
    * difference between LSRK-TOPO in Hz
    - Todd Hunter
    """
    lme = pl_casatools.measures
    lqa = pl_casatools.quanta

    if dec.find(':') >= 0:
        dec = dec.replace(':', '.')

    position = lme.direction(equinox, ra, dec)
    obstime = lme.epoch('TAI', datestring)

    if veltype.lower().find('opt') == 0:
        velOpt = lqa.quantity(velocity, "km/s")
        dopp = lme.doppler("OPTICAL", velOpt)
        # CASA doesn't do Helio, but difference to Bary is hopefully small
        rvelOpt = lme.toradialvelocity("BARY", dopp)
    elif veltype.lower().find('rad') == 0:
        rvelOpt = lme.radialvelocity('LSRK', str(velocity)+'km/s')
    else:
        print("veltype must be 'rad'io or 'opt'ical")
        return

    lme.doframe(position)
    lme.doframe(lme.observatory(observatory))
    lme.doframe(obstime)
    lme.showframe()

<<<<<<< HEAD
    rvelRad = lme.measure(rvelOpt, 'LSRK')
    doppRad = lme.todoppler("RADIO", rvelRad)
=======
    rvelRad = lme.measure(rvelOpt,'LSRK')
    doppRad = lme.todoppler("RADIO",rvelRad)
>>>>>>> 46a8c444
    restFreq = parseFrequencyArgumentToGHz(restFreq)
    freqRad = lme.tofrequency('LSRK', doppRad, lme.frequency('rest', str(restFreq)+'GHz'))

<<<<<<< HEAD
    lsrk = lqa.tos(rvelRad['m0'], prec=prec)
    rvelTop = lme.measure(rvelOpt, 'TOPO')
    doppTop = lme.todoppler("RADIO", rvelTop)
    freqTop = lme.tofrequency('TOPO', doppTop, lme.frequency('rest', str(restFreq)+'GHz'))
=======
    lsrk = lqa.tos(rvelRad['m0'],prec=prec)
    rvelTop = lme.measure(rvelOpt,'TOPO')
    doppTop = lme.todoppler("RADIO",rvelTop)
    freqTop = lme.tofrequency('TOPO',doppTop,me.frequency('rest',str(restFreq)+'GHz'))
>>>>>>> 46a8c444

    topo = lqa.tos(rvelTop['m0'], prec=prec)
    velocityDifference = 0.001*(rvelRad['m0']['value']-rvelTop['m0']['value'])
    frequencyDifference = freqRad['m0']['value'] - freqTop['m0']['value']

    lme.done()
    lqa.done()

    return freqTop['m0']['value'], velocityDifference, frequencyDifference


def RescaleTrans(trans, lim):
    # Input: the array of transmission values and current y-axis limits
    # Returns: arrays of the rescaled transmission values and the zero point
    #          values in units of the frame, and in amplitude.
    debug = False
    yrange = lim[1]-lim[0]
    labelgap = 0.5 # Use this fraction of the margin to separate the top
                       # curve from the upper y-axis
    TOP_MARGIN = 0.25
    y2 = lim[1] - labelgap*yrange*TOP_MARGIN/(1.0+TOP_MARGIN)
    y1 = lim[1] - yrange*TOP_MARGIN/(1.0+TOP_MARGIN)
    transmissionRange = np.max(trans)-np.min(trans)
    if (transmissionRange < 0.05):
        # force there to be a minimum range of transmission display
        # overemphasize tiny ozone lines
        transmissionRange = 0.05
    # convert transmission to amplitude
    newtrans = y2 - (y2-y1)*(np.max(trans)-trans)/transmissionRange

    # Use edge values
    edgeValueTransmission = trans[-1]
    otherEdgeValueTransmission = trans[0]

    # Now convert the edge channels' transmission values into amplitude
    edgeValueAmplitude = y2 - (y2-y1)*(np.max(trans)-trans[-1])/transmissionRange
    otherEdgeValueAmplitude = y2 - (y2-y1)*(np.max(trans)-trans[0])/transmissionRange

    # Now convert amplitude to frame units, offsetting downward by half
    # the font size
    fontoffset = 0.01
    edgeValueFrame = (edgeValueAmplitude - lim[0])/yrange  - fontoffset
    otherEdgeValueFrame = (otherEdgeValueAmplitude - lim[0])/yrange  - fontoffset

    # scaleFactor is how large the plot is from the bottom x-axis
    # up to the labelgap, in units of the transmissionRange
    scaleFactor = (1+TOP_MARGIN*(1-labelgap)) / (TOP_MARGIN*(1-labelgap))

    # compute the transmission at the bottom of the plot, and label it
    y0transmission = np.max(trans) - transmissionRange*scaleFactor
    y0transmissionFrame = 0
    y0transmissionAmplitude = lim[0]

    if (y0transmission <= 0):
        # If the bottom of the plot is below zero transmission, then label
        # the location of zero transmission instead.
        y0transmissionAmplitude = y1-(y2-y1)*(np.min(trans)/transmissionRange)
        y0transmissionFrame = (y0transmissionAmplitude-lim[0]) / (lim[1]-lim[0])
        y0transmission = 0
    return(newtrans, edgeValueFrame, y0transmission, y0transmissionFrame,
           otherEdgeValueFrame, edgeValueTransmission,
           otherEdgeValueTransmission, edgeValueAmplitude,
           otherEdgeValueAmplitude, y0transmissionAmplitude)

<<<<<<< HEAD

=======
>>>>>>> 46a8c444
def lsrkToRest(lsrkFrequency, velocityLSRK, datestring, ra, dec,
               equinox='J2000', observatory='ALMA', prec=4, verbose=True):
    """
    Converts an LSRK frequency, LSRK velocity, and observing date/direction
    to the corresponding frequency in the rest frame.
    Inputs:
    lsrkFrequency: floating point value in Hz or GHz, or a string with units
    velocityLSRK: floating point value in km/s
    datestring:  "YYYY/MM/DD/HH:MM:SS" (format = image header keyword 'date-obs')
    ra: string "HH:MM:SS.SSSS"
    dec: string "DD.MM.SS.SSSS" or "DD:MM:SS.SSSS" (colons will be replaced with .)
    prec: only used to display the value when verbose=True
    Returns: the Rest frequency in Hz
    -Todd Hunter
    """
    if dec.find(':') >= 0:
        dec = dec.replace(':', '.')
        if verbose:
            print("Warning: replacing colons with decimals in the dec field.")
    freqGHz = parseFrequencyArgumentToGHz(lsrkFrequency)
    lqa = pl_casatools.quanta
    lme = pl_casatools.measures
    velocityRadio = lqa.quantity(velocityLSRK, "km/s")
    position = lme.direction(equinox, ra, dec)
    obstime = lme.epoch('TAI', datestring)
    dopp = lme.doppler("RADIO", velocityRadio)
    radialVelocityLSRK = lme.toradialvelocity("LSRK", dopp)
    lme.doframe(position)
    lme.doframe(lme.observatory(observatory))
    lme.doframe(obstime)
    rvelRad = lme.measure(radialVelocityLSRK, 'LSRK')
    doppRad = lme.todoppler('RADIO', rvelRad)
    freqRad = lme.torestfrequency(lme.frequency('LSRK', str(freqGHz)+'GHz'), dopp)
    lqa.done()
    lme.done()
    return freqRad['m0']['value']


def parseFrequencyArgumentToGHz(bandwidth):
    """
    Converts a frequency string into floating point in GHz, based on the units.
    If the units are not present, then the value is assumed to be GHz if less
    than 10000, otherwise it assumes Hz.
    -Todd Hunter
    """
    value = parseFrequencyArgument(bandwidth)
    if (value > 10000 or str(bandwidth).lower().find('hz') >= 0):
        value *= 1e-9
    return(value)


def parseFrequencyArgument(bandwidth):
    """
    Converts a string frequency (or dictionary) into floating point in Hz, based on
    the units.  If the units are not present, then the value is simply converted to float.
    -Todd Hunter
    """
    if (isinstance(bandwidth, dict)):
        bandwidth = str(bandwidth['value']) + bandwidth['unit']
    else:
        bandwidth = str(bandwidth)
    ghz = bandwidth.lower().find('ghz')
    mhz = bandwidth.lower().find('mhz')
    khz = bandwidth.lower().find('khz')
    hz = bandwidth.lower().find('hz')
    if (ghz>0):
        bandwidth = 1e9*float(bandwidth[:ghz])
    elif (mhz>0):
        bandwidth = 1e6*float(bandwidth[:mhz])
    elif (khz>0):
        bandwidth = 1e3*float(bandwidth[:khz])
    elif (hz>0):
        bandwidth = float(bandwidth[:hz])
    else:
        bandwidth = float(bandwidth)
    return(bandwidth)


# FIXME: function contains unresolved references, clean-up or remove if not needed by Pipeline.
def rad2radec(ra=0,dec=0,imfitdict=None, prec=5, verbose=True, component=0,
              replaceDecDotsWithColons=True, hmsdms=False, delimiter=', ',
              prependEquinox=False, hmdm=False):
    """
    Convert a position in RA/Dec from radians to sexagesimal string which
    is comma-delimited, e.g. '20:10:49.01, +057:17:44.806'.
    The position can either be entered as scalars via the 'ra' and 'dec'
    parameters, as a tuple via the 'ra' parameter, as an array of shape (2,1)
    via the 'ra' parameter, or
    as an imfit dictionary can be passed via the 'imfitdict' argument, and the
    position of component 0 will be displayed in RA/Dec sexagesimal.
    replaceDecDotsWithColons: replace dots with colons as the Declination d/m/s delimiter
    hmsdms: produce output of format: '20h10m49.01s, +057d17m44.806s'
    hmdm: produce output of format: '20h10m49.01, +057d17m44.806' (for simobserve)
    delimiter: the character to use to delimit the RA and Dec strings output
    prependEquinox: if True, insert "J2000" before coordinates (i.e. for clean or simobserve)
    Todd Hunter
    """
    if (isinstance(imfitdict, dict)):
        comp = 'component%d' % (component)
        ra  = imfitdict['results'][comp]['shape']['direction']['m0']['value']
        dec = imfitdict['results'][comp]['shape']['direction']['m1']['value']
    if (isinstance(ra, tuple) or isinstance(ra, list) or isinstance(ra, np.ndarray)):
        if (len(ra) == 2):
            dec = ra[1] # must come first before ra is redefined
            ra = ra[0]
        else:
            ra = ra[0]
            dec = dec[0]
    if np.shape(ra) == (2, 1):
        dec = ra[1][0]
        ra = ra[0][0]
    lqa = pl_casatools.quanta
    myra = lqa.formxxx('%.12frad' % ra, format='hms', prec=prec+1)
    mydec = lqa.formxxx('%.12frad' % dec, format='dms', prec=prec-1)
    if replaceDecDotsWithColons:
        mydec = mydec.replace('.', ':', 2)
    if len(mydec.split(':')[0]) > 3:
        mydec = mydec[0] + mydec[2:]
    mystring = '%s, %s' % (myra, mydec)
    lqa.done()
    if (hmsdms):
        # FIXME: fix unresolved reference and/or clean-up/remove function if not needed by Pipeline.
        mystring = convertColonDelimitersToHMSDMS(mystring)
        if (prependEquinox):
            mystring = "J2000 " + mystring
    elif (hmdm):
        # FIXME: fix unresolved reference and/or clean-up/remove function if not needed by Pipeline.
        mystring = convertColonDelimitersToHMSDMS(mystring, s=False)
        if (prependEquinox):
            mystring = "J2000 " + mystring
    if (delimiter != ', '):
        mystring = mystring.replace(', ', delimiter)
    return(mystring)


def imheadlist(vis, omitBeam=False):
    """
    Emulates imhead(mode='list') but leaves off the min/max/minpos/maxpos
    keywords, the filling of which makes it take so long to run on large cubes.
    -Todd Hunter
    """
    if (not os.path.exists(vis)):
        print("Could not find image.")
        return
    header = {}
    keys = ['bunit', 'date-obs', 'equinox', 'imtype', 'masks',
            'object', 'observer', 'projection', 'reffreqtype',
            'restfreq', 'shape', 'telescope']
    if not omitBeam:
        singleBeam = imhead(vis, mode='get', hdkey='beammajor')
        if (singleBeam == False):
            header = imhead(vis, mode='list')
            if (header is None):
                print("No beam found.  Re-run with omitBeam=True.")
                return -1
            if 'perplanebeams' not in header:
                print("No beam found.  Re-run with omitBeam=True.")
                return -1
            beammajor = []
            beamminor = []
            beampa = []
            for beamchan in range(header['perplanebeams']['nChannels']):
                beamdict = header['perplanebeams']['*'+str(beamchan)]
                beammajor.append(beamdict['major']['value'])
                beamminor.append(beamdict['minor']['value'])
                beampa.append(beamdict['positionangle']['value'])
            bmaj = np.median(beammajor)
            bmin = np.median(beamminor)
            sinbpa = np.sin(np.radians(np.array(beampa)))
            cosbpa = np.cos(np.radians(np.array(beampa)))
            bpa = degrees(np.median(np.arctan2(np.median(sinbpa), np.median(cosbpa))))
            header['beammajor'] = bmaj
            header['beamminor'] = bmin
            header['beampa'] = bpa
        else:
            keys += ['beammajor', 'beamminor', 'beampa']
    for key in keys:
        try:
            header[key] = imhead(vis, mode='get', hdkey=key)
        except:
            pass
    for axis in range(len(header['shape'])):
        for key in ['cdelt', 'crval']:
            mykey = key+str(axis+1)
            try:
                result = imhead(vis, mode='get', hdkey=mykey)
                if (isinstance(result, dict)):
                    header[mykey] = result['value']
                else:
                    # crval3 (pol axis) will be an array (e.g. ['I']) not a dict
                    header[mykey] = result
            except:
                print("Failed to set header key: ", mykey)
                pass
        for key in ['crpix', 'ctype', 'cunit']:
            mykey = key+str(axis+1)
            try:
                header[mykey] = imhead(vis, mode='get', hdkey=mykey)
            except:
                pass
    return(header)


def CalcAtmTransmissionForImage(img, chanInfo='', airmass=1.5, pwv=-1,
                                spectralaxis=-1, value='transmission', P=-1, H=-1,
                                T=-1, altitude=-1):
    """
    This function is called by atmosphereVariation.
    Supported telescopes are VLA and ALMA (needed for default weather and PWV)
    img: name of CASA image
    value: 'transmission' or 'tsky'
    chanInfo: a list containing nchan, firstFreqHz, lastFreqHz, channelWidthHz
    pwv: in mm
    P: in mbar
    H: in percent
    T: in Kelvin
    Returns:
    2 arrays: frequencies (in GHz) and values (Kelvin, or transmission: 0..1)
    """

    with pl_casatools.ImageReader(img) as image:
        lcs = image.coordsys()
        telescopeName = lcs.telescope()
        lcs.done()

    if chanInfo == '':
        chanInfo = numberOfChannelsInCube(img, returnChannelWidth=True, returnFreqs=True)

    freqs = np.linspace(chanInfo[1]*1e-9, chanInfo[2]*1e-9, chanInfo[0])
    numchan = len(freqs)
    lsrkwidth = (chanInfo[2] - chanInfo[1])/(numchan-1)
    result = cubeLSRKToTopo(img, chanInfo[1:3])
    if (result is None):
        topofreqs = freqs
    else:
        topoWidth = (result[1]-result[0])/(numchan-1)
        topofreqs = np.linspace(result[0], result[1], chanInfo[0]) * 1e-9
        #print("Converted LSRK range,width (%f-%f,%f) to TOPO (%f-%f,%f) over %d channels" % (chanInfo[1]*1e-9, chanInfo[2]*1e-9,lsrkwidth,topofreqs[0],topofreqs[-1],topoWidth,numchan))
    P0 = 1000.0 # mbar
    H0 = 20.0   # percent
    T0 = 273.0  # Kelvin
    if (telescopeName.find('ALMA') >= 0 or telescopeName.find('ACA') >= 0):
        pwv0 = 1.0
        P0 = 563.0
        H0 = 20.0
        T0 = 273.0
        altitude0 = 5059
    elif (telescopeName.find('VLA') >= 0):
        P0 = 786.0
        pwv0 = 5.0
        altitude0 = 2124
    else:
        pwv0 = 10.0
        altitude0 = 0
    if (pwv < 0):
        pwv = pwv0
    if (T < 0):
        T = T0
    if (H < 0):
        H = H0
    if (P < 0):
        P = P0
    if (altitude < 0):
        altitude = altitude0
    tropical = 1
    midLatitudeSummer = 2
    midLatitudeWinter = 3
    reffreq = 0.5*(topofreqs[numchan//2-1]+topofreqs[numchan//2])
#    reffreq = np.mean(topofreqs)
    numchanModel = numchan*1
    chansepModel = (topofreqs[-1]-topofreqs[0])/(numchanModel-1)
    nbands = 1
    lqa = pl_casatools.quanta
    fCenter = lqa.quantity(reffreq, 'GHz')
    fResolution = lqa.quantity(chansepModel, 'GHz')
    fWidth = lqa.quantity(numchanModel*chansepModel, 'GHz')
    myat = casatools.atmosphere()
    myat.initAtmProfile(humidity=H, temperature=lqa.quantity(T, "K"),
                        altitude=lqa.quantity(altitude, "m"),
                        pressure=lqa.quantity(P, 'mbar'), atmType=midLatitudeWinter)
    myat.initSpectralWindow(nbands, fCenter, fWidth, fResolution)
    myat.setUserWH2O(lqa.quantity(pwv, 'mm'))
#    myat.setAirMass()  # This does not affect the opacity, but it does effect TebbSky, so do it manually.
    lqa.done()

    dry = np.array(myat.getDryOpacitySpec(0)[1])
    wet = np.array(myat.getWetOpacitySpec(0)[1]['value'])
    TebbSky = myat.getTebbSkySpec(spwid=0)[1]['value']
    # readback the values to be sure they got set

    if (myat.getRefFreq()['unit'] != 'GHz'):
        LOG.warn("There is a unit mismatch for refFreq in the atm code.")
    if (myat.getChanSep()['unit'] != 'MHz'):
        LOG.warn("There is a unit mismatch for chanSep in the atm code.")
    numchanModel = myat.getNumChan()
    freq0 = myat.getChanFreq(0)['value']
    freq1 = myat.getChanFreq(numchanModel-1)['value']
    # We keep the original LSRK freqs for overlay on the LSRK spectrum, but associate
    # the transmission values from the equivalent TOPO freqs
    newfreqs = np.linspace(freqs[0], freqs[-1], numchanModel)  # fix for SCOPS-4815
    transmission = np.exp(-airmass*(wet+dry))
    TebbSky *= (1-np.exp(-airmass*(wet+dry)))/(1-np.exp(-wet-dry))
    if value=='transmission':
        values = transmission
    else:
        values = TebbSky
    del myat
    return(newfreqs, values)


def plot_spectra(image_robust_rms_and_spectra, rec_info, plotfile):
    """
    Takes a pipeline-produced cube and plots the spectrum within the clean
    mask (pixels with value=1 in the mask), and the noise spectrum from outside
    the mask and within the 0.2-0.3 level (auto adjusted upward if image size
    has been mitigated).
    image_robust_rms_and_spectra: dictionary of spectra and metadata
    rec_info: dictionary of receiver information (type (DSB/TSB), LO1 frequency)
    """

    qaTool = pl_casatools.quanta
    myqa = casatools.quanta()

    cube = os.path.basename(image_robust_rms_and_spectra['nonpbcor_imagename'])
    # Get spectral frame
    with pl_casatools.ImageReader(cube) as image:
        lcs = image.coordsys()
        frame = lcs.referencecode('spectral')[0]
        lcs.done()

    unmaskedPixels = image_robust_rms_and_spectra['nonpbcor_image_cleanmask_npoints']
    if unmaskedPixels is None:
        unmaskedPixels = 0

    pl.clf()
    desc = pl.subplot(111)
    units = 'mJy'
    fontsize = 9

    # x axes
    nchan = len(image_robust_rms_and_spectra['nonpbcor_image_cleanmask_spectrum'])
    channels = np.arange(1, nchan + 1)
    freq_ch1 = qaTool.getvalue(myqa.convert(image_robust_rms_and_spectra['nonpbcor_image_non_cleanmask_freq_ch1'], 'Hz'))
    freq_chN = qaTool.getvalue(myqa.convert(image_robust_rms_and_spectra['nonpbcor_image_non_cleanmask_freq_chN'], 'Hz'))
    freqs = np.linspace(freq_ch1, freq_chN, nchan)

    # Flux density spectrum
    intensity = image_robust_rms_and_spectra['nonpbcor_image_cleanmask_spectrum'] * 1000.
    if unmaskedPixels > 0:
        mycolor = 'r'
        message = 'Red spectrum from %d pixels in flattened clean mask' % (unmaskedPixels)
        pl.text(0.025, 0.96, message, transform=desc.transAxes, ha='left', fontsize=fontsize+1, color='r')
    else:
        mycolor = 'b'
        pblimit = image_robust_rms_and_spectra['nonpbcor_image_cleanmask_spectrum_pblimit']
        pl.text(0.025, 0.96,
                'Blue spectrum is mean from pixels above the pb=%.2f level (no clean mask was found)' % pblimit,
                transform=desc.transAxes, ha='left', fontsize=fontsize+1, color='b')

    # Noise spectrum
    noise = image_robust_rms_and_spectra['nonpbcor_image_non_cleanmask_robust_rms'] * 1000.
    pl.text(0.025, 0.93, 'Black spectrum is per-channel scaled MAD from imstat annulus and outside clean mask',
            transform=desc.transAxes, ha='left', fontsize=fontsize+1)
    # Turn off rightside y-axis ticks to make way for second y-axis
    desc.yaxis.set_ticks_position('left')
    pl.plot(channels, intensity, '-', color=mycolor)

    pl.xlabel('%d Channels' % len(channels))
    pl.ylabel('Flux density (%s)' % units, color=mycolor)
    pl.tick_params(axis='y', labelcolor=mycolor, color=mycolor)
    # Give a buffer between final data point and y-axes in order
    # to be able to see high edge channel values
    pl.xlim([channels[0]-len(channels)//100, channels[-1]+len(channels)//100])
    freqDelta = (freqs[1]-freqs[0])*(len(channels)//100) # in Hz
    freqLimits = np.array([freqs[0]-freqDelta, freqs[-1]+freqDelta])  # Hz

    # Ignore edge channels (otherwise the first channel in ephemeris
    # cubes may go way off scale
    ylimits = np.array([np.min(intensity[1:-1]), np.max(intensity[1:-1])])
    ylimits[1] += ylimits[1]-ylimits[0]
    # Be sure the mean intensity spectrum is separated from lower y-axis by
    # reducing the y lower limit by 5 percent.
    yrange = ylimits[1]-ylimits[0]
    ylimits[0] -= 0.05*yrange
    ylimits[1] += 0.05*yrange
    noiseLimits = [2*np.min(noise[1:-1])-np.max(noise[1:-1]),
                   np.max(noise[1:-1])]
    yrange = noiseLimits[1]-noiseLimits[0]
    noiseLimits[0] -= 0.1*yrange
    noiseLimits[1] += 0.1*yrange
    pl.ylim(ylimits)

    # Plot horizontal dotted line at zero intensity
    pl.plot(pl.xlim(), [0, 0], 'k:')
    pl.text(0.5, 1.085, cube, transform=desc.transAxes, fontsize=fontsize, ha='center')
    addFrequencyAxisAbove(pl.gca(), freqs[0], freqs[-1], frame,
                          twinx=True, ylimits=noiseLimits,
                          xlimits=freqLimits)
    pl.plot(freqs*1e-9, noise, 'k-')

    # Plot continuum frequency ranges
    fpattern = re.compile('([\d.]*)(~)([\d.]*)(\D*)')
    cont_freq_ranges = fpattern.findall(image_robust_rms_and_spectra['cont_freq_ranges'].replace(';', ''))
    for cont_freq_range in cont_freq_ranges:
        fLowGHz = qaTool.getvalue(qaTool.convert(qaTool.quantity(float(cont_freq_range[0]), cont_freq_range[3]), 'GHz'))
        fHighGHz = qaTool.getvalue(qaTool.convert(qaTool.quantity(float(cont_freq_range[2]), cont_freq_range[3]), 'GHz'))
        fcLevel = pl.ylim()[0]+yrange*0.025
        pl.plot([fLowGHz, fHighGHz], [fcLevel]*2, 'c-', lw=2)

    # Overlay atmosphere transmission
    freq, transmission = CalcAtmTransmissionForImage(cube)
    rescaledY, edgeYvalue, zeroValue, zeroYValue, otherEdgeYvalue, edgeT, otherEdgeT, edgeValueAmplitude, otherEdgeValueAmplitude, zeroValueAmplitude = RescaleTrans(transmission, pl.ylim())
    pl.plot(freq, rescaledY, 'm-')

    if rec_info['type'] == 'DSB':
        LO1 = float(qaTool.getvalue(myqa.convert(rec_info['LO1'], 'GHz')))
        imageFreq0 = 2.0 * LO1 - freq[0]
        imageFreq1 = 2.0 * LO1 - freq[-1]
        chanInfo = [len(freq), imageFreq0, imageFreq1, -(freqs[1]-freqs[0])]
        imageFreq, imageTransmission = CalcAtmTransmissionForImage(cube, chanInfo)
        results = RescaleTrans(imageTransmission, pl.ylim())
        rescaledImage = results[0]
        # You need to keep the signal sideband frequency range so that the overlay works!
        pl.plot(freq, rescaledImage, 'm--')

    pl.draw()
    pl.savefig(plotfile)
    pl.clf()
    pl.close()<|MERGE_RESOLUTION|>--- conflicted
+++ resolved
@@ -2,15 +2,6 @@
 
 # This module has been derived from Todd Hunter's plotSpectrumFromMask module.
 # It is used to create the diagnostic spectra plots for the cube imaging weblog.
-<<<<<<< HEAD
-=======
-
-from __future__ import print_function  # prevents adding old-style print statements that will not work in pythone3
-from taskinit import *
-import pylab as pl
-import matplotlib.ticker
-import numpy as np
->>>>>>> 46a8c444
 import os
 import re
 from math import degrees
@@ -69,12 +60,8 @@
     ax2.xaxis.set_minor_locator(matplotlib.ticker.MultipleLocator(0.1*10**power))
     ax2.xaxis.set_major_formatter(matplotlib.ticker.ScalarFormatter(useOffset=False))
 
-<<<<<<< HEAD
-
-=======
->>>>>>> 46a8c444
-def numberOfChannelsInCube(img, returnFreqs=False, returnChannelWidth=False,
-                           verbose=False):
+
+def numberOfChannelsInCube(img, returnFreqs=False, returnChannelWidth=False, verbose=False):
     """
     Finds the number of channels in a CASA image cube, using the ia tool.
     returnFreqs: if True, then also return the frequency of the
@@ -125,10 +112,7 @@
             return nchan
 
 
-<<<<<<< HEAD
 # FIXME: function contains unresolved references, clean-up or remove if not needed by Pipeline.
-=======
->>>>>>> 46a8c444
 def cubeLSRKToTopo(img, freqrange='', prec=4, verbose=False,
                    nchan=None, f0=None, f1=None, chanwidth=None,
                    vis='', header=''):
@@ -176,17 +160,10 @@
         datestring = mjdsecToUT(np.mean(getObservationMJDSecRange(vis)), measuresToolFormat=True)
     f0 = lsrkToTopo(startFreq, datestring, ra, dec, equinox, observatory, prec, verbose)
     f1 = lsrkToTopo(stopFreq, datestring, ra, dec, equinox, observatory, prec, verbose)
-<<<<<<< HEAD
     return np.array([f0, f1])
 
 
 def lsrkToTopo(lsrkFrequency, datestring, ra, dec, equinox='J2000', observatory='ALMA', prec=4, verbose=False):
-=======
-    return(np.array([f0,f1]))
-
-def lsrkToTopo(lsrkFrequency, datestring, ra, dec, equinox='J2000', observatory='ALMA',
-               prec=4, verbose=False):
->>>>>>> 46a8c444
     """
     Converts an LSRKfrequency and observing date/direction
     to the corresponding frequency in the TOPO frame.
@@ -202,14 +179,10 @@
     velocityLSRK = 0  # does not matter what it is, just needs to be same in both calls
     restFreqHz = lsrkToRest(lsrkFrequency, velocityLSRK, datestring, ra, dec, equinox,
                             observatory, prec, verbose)
-    topoFrequencyHz = restToTopo(restFreqHz, velocityLSRK, datestring, ra, dec, equinox,
-                                observatory, verbose=verbose)
+    topoFrequencyHz = restToTopo(restFreqHz, velocityLSRK, datestring, ra, dec, equinox, observatory, verbose=verbose)
     return topoFrequencyHz
 
-<<<<<<< HEAD
-
-=======
->>>>>>> 46a8c444
+
 def restToTopo(restFrequency, velocityLSRK, datestring, ra, dec, equinox='J2000',
                observatory='ALMA', veltype='radio', verbose=False):
     """
@@ -279,27 +252,15 @@
     lme.doframe(obstime)
     lme.showframe()
 
-<<<<<<< HEAD
     rvelRad = lme.measure(rvelOpt, 'LSRK')
     doppRad = lme.todoppler("RADIO", rvelRad)
-=======
-    rvelRad = lme.measure(rvelOpt,'LSRK')
-    doppRad = lme.todoppler("RADIO",rvelRad)
->>>>>>> 46a8c444
     restFreq = parseFrequencyArgumentToGHz(restFreq)
     freqRad = lme.tofrequency('LSRK', doppRad, lme.frequency('rest', str(restFreq)+'GHz'))
 
-<<<<<<< HEAD
     lsrk = lqa.tos(rvelRad['m0'], prec=prec)
     rvelTop = lme.measure(rvelOpt, 'TOPO')
     doppTop = lme.todoppler("RADIO", rvelTop)
     freqTop = lme.tofrequency('TOPO', doppTop, lme.frequency('rest', str(restFreq)+'GHz'))
-=======
-    lsrk = lqa.tos(rvelRad['m0'],prec=prec)
-    rvelTop = lme.measure(rvelOpt,'TOPO')
-    doppTop = lme.todoppler("RADIO",rvelTop)
-    freqTop = lme.tofrequency('TOPO',doppTop,me.frequency('rest',str(restFreq)+'GHz'))
->>>>>>> 46a8c444
 
     topo = lqa.tos(rvelTop['m0'], prec=prec)
     velocityDifference = 0.001*(rvelRad['m0']['value']-rvelTop['m0']['value'])
@@ -364,10 +325,7 @@
            otherEdgeValueTransmission, edgeValueAmplitude,
            otherEdgeValueAmplitude, y0transmissionAmplitude)
 
-<<<<<<< HEAD
-
-=======
->>>>>>> 46a8c444
+
 def lsrkToRest(lsrkFrequency, velocityLSRK, datestring, ra, dec,
                equinox='J2000', observatory='ALMA', prec=4, verbose=True):
     """
