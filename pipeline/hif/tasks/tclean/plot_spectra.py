#!/usr/bin/env python

# This module has been derived from Todd Hunter's plotSpectrumFromMask module.
# It is used to create the diagnostic spectra plots for the cube imaging weblog.
import os
import re
from math import degrees

import matplotlib.pyplot as plt
import matplotlib.ticker
import numpy as np

from casatasks import imhead

import pipeline.infrastructure as infrastructure
from pipeline.infrastructure import casa_tools

LOG = infrastructure.get_logger(__name__)

ARCSEC_PER_RAD = 206264.80624709636
c_mks = 2.99792458e8


def addFrequencyAxisAbove(ax1, firstFreq, lastFreq, freqType='', spw=None,
                          fontsize=10, showlabel=True, twinx=False,
                          ylimits=None, xlimits=None):
    """
    Given the descriptor returned by plt.subplot, draws a frequency
    axis label at the top x-axis.
    firstFreq and lastFreq: in Hz
    twinx: if True, the create an independent y-axis on right edge
    freqType: 'LSRK', 'REST', etc. for axis label purposes only
    spw: integer or string (simply to add to the title)
    xlimits: tuple or list or array of 2 values (in Hz)
    """
    if showlabel:
        if (spw != '' and spw is not None):
            label = '(Spw %s) %s Frequency (GHz)' % (str(spw), freqType)
        else:
            label = '%s Frequency (GHz)' % freqType
    if twinx:
        ax2 = ax1.twiny().twinx()
        ax2.set_ylabel('Per-channel noise (mJy/beam)', color='k')
        ax2.set_ylim(ylimits)
        # ax2.set_xlabel does not work in this case, so use plt.text instead
        plt.text(0.5, 1.055, label, ha='center', va='center', transform=plt.gca().transAxes, size=11)
    else:
        ax2 = ax1.twiny()
        ax2.set_xlabel(label, size=fontsize)
    if xlimits is not None:
        ax2.set_xlim(np.array(xlimits)*1e-9)
    else:
        ax2.set_xlim(firstFreq*1e-9, lastFreq*1e-9)
    freqRange = np.abs(lastFreq-firstFreq)
    power = int(np.log10(freqRange))-9
    ax2.xaxis.set_major_locator(matplotlib.ticker.MultipleLocator(10**power))
    if (len(ax2.get_xticks()) < 2):
        ax2.xaxis.set_major_locator(matplotlib.ticker.MultipleLocator(0.5*10**power))
    ax2.xaxis.set_minor_locator(matplotlib.ticker.MultipleLocator(0.1*10**power))
    ax2.xaxis.set_major_formatter(matplotlib.ticker.ScalarFormatter(useOffset=False))


def numberOfChannelsInCube(img, returnFreqs=False, returnChannelWidth=False, verbose=False):
    """
    Finds the number of channels in a CASA image cube, using the ia tool.
    returnFreqs: if True, then also return the frequency of the
           first and last channel (in Hz)
    returnChannelWidth: if True, then also return the channel width (in Hz)
    verbose: if True, then print the frequencies of first and last channel
    Returns: an int
    -Todd Hunter
    """

    with casa_tools.ImageReader(img) as image:
        lcs = image.coordsys()

        try:
            axis = lcs.findaxisbyname('spectral')
        except:
            if image.shape().shape[0] > 3:
                LOG.warn("Can't find spectral axis. Assuming it is 3.")
                axis = 3
            elif image.shape().shape[0] > 2:
                LOG.warn("Can't find spectral axis. Assuming it is 2.")
                axis = 2
            elif image.shape().shape[0] == 2:
                LOG.error("No spectral axis found.")
                raise Exception('No spectral axis found/')

        naxes = image.shape().shape[0]
        nchan = image.shape()[axis]
        cdelt = lcs.increment()['numeric'][axis]
        pixel = [0]*naxes
        firstFreq = lcs.toworld(pixel, format='n')['numeric'][axis]
        pixel[axis] = nchan-1
        lastFreq = lcs.toworld(pixel, format='n')['numeric'][axis]
        lcs.done()

    nchan = int(nchan)
    if returnFreqs:
        if returnChannelWidth:
            return nchan, firstFreq, lastFreq, cdelt
        else:
            return nchan, firstFreq, lastFreq
    else:
        if returnChannelWidth:
            return nchan, cdelt
        else:
            return nchan


def cubeFrameToTopo(img, freqrange='', prec=4, verbose=False,
                    nchan=None, f0=None, f1=None, chanwidth=None,
                    msname='', spw='', fieldid=-1, header=''):
    """
    Reads the date of observation, central RA and Dec,
    and observatory from an image cube header and then calls lsrkToTopo or
    casaRestToTopo to return the specified frequency range in TOPO (in Hz).
    freqrange: desired range of frequencies (empty string or list = whole cube)
          floating point list of two frequencies, or a delimited string
          (delimiter = ',', '~' or space)
    prec: in fractions of Hz (only used to display the value when verbose=True)
    msname: MS name
    spw: spectral window ID (string)
    fieldid: field ID (integer)
    header: dictionary output by imheadlist
    -Todd Hunter
    """
    if header == '':
        header = imheadlist(img, omitBeam=True)
    if nchan is None or f0 is None or f1 is None or chanwidth is None:
        nchan, f0, f1, chanwidth = numberOfChannelsInCube(img, returnFreqs=True, returnChannelWidth=True)
    if 'reffreqtype' in header:
        if header['reffreqtype'].upper() == 'TOPO':
            return np.array([f0, f1])
    if len(freqrange) == 0:
        startFreq = f0
        stopFreq = f1
    elif isinstance(freqrange, str):
        if freqrange.find(',') > 0:
            freqrange = [parseFrequencyArgument(i) for i in freqrange.split(',')]
        elif freqrange.find('~') > 0:
            freqrange = [parseFrequencyArgument(i) for i in freqrange.split('~')]
        else:
            freqrange = [parseFrequencyArgument(i) for i in freqrange.split()]
        startFreq, stopFreq = freqrange
    else:
        startFreq, stopFreq = freqrange
    ra, dec = rad2radec(header['crval1'], header['crval2'], delimiter=' ', verbose=False).split()
    equinox = header['equinox']
    observatory = header['telescope']
    datestring = header['date-obs']

    with pl_casatools.ImageReader(img) as image:
        lcs = image.coordsys()
        freqFrame = lcs.referencecode('spectral')[0]
        lcs.done()

    if freqFrame == 'LSRK':
        f0 = lsrkToTopo(startFreq, datestring, ra, dec, equinox, observatory, prec, verbose)
        f1 = lsrkToTopo(stopFreq, datestring, ra, dec, equinox, observatory, prec, verbose)
    elif freqFrame == 'REST':
        # REST (or rather SOURCE) frame for ephemeris objects
        if msname == '':
            LOG.warn('No MS provided for SOURCE/REST to TOPO conversion. Skipping frame conversion.')
            f0 = startFreq
            f1 = stopFreq
        else:
            c0, c1 = casaRestToTopo(startFreq, stopFreq, msname, spw, fieldid)

            # convert TOPO channel to TOPO frequency
            with pl_casatools.MSMDReader(msname) as msmd:
                chanfreqs = msmd.chanfreqs(int(spw))
                f0 = chanfreqs[c0]
                f1 = chanfreqs[c1]
    elif freqFrame == 'TOPO':
        f0 = startFreq
        f1 = stopFreq
    else:
        LOG.warn('Unrecognized frequency frame type: %s. Skipping frame conversion.' % (freqFrame))
        f0 = startFreq
        f1 = stopFreq

    return np.array([f0, f1])


def lsrkToTopo(lsrkFrequency, datestring, ra, dec, equinox='J2000', observatory='ALMA', prec=4, verbose=False):
    """
    Converts an LSRKfrequency and observing date/direction
    to the corresponding frequency in the TOPO frame.
    Inputs:
    lsrkFrequency: floating point value in Hz or GHz, or a string with units
    datestring:  "YYYY/MM/DD/HH:MM:SS" (format = image header keyword 'date-obs')
    ra: string "HH:MM:SS.SSSS"
    dec: string "DD.MM.SS.SSSS" or "DD:MM:SS.SSSS" (colons will be replaced with .)
    prec: only used to display the value when verbose=True
    Returns: the TOPO frequency in Hz
    -Todd Hunter
    """
    velocityLSRK = 0  # does not matter what it is, just needs to be same in both calls
    restFreqHz = lsrkToRest(lsrkFrequency, velocityLSRK, datestring, ra, dec, equinox,
                            observatory, prec, verbose)
    topoFrequencyHz = restToTopo(restFreqHz, velocityLSRK, datestring, ra, dec, equinox, observatory, verbose=verbose)
    return topoFrequencyHz


def restToTopo(restFrequency, velocityLSRK, datestring, ra, dec, equinox='J2000',
               observatory='ALMA', veltype='radio', verbose=False):
    """
    Converts a rest frequency, LSRK velocity, and observing date/direction
    to the corresponding frequency in the TOPO frame.
    Inputs:
    restFrequency: floating point value in Hz or GHz, or a string with units
    velocityLSRK: floating point value in km/s
    datestring:  "YYYY/MM/DD/HH:MM:SS"
    ra: string "HH:MM:SS.SSSS"
    dec: string "DD.MM.SS.SSSS" or "DD:MM:SS.SSSS" (colons will be replaced with .)
    prec: only used to display the value when verbose=True
    Returns: the TOPO frequency in Hz
    -Todd Hunter
    """
    topoFreqHz, diff1, diff2 = frames(velocityLSRK, datestring, ra, dec, equinox,
                                      observatory, verbose=verbose,
                                      restFreq=restFrequency, veltype=veltype)
    return topoFreqHz


def casaRestToTopo(freqstart, freqend, msname, spw, fieldid):
    """
    Converts a range of SOURCE frame frequencies to TOPO channels in a 
    specified measurement set.  The input frequencies should be the 
    center frequencies of the edge channels in the cube.
    freqstart: range start frequency in Hz
    freqend: range end frequency in Hz
    msname: MS name
    spw: spectral window ID (string)
    fieldid: field ID (integer)
    """

    lsu = pl_casatools.synthesisutils

    # Figure out which channels in the ms were used to make the SOURCE frame cube
    # this function expects the center frequency of each edge channel and returns channel number in ms/spw
    result = lsu.advisechansel(msname=msname, freqframe='SOURCE',
                               ephemtable='TRACKFIELD', fieldid=fieldid,
                               freqstart='%sHz'%(str(freqstart)),
                               freqend='%sHz'%(str(freqend)))
    idx = np.where(result['spw'] == int(spw))[0]
    startChan = result['start'][idx]
    nchan = result['nchan'][idx]
    stopChan = startChan + nchan - 1
    return startChan, stopChan


def frames(velocity=286.7, datestring="2005/11/01/00:00:00",
           ra="05:35:28.105", dec="-069.16.10.99", equinox="J2000",
           observatory="ALMA", prec=4, verbose=True,
           restFreq=345.79599, veltype='optical'):
    """
    Converts an optical velocity into barycentric, LSRK and TOPO frames.
    Converts a radio LSRK velocity into TOPO frame.
    Inputs:
    velocity: in km/s
    datestring:  "YYYY/MM/DD/HH:MM:SS"
    ra: "05:35:28.105"
    dec: "-069.16.10.99"
    equinox: "J2000"
    observatory: "ALMA"
    prec: precision to display (digits to the right of the decimal point)
    veltype: 'radio' or 'optical'
    restFreq: in Hz, GHz or a string with units
    Returns:
    * TOPO frequency in Hz
    * difference between LSRK-TOPO in km/sec
    * difference between LSRK-TOPO in Hz
    - Todd Hunter
    """
    lme = casa_tools.measures
    lqa = casa_tools.quanta

    if dec.find(':') >= 0:
        dec = dec.replace(':', '.')

    position = lme.direction(equinox, ra, dec)
    obstime = lme.epoch('TAI', datestring)

    if veltype.lower().find('opt') == 0:
        velOpt = lqa.quantity(velocity, "km/s")
        dopp = lme.doppler("OPTICAL", velOpt)
        # CASA doesn't do Helio, but difference to Bary is hopefully small
        rvelOpt = lme.toradialvelocity("BARY", dopp)
    elif veltype.lower().find('rad') == 0:
        rvelOpt = lme.radialvelocity('LSRK', str(velocity)+'km/s')
    else:
        print("veltype must be 'rad'io or 'opt'ical")
        return

    lme.doframe(position)
    lme.doframe(lme.observatory(observatory))
    lme.doframe(obstime)
    lme.showframe()

    rvelRad = lme.measure(rvelOpt, 'LSRK')
    doppRad = lme.todoppler("RADIO", rvelRad)
    restFreq = parseFrequencyArgumentToGHz(restFreq)
    freqRad = lme.tofrequency('LSRK', doppRad, lme.frequency('rest', str(restFreq)+'GHz'))

    lsrk = lqa.tos(rvelRad['m0'], prec=prec)
    rvelTop = lme.measure(rvelOpt, 'TOPO')
    doppTop = lme.todoppler("RADIO", rvelTop)
    freqTop = lme.tofrequency('TOPO', doppTop, lme.frequency('rest', str(restFreq)+'GHz'))

    topo = lqa.tos(rvelTop['m0'], prec=prec)
    velocityDifference = 0.001*(rvelRad['m0']['value']-rvelTop['m0']['value'])
    frequencyDifference = freqRad['m0']['value'] - freqTop['m0']['value']

    lme.done()
    lqa.done()

    return freqTop['m0']['value'], velocityDifference, frequencyDifference


def RescaleTrans(trans, lim):
    # Input: the array of transmission values and current y-axis limits
    # Returns: arrays of the rescaled transmission values and the zero point
    #          values in units of the frame, and in amplitude.
    debug = False
    yrange = lim[1]-lim[0]
    labelgap = 0.5 # Use this fraction of the margin to separate the top
                       # curve from the upper y-axis
    TOP_MARGIN = 0.25
    y2 = lim[1] - labelgap*yrange*TOP_MARGIN/(1.0+TOP_MARGIN)
    y1 = lim[1] - yrange*TOP_MARGIN/(1.0+TOP_MARGIN)
    transmissionRange = np.max(trans)-np.min(trans)
    if (transmissionRange < 0.05):
        # force there to be a minimum range of transmission display
        # overemphasize tiny ozone lines
        transmissionRange = 0.05
    # convert transmission to amplitude
    newtrans = y2 - (y2-y1)*(np.max(trans)-trans)/transmissionRange

    # Use edge values
    edgeValueTransmission = trans[-1]
    otherEdgeValueTransmission = trans[0]

    # Now convert the edge channels' transmission values into amplitude
    edgeValueAmplitude = y2 - (y2-y1)*(np.max(trans)-trans[-1])/transmissionRange
    otherEdgeValueAmplitude = y2 - (y2-y1)*(np.max(trans)-trans[0])/transmissionRange

    # Now convert amplitude to frame units, offsetting downward by half
    # the font size
    fontoffset = 0.01
    edgeValueFrame = (edgeValueAmplitude - lim[0])/yrange  - fontoffset
    otherEdgeValueFrame = (otherEdgeValueAmplitude - lim[0])/yrange  - fontoffset

    # scaleFactor is how large the plot is from the bottom x-axis
    # up to the labelgap, in units of the transmissionRange
    scaleFactor = (1+TOP_MARGIN*(1-labelgap)) / (TOP_MARGIN*(1-labelgap))

    # compute the transmission at the bottom of the plot, and label it
    y0transmission = np.max(trans) - transmissionRange*scaleFactor
    y0transmissionFrame = 0
    y0transmissionAmplitude = lim[0]

    if (y0transmission <= 0):
        # If the bottom of the plot is below zero transmission, then label
        # the location of zero transmission instead.
        y0transmissionAmplitude = y1-(y2-y1)*(np.min(trans)/transmissionRange)
        y0transmissionFrame = (y0transmissionAmplitude-lim[0]) / (lim[1]-lim[0])
        y0transmission = 0
    return(newtrans, edgeValueFrame, y0transmission, y0transmissionFrame,
           otherEdgeValueFrame, edgeValueTransmission,
           otherEdgeValueTransmission, edgeValueAmplitude,
           otherEdgeValueAmplitude, y0transmissionAmplitude)


def lsrkToRest(lsrkFrequency, velocityLSRK, datestring, ra, dec,
               equinox='J2000', observatory='ALMA', prec=4, verbose=True):
    """
    Converts an LSRK frequency, LSRK velocity, and observing date/direction
    to the corresponding frequency in the rest frame.
    Inputs:
    lsrkFrequency: floating point value in Hz or GHz, or a string with units
    velocityLSRK: floating point value in km/s
    datestring:  "YYYY/MM/DD/HH:MM:SS" (format = image header keyword 'date-obs')
    ra: string "HH:MM:SS.SSSS"
    dec: string "DD.MM.SS.SSSS" or "DD:MM:SS.SSSS" (colons will be replaced with .)
    prec: only used to display the value when verbose=True
    Returns: the Rest frequency in Hz
    -Todd Hunter
    """
    if dec.find(':') >= 0:
        dec = dec.replace(':', '.')
        if verbose:
            print("Warning: replacing colons with decimals in the dec field.")
    freqGHz = parseFrequencyArgumentToGHz(lsrkFrequency)
    lqa = casa_tools.quanta
    lme = casa_tools.measures
    velocityRadio = lqa.quantity(velocityLSRK, "km/s")
    position = lme.direction(equinox, ra, dec)
    obstime = lme.epoch('TAI', datestring)
    dopp = lme.doppler("RADIO", velocityRadio)
    radialVelocityLSRK = lme.toradialvelocity("LSRK", dopp)
    lme.doframe(position)
    lme.doframe(lme.observatory(observatory))
    lme.doframe(obstime)
    rvelRad = lme.measure(radialVelocityLSRK, 'LSRK')
    doppRad = lme.todoppler('RADIO', rvelRad)
    freqRad = lme.torestfrequency(lme.frequency('LSRK', str(freqGHz)+'GHz'), dopp)
    lqa.done()
    lme.done()
    return freqRad['m0']['value']


def parseFrequencyArgumentToGHz(bandwidth):
    """
    Converts a frequency string into floating point in GHz, based on the units.
    If the units are not present, then the value is assumed to be GHz if less
    than 10000, otherwise it assumes Hz.
    -Todd Hunter
    """
    value = parseFrequencyArgument(bandwidth)
    if (value > 10000 or str(bandwidth).lower().find('hz') >= 0):
        value *= 1e-9
    return(value)


def parseFrequencyArgument(bandwidth):
    """
    Converts a string frequency (or dictionary) into floating point in Hz, based on
    the units.  If the units are not present, then the value is simply converted to float.
    -Todd Hunter
    """
    if (isinstance(bandwidth, dict)):
        bandwidth = str(bandwidth['value']) + bandwidth['unit']
    else:
        bandwidth = str(bandwidth)
    ghz = bandwidth.lower().find('ghz')
    mhz = bandwidth.lower().find('mhz')
    khz = bandwidth.lower().find('khz')
    hz = bandwidth.lower().find('hz')
    if (ghz>0):
        bandwidth = 1e9*float(bandwidth[:ghz])
    elif (mhz>0):
        bandwidth = 1e6*float(bandwidth[:mhz])
    elif (khz>0):
        bandwidth = 1e3*float(bandwidth[:khz])
    elif (hz>0):
        bandwidth = float(bandwidth[:hz])
    else:
        bandwidth = float(bandwidth)
    return(bandwidth)


# FIXME: function contains unresolved references, clean-up or remove if not needed by Pipeline.
def rad2radec(ra=0,dec=0,imfitdict=None, prec=5, verbose=True, component=0,
              replaceDecDotsWithColons=True, hmsdms=False, delimiter=', ',
              prependEquinox=False, hmdm=False):
    """
    Convert a position in RA/Dec from radians to sexagesimal string which
    is comma-delimited, e.g. '20:10:49.01, +057:17:44.806'.
    The position can either be entered as scalars via the 'ra' and 'dec'
    parameters, as a tuple via the 'ra' parameter, as an array of shape (2,1)
    via the 'ra' parameter, or
    as an imfit dictionary can be passed via the 'imfitdict' argument, and the
    position of component 0 will be displayed in RA/Dec sexagesimal.
    replaceDecDotsWithColons: replace dots with colons as the Declination d/m/s delimiter
    hmsdms: produce output of format: '20h10m49.01s, +057d17m44.806s'
    hmdm: produce output of format: '20h10m49.01, +057d17m44.806' (for simobserve)
    delimiter: the character to use to delimit the RA and Dec strings output
    prependEquinox: if True, insert "J2000" before coordinates (i.e. for clean or simobserve)
    Todd Hunter
    """
    if (isinstance(imfitdict, dict)):
        comp = 'component%d' % (component)
        ra  = imfitdict['results'][comp]['shape']['direction']['m0']['value']
        dec = imfitdict['results'][comp]['shape']['direction']['m1']['value']
    if (isinstance(ra, tuple) or isinstance(ra, list) or isinstance(ra, np.ndarray)):
        if (len(ra) == 2):
            dec = ra[1] # must come first before ra is redefined
            ra = ra[0]
        else:
            ra = ra[0]
            dec = dec[0]
    if np.shape(ra) == (2, 1):
        dec = ra[1][0]
        ra = ra[0][0]
    lqa = casa_tools.quanta
    myra = lqa.formxxx('%.12frad' % ra, format='hms', prec=prec+1)
    mydec = lqa.formxxx('%.12frad' % dec, format='dms', prec=prec-1)
    if replaceDecDotsWithColons:
        mydec = mydec.replace('.', ':', 2)
    if len(mydec.split(':')[0]) > 3:
        mydec = mydec[0] + mydec[2:]
    mystring = '%s, %s' % (myra, mydec)
    lqa.done()
    if (hmsdms):
        # FIXME: fix unresolved reference and/or clean-up/remove function if not needed by Pipeline.
        mystring = convertColonDelimitersToHMSDMS(mystring)
        if (prependEquinox):
            mystring = "J2000 " + mystring
    elif (hmdm):
        # FIXME: fix unresolved reference and/or clean-up/remove function if not needed by Pipeline.
        mystring = convertColonDelimitersToHMSDMS(mystring, s=False)
        if (prependEquinox):
            mystring = "J2000 " + mystring
    if (delimiter != ', '):
        mystring = mystring.replace(', ', delimiter)
    return(mystring)


def imheadlist(vis, omitBeam=False):
    """
    Emulates imhead(mode='list') but leaves off the min/max/minpos/maxpos
    keywords, the filling of which makes it take so long to run on large cubes.
    -Todd Hunter
    """
    if (not os.path.exists(vis)):
        print("Could not find image.")
        return
    header = {}
    keys = ['bunit', 'date-obs', 'equinox', 'imtype', 'masks',
            'object', 'observer', 'projection', 'reffreqtype',
            'restfreq', 'shape', 'telescope']
    if not omitBeam:
        singleBeam = imhead(vis, mode='get', hdkey='beammajor')
        if (singleBeam == False):
            header = imhead(vis, mode='list')
            if (header is None):
                print("No beam found.  Re-run with omitBeam=True.")
                return -1
            if 'perplanebeams' not in header:
                print("No beam found.  Re-run with omitBeam=True.")
                return -1
            beammajor = []
            beamminor = []
            beampa = []
            for beamchan in range(header['perplanebeams']['nChannels']):
                beamdict = header['perplanebeams']['*'+str(beamchan)]
                beammajor.append(beamdict['major']['value'])
                beamminor.append(beamdict['minor']['value'])
                beampa.append(beamdict['positionangle']['value'])
            bmaj = np.median(beammajor)
            bmin = np.median(beamminor)
            sinbpa = np.sin(np.radians(np.array(beampa)))
            cosbpa = np.cos(np.radians(np.array(beampa)))
            bpa = degrees(np.median(np.arctan2(np.median(sinbpa), np.median(cosbpa))))
            header['beammajor'] = bmaj
            header['beamminor'] = bmin
            header['beampa'] = bpa
        else:
            keys += ['beammajor', 'beamminor', 'beampa']
    for key in keys:
        try:
            header[key] = imhead(vis, mode='get', hdkey=key)
        except:
            pass
    for axis in range(len(header['shape'])):
        for key in ['cdelt', 'crval']:
            mykey = key+str(axis+1)
            try:
                result = imhead(vis, mode='get', hdkey=mykey)
                if (isinstance(result, dict)):
                    header[mykey] = result['value']
                else:
                    # crval3 (pol axis) will be an array (e.g. ['I']) not a dict
                    header[mykey] = result
            except:
                print("Failed to set header key: ", mykey)
                pass
        for key in ['crpix', 'ctype', 'cunit']:
            mykey = key+str(axis+1)
            try:
                header[mykey] = imhead(vis, mode='get', hdkey=mykey)
            except:
                pass
    return(header)


def CalcAtmTransmissionForImage(img, chanInfo='', airmass=1.5, pwv=-1,
                                spectralaxis=-1, value='transmission', P=-1, H=-1,
                                T=-1, altitude=-1, msname='', spw='', fieldid=-1):
    """
    This function is called by atmosphereVariation.
    Supported telescopes are VLA and ALMA (needed for default weather and PWV)
    img: name of CASA image
    value: 'transmission' or 'tsky'
    chanInfo: a list containing nchan, firstFreqHz, lastFreqHz, channelWidthHz
    pwv: in mm
    P: in mbar
    H: in percent
    T: in Kelvin
    msname: MS name
    spw: spectral window ID (string)
    fieldid: field ID (integer)
    Returns:
    2 arrays: frequencies (in GHz) and values (Kelvin, or transmission: 0..1)
    """

    with casa_tools.ImageReader(img) as image:
        lcs = image.coordsys()
        telescopeName = lcs.telescope()
        lcs.done()

    if chanInfo == '':
        chanInfo = numberOfChannelsInCube(img, returnChannelWidth=True, returnFreqs=True)

    freqs = np.linspace(chanInfo[1]*1e-9, chanInfo[2]*1e-9, chanInfo[0])
    numchan = len(freqs)
    # Make sure to not call conversion twice
    if chanInfo[-1] != 'TOPO':
        result = cubeFrameToTopo(img, chanInfo[1:3], msname=msname, spw=spw, fieldid=fieldid)
    else:
        result = None
    if (result is None):
        topofreqs = freqs
    else:
        topoWidth = (result[1]-result[0])/(numchan-1)
        topofreqs = np.linspace(result[0], result[1], chanInfo[0]) * 1e-9
    P0 = 1000.0 # mbar
    H0 = 20.0   # percent
    T0 = 273.0  # Kelvin
    if (telescopeName.find('ALMA') >= 0 or telescopeName.find('ACA') >= 0):
        pwv0 = 1.0
        P0 = 563.0
        H0 = 20.0
        T0 = 273.0
        altitude0 = 5059
    elif (telescopeName.find('VLA') >= 0):
        P0 = 786.0
        pwv0 = 5.0
        altitude0 = 2124
    else:
        pwv0 = 10.0
        altitude0 = 0
    if (pwv < 0):
        pwv = pwv0
    if (T < 0):
        T = T0
    if (H < 0):
        H = H0
    if (P < 0):
        P = P0
    if (altitude < 0):
        altitude = altitude0
    tropical = 1
    midLatitudeSummer = 2
    midLatitudeWinter = 3
    reffreq = 0.5*(topofreqs[numchan//2-1]+topofreqs[numchan//2])
#    reffreq = np.mean(topofreqs)
    numchanModel = numchan*1
    chansepModel = (topofreqs[-1]-topofreqs[0])/(numchanModel-1)
    nbands = 1
    lqa = casa_tools.quanta
    fCenter = lqa.quantity(reffreq, 'GHz')
    fResolution = lqa.quantity(chansepModel, 'GHz')
    fWidth = lqa.quantity(numchanModel*chansepModel, 'GHz')
<<<<<<< HEAD
    myat = pl_casatools.atmosphere
=======
    myat = casa_tools.atmosphere
>>>>>>> 048e6aee
    myat.initAtmProfile(humidity=H, temperature=lqa.quantity(T, "K"),
                        altitude=lqa.quantity(altitude, "m"),
                        pressure=lqa.quantity(P, 'mbar'), atmType=midLatitudeWinter)
    myat.initSpectralWindow(nbands, fCenter, fWidth, fResolution)
    myat.setUserWH2O(lqa.quantity(pwv, 'mm'))
#    myat.setAirMass()  # This does not affect the opacity, but it does effect TebbSky, so do it manually.
    lqa.done()

    dry = np.array(myat.getDryOpacitySpec(0)[1])
    wet = np.array(myat.getWetOpacitySpec(0)[1]['value'])
    TebbSky = myat.getTebbSkySpec(spwid=0)[1]['value']
    # readback the values to be sure they got set

    if (myat.getRefFreq()['unit'] != 'GHz'):
        LOG.warn("There is a unit mismatch for refFreq in the atm code.")
    if (myat.getChanSep()['unit'] != 'MHz'):
        LOG.warn("There is a unit mismatch for chanSep in the atm code.")
    numchanModel = myat.getNumChan()
    freq0 = myat.getChanFreq(0)['value']
    freq1 = myat.getChanFreq(numchanModel-1)['value']
    # We keep the original LSRK freqs for overlay on the LSRK spectrum, but associate
    # the transmission values from the equivalent TOPO freqs
    newfreqs = np.linspace(freqs[0], freqs[-1], numchanModel)  # fix for SCOPS-4815
    transmission = np.exp(-airmass*(wet+dry))
    TebbSky *= (1-np.exp(-airmass*(wet+dry)))/(1-np.exp(-wet-dry))
    if value=='transmission':
        values = transmission
    else:
        values = TebbSky
    myat.done()
    del myat
    return(newfreqs, values)


def plot_spectra(image_robust_rms_and_spectra, rec_info, plotfile, msname, spw, fieldid):
    """
    Takes a pipeline-produced cube and plots the spectrum within the clean
    mask (pixels with value=1 in the mask), and the noise spectrum from outside
    the mask and within the 0.2-0.3 level (auto adjusted upward if image size
    has been mitigated).
    image_robust_rms_and_spectra: dictionary of spectra and metadata
    rec_info: dictionary of receiver information (type (DSB/TSB), LO1 frequency)
    msname: name of representative MS
    spw: spectral window (string)
    fieldid: field ID (integer)
    """

    qaTool = casa_tools.quanta

    cube = os.path.basename(image_robust_rms_and_spectra['nonpbcor_imagename'])
    # Get spectral frame
    with casa_tools.ImageReader(cube) as image:
        lcs = image.coordsys()
        frame = lcs.referencecode('spectral')[0]
        lcs.done()

    unmaskedPixels = image_robust_rms_and_spectra['nonpbcor_image_cleanmask_npoints']
    if unmaskedPixels is None:
        unmaskedPixels = 0

    plt.clf()
    desc = plt.subplot(111)
    units = 'mJy'
    fontsize = 9

    # x axes
    nchan = len(image_robust_rms_and_spectra['nonpbcor_image_cleanmask_spectrum'])
    channels = np.arange(1, nchan + 1)
    freq_ch1 = qaTool.getvalue(qaTool.convert(image_robust_rms_and_spectra['nonpbcor_image_non_cleanmask_freq_ch1'], 'Hz'))
    freq_chN = qaTool.getvalue(qaTool.convert(image_robust_rms_and_spectra['nonpbcor_image_non_cleanmask_freq_chN'], 'Hz'))
    freqs = np.linspace(freq_ch1, freq_chN, nchan)

    # Flux density spectrum
    intensity = image_robust_rms_and_spectra['nonpbcor_image_cleanmask_spectrum'] * 1000.
    if unmaskedPixels > 0:
        mycolor = 'r'
        message = 'Red spectrum from %d pixels in flattened clean mask' % (unmaskedPixels)
        plt.text(0.025, 0.96, message, transform=desc.transAxes, ha='left', fontsize=fontsize + 1, color='r')
    else:
        mycolor = 'b'
        pblimit = image_robust_rms_and_spectra['nonpbcor_image_cleanmask_spectrum_pblimit']
        plt.text(0.025, 0.96,
                'Blue spectrum is mean from pixels above the pb=%.2f level (no clean mask was found)' % pblimit,
                 transform=desc.transAxes, ha='left', fontsize=fontsize+1, color='b')

    # Noise spectrum
    noise = image_robust_rms_and_spectra['nonpbcor_image_non_cleanmask_robust_rms'] * 1000.
    plt.text(0.025, 0.93, 'Black spectrum is per-channel scaled MAD from imstat annulus and outside clean mask',
             transform=desc.transAxes, ha='left', fontsize=fontsize+1)
    # Turn off rightside y-axis ticks to make way for second y-axis
    desc.yaxis.set_ticks_position('left')
    plt.plot(channels, intensity, '-', color=mycolor)

    plt.xlabel('%d Channels' % len(channels))
    plt.ylabel('Flux density (%s)' % units, color=mycolor)
    plt.tick_params(axis='y', labelcolor=mycolor, color=mycolor)
    # Give a buffer between final data point and y-axes in order
    # to be able to see high edge channel values
    plt.xlim([channels[0] - len(channels) // 100, channels[-1] + len(channels) // 100])
    freqDelta = (freqs[1]-freqs[0])*(len(channels)//100) # in Hz
    freqLimits = np.array([freqs[0]-freqDelta, freqs[-1]+freqDelta])  # Hz

    # Ignore edge channels (otherwise the first channel in ephemeris
    # cubes may go way off scale
    ylimits = np.array([np.min(intensity[1:-1]), np.max(intensity[1:-1])])
    ylimits[1] += ylimits[1]-ylimits[0]
    # Be sure the mean intensity spectrum is separated from lower y-axis by
    # reducing the y lower limit by 5 percent.
    yrange = ylimits[1]-ylimits[0]
    ylimits[0] -= 0.05*yrange
    ylimits[1] += 0.05*yrange
    noiseLimits = [2*np.min(noise[1:-1])-np.max(noise[1:-1]),
                   np.max(noise[1:-1])]
    yrange = noiseLimits[1]-noiseLimits[0]
    noiseLimits[0] -= 0.1*yrange
    noiseLimits[1] += 0.1*yrange
    plt.ylim(ylimits)

    # Plot horizontal dotted line at zero intensity
    plt.plot(plt.xlim(), [0, 0], 'k:')
    plt.text(0.5, 1.085, cube, transform=desc.transAxes, fontsize=fontsize, ha='center')
    addFrequencyAxisAbove(plt.gca(), freqs[0], freqs[-1], frame,
                          twinx=True, ylimits=noiseLimits,
                          xlimits=freqLimits)
    plt.plot(freqs * 1e-9, noise, 'k-')

    # Plot continuum frequency ranges
    fpattern = re.compile('([\d.]*)(~)([\d.]*)(\D*)')
    cont_freq_ranges = fpattern.findall(image_robust_rms_and_spectra['cont_freq_ranges'].replace(';', ''))
    for cont_freq_range in cont_freq_ranges:
        fLowGHz = qaTool.getvalue(qaTool.convert(qaTool.quantity(float(cont_freq_range[0]), cont_freq_range[3]), 'GHz'))
        fHighGHz = qaTool.getvalue(qaTool.convert(qaTool.quantity(float(cont_freq_range[2]), cont_freq_range[3]), 'GHz'))
        fcLevel = plt.ylim()[0] + yrange * 0.025
        plt.plot([fLowGHz, fHighGHz], [fcLevel] * 2, 'c-', lw=2)

    # Overlay atmosphere transmission
<<<<<<< HEAD
    freq, transmission = CalcAtmTransmissionForImage(cube, msname=msname, spw=spw, fieldid=fieldid)
    rescaledY, edgeYvalue, zeroValue, zeroYValue, otherEdgeYvalue, edgeT, otherEdgeT, edgeValueAmplitude, otherEdgeValueAmplitude, zeroValueAmplitude = RescaleTrans(transmission, pl.ylim())
    pl.plot(freq, rescaledY, 'm-')

    if rec_info['type'] == 'DSB':
        LO1 = float(qaTool.getvalue(myqa.convert(rec_info['LO1'], 'GHz')))
        # Calculate image frequencies using TOPO frequencies from signal sideband.
        imageFreq0 = (2.0 * LO1 - freq[0]) * 1e9
        imageFreq1 = (2.0 * LO1 - freq[-1]) * 1e9
        chanInfo = [len(freq), imageFreq0, imageFreq1, float(-1e9 * (freq[1]-freq[0])), 'TOPO']
        imageFreq, imageTransmission = CalcAtmTransmissionForImage(cube, chanInfo, msname=msname, spw=spw, fieldid=fieldid)
        results = RescaleTrans(imageTransmission, pl.ylim())
=======
    freq, transmission = CalcAtmTransmissionForImage(cube)
    rescaledY, edgeYvalue, zeroValue, zeroYValue, otherEdgeYvalue, edgeT, otherEdgeT, edgeValueAmplitude, otherEdgeValueAmplitude, zeroValueAmplitude = RescaleTrans(transmission, plt.ylim())
    plt.plot(freq, rescaledY, 'm-')

    if rec_info['type'] == 'DSB':
        LO1 = float(qaTool.getvalue(qaTool.convert(rec_info['LO1'], 'GHz')))
        imageFreq0 = 2.0 * LO1 - freq[0]
        imageFreq1 = 2.0 * LO1 - freq[-1]
        chanInfo = [len(freq), imageFreq0, imageFreq1, -(freqs[1]-freqs[0])]
        imageFreq, imageTransmission = CalcAtmTransmissionForImage(cube, chanInfo)
        results = RescaleTrans(imageTransmission, plt.ylim())
>>>>>>> 048e6aee
        rescaledImage = results[0]
        # You need to keep the signal sideband frequency range so that the overlay works!
        plt.plot(freq, rescaledImage, 'm--')

<<<<<<< HEAD
    pl.draw()
    fig = pl.gcf()
    fig.set_size_inches(8,6)
    fig.canvas.flush_events()
    pl.savefig(plotfile)
    pl.clf()
    pl.close()
=======
    plt.draw()
    plt.savefig(plotfile)
    plt.clf()
    plt.close()
>>>>>>> 048e6aee
<|MERGE_RESOLUTION|>--- conflicted
+++ resolved
@@ -151,7 +151,7 @@
     observatory = header['telescope']
     datestring = header['date-obs']
 
-    with pl_casatools.ImageReader(img) as image:
+    with casa_tools.ImageReader(img) as image:
         lcs = image.coordsys()
         freqFrame = lcs.referencecode('spectral')[0]
         lcs.done()
@@ -169,7 +169,7 @@
             c0, c1 = casaRestToTopo(startFreq, stopFreq, msname, spw, fieldid)
 
             # convert TOPO channel to TOPO frequency
-            with pl_casatools.MSMDReader(msname) as msmd:
+            with casa_tools.MSMDReader(msname) as msmd:
                 chanfreqs = msmd.chanfreqs(int(spw))
                 f0 = chanfreqs[c0]
                 f1 = chanfreqs[c1]
@@ -237,7 +237,7 @@
     fieldid: field ID (integer)
     """
 
-    lsu = pl_casatools.synthesisutils
+    lsu = casa_tools.synthesisutils
 
     # Figure out which channels in the ms were used to make the SOURCE frame cube
     # this function expects the center frequency of each edge channel and returns channel number in ms/spw
@@ -655,11 +655,7 @@
     fCenter = lqa.quantity(reffreq, 'GHz')
     fResolution = lqa.quantity(chansepModel, 'GHz')
     fWidth = lqa.quantity(numchanModel*chansepModel, 'GHz')
-<<<<<<< HEAD
-    myat = pl_casatools.atmosphere
-=======
     myat = casa_tools.atmosphere
->>>>>>> 048e6aee
     myat.initAtmProfile(humidity=H, temperature=lqa.quantity(T, "K"),
                         altitude=lqa.quantity(altitude, "m"),
                         pressure=lqa.quantity(P, 'mbar'), atmType=midLatitudeWinter)
@@ -796,47 +792,26 @@
         plt.plot([fLowGHz, fHighGHz], [fcLevel] * 2, 'c-', lw=2)
 
     # Overlay atmosphere transmission
-<<<<<<< HEAD
     freq, transmission = CalcAtmTransmissionForImage(cube, msname=msname, spw=spw, fieldid=fieldid)
-    rescaledY, edgeYvalue, zeroValue, zeroYValue, otherEdgeYvalue, edgeT, otherEdgeT, edgeValueAmplitude, otherEdgeValueAmplitude, zeroValueAmplitude = RescaleTrans(transmission, pl.ylim())
-    pl.plot(freq, rescaledY, 'm-')
+    rescaledY, edgeYvalue, zeroValue, zeroYValue, otherEdgeYvalue, edgeT, otherEdgeT, edgeValueAmplitude, otherEdgeValueAmplitude, zeroValueAmplitude = RescaleTrans(transmission, plt.ylim())
+    plt.plot(freq, rescaledY, 'm-')
 
     if rec_info['type'] == 'DSB':
-        LO1 = float(qaTool.getvalue(myqa.convert(rec_info['LO1'], 'GHz')))
+        LO1 = float(qaTool.getvalue(qaTool.convert(rec_info['LO1'], 'GHz')))
         # Calculate image frequencies using TOPO frequencies from signal sideband.
         imageFreq0 = (2.0 * LO1 - freq[0]) * 1e9
         imageFreq1 = (2.0 * LO1 - freq[-1]) * 1e9
         chanInfo = [len(freq), imageFreq0, imageFreq1, float(-1e9 * (freq[1]-freq[0])), 'TOPO']
         imageFreq, imageTransmission = CalcAtmTransmissionForImage(cube, chanInfo, msname=msname, spw=spw, fieldid=fieldid)
-        results = RescaleTrans(imageTransmission, pl.ylim())
-=======
-    freq, transmission = CalcAtmTransmissionForImage(cube)
-    rescaledY, edgeYvalue, zeroValue, zeroYValue, otherEdgeYvalue, edgeT, otherEdgeT, edgeValueAmplitude, otherEdgeValueAmplitude, zeroValueAmplitude = RescaleTrans(transmission, plt.ylim())
-    plt.plot(freq, rescaledY, 'm-')
-
-    if rec_info['type'] == 'DSB':
-        LO1 = float(qaTool.getvalue(qaTool.convert(rec_info['LO1'], 'GHz')))
-        imageFreq0 = 2.0 * LO1 - freq[0]
-        imageFreq1 = 2.0 * LO1 - freq[-1]
-        chanInfo = [len(freq), imageFreq0, imageFreq1, -(freqs[1]-freqs[0])]
-        imageFreq, imageTransmission = CalcAtmTransmissionForImage(cube, chanInfo)
         results = RescaleTrans(imageTransmission, plt.ylim())
->>>>>>> 048e6aee
         rescaledImage = results[0]
         # You need to keep the signal sideband frequency range so that the overlay works!
         plt.plot(freq, rescaledImage, 'm--')
 
-<<<<<<< HEAD
-    pl.draw()
-    fig = pl.gcf()
+    plt.draw()
+    fig = plt.gcf()
     fig.set_size_inches(8,6)
     fig.canvas.flush_events()
-    pl.savefig(plotfile)
-    pl.clf()
-    pl.close()
-=======
-    plt.draw()
     plt.savefig(plotfile)
     plt.clf()
-    plt.close()
->>>>>>> 048e6aee
+    plt.close()