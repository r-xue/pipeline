import os
import traceback

import pipeline.infrastructure as infrastructure
import pipeline.infrastructure.basetask as basetask
import pipeline.infrastructure.mpihelpers as mpihelpers
import pipeline.infrastructure.utils as utils
import pipeline.infrastructure.vdp as vdp
import pipeline.infrastructure.imageheader as imageheader
from pipeline.infrastructure import casa_tasks
from pipeline.infrastructure import casa_tools
from pipeline.infrastructure import logging

from .resultobjects import TcleanResult

LOG = infrastructure.get_logger(__name__)

# The basic clean tasks classes. Clean performs a single clean run.


class CleanBaseInputs(vdp.StandardInputs):

    # simple properties ------------------------------------------------------------------------------------------------

    antenna = vdp.VisDependentProperty(default='')
    datacolumn = vdp.VisDependentProperty(default='')
    datatype = vdp.VisDependentProperty(default='')
    datatype_info = vdp.VisDependentProperty(default='')
    deconvolver = vdp.VisDependentProperty(default='')
    cycleniter = vdp.VisDependentProperty(default=-999)
    cyclefactor = vdp.VisDependentProperty(default=-999.0)
    nmajor = vdp.VisDependentProperty(default=None)
    cfcache = vdp.VisDependentProperty(default='')
    field = vdp.VisDependentProperty(default='')
    gridder = vdp.VisDependentProperty(default='')
    imagename = vdp.VisDependentProperty(default='')
    intent = vdp.VisDependentProperty(default='')
    iter = vdp.VisDependentProperty(default=0)
    mask = vdp.VisDependentProperty(default='')
    hm_dogrowprune = vdp.VisDependentProperty(default=None)
    hm_growiterations = vdp.VisDependentProperty(default=-999)
    hm_lownoisethreshold = vdp.VisDependentProperty(default=-999.0)
    hm_masking = vdp.VisDependentProperty(default='auto')
    hm_minbeamfrac = vdp.VisDependentProperty(default=-999.0)
    hm_minpercentchange = vdp.VisDependentProperty(default=-999.0)
    hm_minpsffraction = vdp.VisDependentProperty(default=-999.0)
    hm_maxpsffraction = vdp.VisDependentProperty(default=-999.0)
    hm_fastnoise = vdp.VisDependentProperty(default=None)
    hm_negativethreshold = vdp.VisDependentProperty(default=-999.0)
    hm_noisethreshold = vdp.VisDependentProperty(default=-999.0)
    hm_sidelobethreshold = vdp.VisDependentProperty(default=-999.0)
    mosweight = vdp.VisDependentProperty(default=None)
    nchan = vdp.VisDependentProperty(default=-1)
    nbin = vdp.VisDependentProperty(default=-1)
    niter = vdp.VisDependentProperty(default=5000)
    hm_nsigma = vdp.VisDependentProperty(default=0.0)
    hm_perchanweightdensity = vdp.VisDependentProperty(default=None)
    hm_npixels = vdp.VisDependentProperty(default=0)
    nterms = vdp.VisDependentProperty(default=None)
    orig_specmode = vdp.VisDependentProperty(default='')
    outframe = vdp.VisDependentProperty(default='LSRK')
    parallel = vdp.VisDependentProperty(default='automatic')
    pblimit = vdp.VisDependentProperty(default=0.2)
    is_per_eb = vdp.VisDependentProperty(default=False)
    phasecenter = vdp.VisDependentProperty(default='')
    psf_phasecenter = vdp.VisDependentProperty(default='')
    restoringbeam = vdp.VisDependentProperty(default='common')
    robust = vdp.VisDependentProperty(default=-999.0)
    savemodel = vdp.VisDependentProperty(default='none')
    startmodel = vdp.VisDependentProperty(default='')
    scales = vdp.VisDependentProperty(default=None)
    sensitivity = vdp.VisDependentProperty(default=None)
    spwsel_all_cont = vdp.VisDependentProperty(default=None)
    spwsel_low_bandwidth = vdp.VisDependentProperty(default=None)
    spwsel_low_spread = vdp.VisDependentProperty(default=None)
    start = vdp.VisDependentProperty(default='')
    stokes = vdp.VisDependentProperty(default='I')
    threshold = vdp.VisDependentProperty(default=None)
    usepointing = vdp.VisDependentProperty(default=None)
    uvrange = vdp.VisDependentProperty(default='')
    uvtaper = vdp.VisDependentProperty(default=None)
    weighting = vdp.VisDependentProperty(default='briggs')
    width = vdp.VisDependentProperty(default='')
    restfreq = vdp.VisDependentProperty(default=None)
    wprojplanes = vdp.VisDependentProperty(default=None)
    wbawp = vdp.VisDependentProperty(default=None)
    rotatepastep = vdp.VisDependentProperty(default=None)
    calcpsf = vdp.VisDependentProperty(default=None)
    calcres = vdp.VisDependentProperty(default=None)
    pbmask = vdp.VisDependentProperty(default=None)

    # properties requiring some logic ----------------------------------------------------------------------------------

    @vdp.VisDependentProperty
    def cell(self):
        return []

    @vdp.VisDependentProperty
    def imsize(self):
        return []

    @imsize.convert
    def imsize(self, value):
        if isinstance(value, str) and value.startswith('['):
            # Remove the characters [, ], and ' from the value.
            temp = value.translate(str.maketrans("[]'"))
            temp = temp.split(',')
            return list(map(int, temp))
        return value

    @vdp.VisDependentProperty
    def specmode(self, value):
        if 'TARGET' in self.intent:
            return 'cube'
        return 'mfs'

    @vdp.VisDependentProperty
    def spw(self):
        first_ms = self.context.observing_run.measurement_sets[0]
        return ','.join([spw.id for spw in first_ms.get_spectral_windows()])

    @vdp.VisDependentProperty
    def spwsel(self):
        return []

    def __init__(self, context, output_dir=None, vis=None, imagename=None, datacolumn=None, datatype=None, datatype_info=None, intent=None, field=None,
<<<<<<< HEAD
                 spw=None, spwsel=None, spwsel_all_cont=None, spwsel_low_bandwidth=None, spwsel_low_spread=None, uvrange=None, orig_specmode=None,
                 specmode=None, gridder=None, deconvolver=None, uvtaper=None, nterms=None, cycleniter=None, cyclefactor=None, hm_minpsffraction=None,
=======
                 spw=None, spwsel=None, spwsel_all_cont=None, uvrange=None, orig_specmode=None, specmode=None, gridder=None, deconvolver=None,
                 uvtaper=None, nterms=None, cycleniter=None, cyclefactor=None, nmajor=None, hm_minpsffraction=None,
>>>>>>> 32c43805
                 hm_maxpsffraction=None, scales=None, outframe=None, imsize=None,
                 cell=None, phasecenter=None, psf_phasecenter=None, nchan=None, nbin=None, start=None, width=None, stokes=None, weighting=None,
                 robust=None, restoringbeam=None, iter=None, mask=None, savemodel=None, startmodel=None, hm_masking=None,
                 hm_sidelobethreshold=None, hm_noisethreshold=None, hm_lownoisethreshold=None, wprojplanes=None,
                 hm_negativethreshold=None, hm_minbeamfrac=None, hm_growiterations=None, hm_dogrowprune=None,
                 hm_minpercentchange=None, hm_fastnoise=None, pblimit=None, niter=None, hm_nsigma=None,
                 hm_perchanweightdensity=None, hm_npixels=None, threshold=None, sensitivity=None, reffreq=None,
                 restfreq=None, conjbeams=None, is_per_eb=None, antenna=None, usepointing=None, mosweight=None,
                 result=None, parallel=None, heuristics=None, rotatepastep=None, cfcache=None, calcpsf=None,
                 calcres=None, wbawp=None, pbmask=None):
        self.context = context
        self.output_dir = output_dir
        self.vis = vis

        self.imagename = imagename
        self.datacolumn = datacolumn
        self.datatype = datatype
        self.datatype_info = datatype_info
        self.intent = intent
        self.field = field
        self.spw = spw
        self.spwsel = spwsel
        self.spwsel_all_cont = spwsel_all_cont
        self.spwsel_low_bandwidth = spwsel_low_bandwidth
        self.spwsel_low_spread = spwsel_low_spread
        self.uvrange = uvrange
        self.savemodel = savemodel
        self.startmodel = startmodel
        self.orig_specmode = orig_specmode
        self.specmode = specmode
        self.gridder = gridder
        self.deconvolver = deconvolver
        self.uvtaper = uvtaper
        self.nterms = nterms
        self.cycleniter = cycleniter
        self.cyclefactor = cyclefactor
        self.nmajor = nmajor
        self.hm_minpsffraction = hm_minpsffraction
        self.hm_maxpsffraction = hm_maxpsffraction
        self.scales = scales
        self.outframe = outframe
        self.imsize = imsize
        self.cell = cell
        self.phasecenter = phasecenter
        self.psf_phasecenter = psf_phasecenter
        self.nchan = nchan
        self.nbin = nbin
        self.start = start
        self.width = width
        self.stokes = stokes
        self.weighting = weighting
        self.robust = robust
        self.restoringbeam = restoringbeam
        self.iter = iter
        self.mask = mask
        self.pbmask = pbmask

        self.hm_masking = hm_masking
        self.hm_sidelobethreshold = hm_sidelobethreshold
        self.hm_noisethreshold = hm_noisethreshold
        self.hm_lownoisethreshold = hm_lownoisethreshold
        self.hm_negativethreshold = hm_negativethreshold
        self.hm_minbeamfrac = hm_minbeamfrac
        self.hm_growiterations = hm_growiterations
        self.hm_dogrowprune = hm_dogrowprune
        self.hm_minpercentchange = hm_minpercentchange
        self.hm_fastnoise = hm_fastnoise

        self.cfcache = cfcache
        self.pblimit = pblimit
        self.niter = niter
        self.threshold = threshold
        self.hm_nsigma = hm_nsigma
        self.hm_perchanweightdensity = hm_perchanweightdensity
        self.hm_npixels = hm_npixels
        self.sensitivity = sensitivity
        self.reffreq = reffreq
        self.restfreq = restfreq
        self.conjbeams = conjbeams
        self.result = result
        self.parallel = parallel
        self.is_per_eb = is_per_eb
        self.antenna = antenna
        self.usepointing = usepointing
        self.mosweight = mosweight
        self.wprojplanes = wprojplanes
        self.wbawp = wbawp
        self.rotatepastep = rotatepastep
        self.heuristics = heuristics
        self.calcpsf = calcpsf
        self.calcres = calcres


class CleanBase(basetask.StandardTaskTemplate):
    Inputs = CleanBaseInputs

    is_multi_vis_task = True

    def prepare(self):
        context = self.inputs.context
        inputs = self.inputs

        # Make sure inputs.vis is a list, even it is one that contains a
        # single measurement set
        if not isinstance(inputs.vis, list):
            inputs.vis = [inputs.vis]

        # Remove MSs that do not contain data for the given field(s)
        scanidlist, visindexlist = inputs.heuristics.get_scanidlist(inputs.vis, inputs.field, inputs.intent)
        inputs.vis = [inputs.vis[i] for i in visindexlist]
        inputs.spwsel = [inputs.spwsel[i] for i in visindexlist]

        # Initialize imaging results structure
        if not inputs.result:
            plotdir = os.path.join(inputs.context.report_dir,
                                   'stage%s' % inputs.context.stage.split('_')[0])
            field_ids = inputs.heuristics.field(inputs.intent, inputs.field)
            result = TcleanResult(vis=inputs.vis,
                                  datacolumn=inputs.datacolumn,
                                  datatype=inputs.datatype,
                                  datatype_info=inputs.datatype_info,
                                  sourcename=inputs.field,
                                  field_ids=field_ids,
                                  intent=inputs.intent,
                                  spw=inputs.spw,
                                  orig_specmode=inputs.orig_specmode,
                                  specmode=inputs.specmode,
                                  stokes=inputs.stokes,
                                  multiterm=inputs.nterms if inputs.deconvolver == 'mtmfs' else None,
                                  plotdir=plotdir, imaging_mode=inputs.heuristics.imaging_mode,
                                  is_per_eb=inputs.is_per_eb,
                                  is_eph_obj=inputs.heuristics.is_eph_obj(inputs.field))
        else:
            result = inputs.result

        try:
            result = self._do_clean_cycle(scanidlist, result, iter=inputs.iter)
        except Exception as e:
            error_msg = ('Cleaning failure for field {!s}, intent {!s}, specmode {!s}, spw {!s}, iteration {!s}: {!s}'.
                         format(inputs.field, inputs.intent, inputs.specmode, inputs.spw, inputs.iter, e))
            result.error = CleanBaseError(error_msg, 'Cleaning failure')
            LOG.error(error_msg)
            LOG.info(traceback.format_exc())
        return result

    def analyse(self, result):
        return result

    def _do_clean_cycle(self, scanidlist=None, result=None, iter=1):
        """
        Compute a clean image.
        """
        if scanidlist is None:
            scanidlist = []

        context = self.inputs.context
        inputs = self.inputs

        # Derive names of clean products for this iteration
        old_model_name = result.model
        model_name = '%s.%s.iter%s.model' % (inputs.imagename, inputs.stokes, iter)
        if old_model_name is not None:
            if os.path.exists(old_model_name):
                if result.multiterm:
                    rename_image(old_name=old_model_name, new_name=model_name,
                                 extensions=['.tt%d' % nterm for nterm in range(result.multiterm)])
                else:
                    rename_image(old_name=old_model_name, new_name=model_name)

        if inputs.niter == 0 and not (inputs.specmode == 'cube' and inputs.spwsel_all_cont):
            image_name = ''
        else:
            image_name = '%s.%s.iter%s.image' % (
                inputs.imagename, inputs.stokes, iter)

        residual_name = '%s.%s.iter%s.residual' % (
            inputs.imagename, inputs.stokes, iter)
        psf_name = '%s.%s.iter%s.psf' % (
            inputs.imagename, inputs.stokes, iter)
        flux_name = '%s.%s.iter%s.pb' % (
            inputs.imagename, inputs.stokes, iter)
        mask_name = '%s.%s.iter%s.mask' % (
            inputs.imagename, inputs.stokes, iter)
        alpha_name = '%s.%s.iter%s.alpha' % (
            inputs.imagename, inputs.stokes, iter)
        pbcor_image_name = '%s.%s.iter%s.image.pbcor' % (
            inputs.imagename, inputs.stokes, iter)

        parallel = all([mpihelpers.parse_mpi_input_parameter(inputs.parallel),
                        'TARGET' in inputs.intent])

        # Need to translate the virtual spw IDs to real ones
        real_spwsel = context.observing_run.get_real_spwsel(inputs.spwsel, inputs.vis)

        # Common tclean parameters
        tclean_job_parameters = {
            'vis':           inputs.vis,
            'imagename':     '%s.%s.iter%s' % (os.path.basename(inputs.imagename), inputs.stokes, iter),
            'datacolumn':    inputs.datacolumn,
            'antenna':       inputs.antenna,
            'field':         inputs.field,
            'spw':           real_spwsel,
            'intent':        utils.to_CASA_intent(inputs.ms[0], inputs.intent),
            'specmode':      inputs.specmode if inputs.specmode != 'cont' else 'mfs',
            'gridder':       inputs.gridder,
            'pblimit':       inputs.pblimit,
            'niter':         inputs.niter,
            'threshold':     inputs.threshold,
            'deconvolver':   inputs.deconvolver,
            'interactive':   False,
            'nchan':         inputs.nchan,
            'start':         inputs.start,
            'width':         inputs.width,
            'imsize':        inputs.imsize,
            'cell':          inputs.cell,
            'cfcache':       inputs.cfcache,
            'stokes':        inputs.stokes,
            'weighting':     inputs.weighting,
            'robust':        inputs.robust,
            'restoringbeam': inputs.restoringbeam,
            'uvrange':       inputs.uvrange,
            'savemodel':     inputs.savemodel,
            'startmodel':    inputs.startmodel,
            'perchanweightdensity':  inputs.hm_perchanweightdensity,
            'npixels':    inputs.hm_npixels,
            'parallel':     parallel,
            'wbawp':        inputs.wbawp,
            'fullsummary':   True
        }

        # Set special phasecenter and outframe for ephemeris objects.
        # Needs to be done here since the explicit coordinates are
        # used in heuristics methods upstream.
        if inputs.heuristics.is_eph_obj(inputs.field):
            tclean_job_parameters['phasecenter'] = 'TRACKFIELD'
            tclean_job_parameters['psfphasecenter'] = None
            # 2018-08-13: Spectral tracking has been implemented via a new
            # specmode option (CAS-11766).
            if inputs.specmode == 'cube':
                tclean_job_parameters['specmode'] = 'cubesource'
            # 2018-04-19: 'REST' does not yet work (see CAS-8965, CAS-9997)
            #tclean_job_parameters['outframe'] = 'REST'
            tclean_job_parameters['outframe'] = ''
            # 2018-07-10: Parallel imaging of ephemeris objects does not
            # yet work (see CAS-11631)
            # 2021-02-16: PIPE-981 asks for allowing parallelized tclean
            # runs for ephemeris sources.
            #tclean_job_parameters['parallel'] = False
        else:
            tclean_job_parameters['phasecenter'] = inputs.phasecenter
            if inputs.gridder in ('mosaic', 'awproject') and inputs.psf_phasecenter != inputs.phasecenter:
                tclean_job_parameters['psfphasecenter'] = inputs.psf_phasecenter
                result.used_psfphasecenter = True
            else:
                tclean_job_parameters['psfphasecenter'] = None
            tclean_job_parameters['outframe'] = inputs.outframe

        if scanidlist not in [[], None]:
            tclean_job_parameters['scan'] = scanidlist

        # special frequency interpolation setting for cube mode and nbin=2 (PIPE-2115)
        if inputs.specmode == 'cube' and inputs.nbin == 2:
            tclean_job_parameters['interpolation'] = 'nearest'

        # Set up masking parameters
        if inputs.hm_masking == 'auto':
            tclean_job_parameters['usemask'] = 'auto-multithresh'

            # get heuristics parameters
            (sidelobethreshold, noisethreshold, lownoisethreshold, negativethreshold, minbeamfrac, growiterations,
             dogrowprune, minpercentchange,
             fastnoise) = inputs.heuristics.get_autobox_params(iter, inputs.intent, inputs.specmode, inputs.robust)

            # Override individually with manual settings
            if inputs.hm_sidelobethreshold != -999.0:
                tclean_job_parameters['sidelobethreshold'] = inputs.hm_sidelobethreshold
            elif sidelobethreshold is not None:
                tclean_job_parameters['sidelobethreshold'] = sidelobethreshold

            if inputs.hm_noisethreshold != -999.0:
                tclean_job_parameters['noisethreshold'] = inputs.hm_noisethreshold
            elif noisethreshold is not None:
                tclean_job_parameters['noisethreshold'] = noisethreshold

            if inputs.hm_lownoisethreshold != -999.0:
                tclean_job_parameters['lownoisethreshold'] = inputs.hm_lownoisethreshold
            elif lownoisethreshold is not None:
                tclean_job_parameters['lownoisethreshold'] = lownoisethreshold

            if inputs.hm_negativethreshold != -999.0:
                tclean_job_parameters['negativethreshold'] = inputs.hm_negativethreshold
            elif negativethreshold is not None:
                tclean_job_parameters['negativethreshold'] = negativethreshold

            if inputs.hm_minbeamfrac != -999.0:
                tclean_job_parameters['minbeamfrac'] = inputs.hm_minbeamfrac
            elif minbeamfrac is not None:
                tclean_job_parameters['minbeamfrac'] = minbeamfrac

            if inputs.hm_growiterations != -999:
                tclean_job_parameters['growiterations'] = inputs.hm_growiterations
            elif growiterations is not None:
                tclean_job_parameters['growiterations'] = growiterations

            if inputs.hm_dogrowprune not in (None, ''):
                tclean_job_parameters['dogrowprune'] = inputs.hm_dogrowprune
            elif dogrowprune is not None:
                tclean_job_parameters['dogrowprune'] = dogrowprune

            if inputs.hm_minpercentchange != -999:
                tclean_job_parameters['minpercentchange'] = inputs.hm_minpercentchange
            elif minpercentchange is not None:
                tclean_job_parameters['minpercentchange'] = minpercentchange

            if inputs.hm_fastnoise not in (None, ''):
                tclean_job_parameters['fastnoise'] = inputs.hm_fastnoise
            elif fastnoise is not None:
                tclean_job_parameters['fastnoise'] = fastnoise

        else:
            if inputs.hm_fastnoise not in (None, ''):
                tclean_job_parameters['fastnoise'] = inputs.hm_fastnoise
            else:
                tclean_job_parameters['fastnoise'] = True
            if inputs.hm_masking != 'none' and inputs.mask == 'pb':
                # In manual cleaning mode decide for cleaning with pbmask according
                # to heuristic class method (see PIPE-977)
                tclean_job_parameters['usemask'] = 'pb'
                tclean_job_parameters['pbmask'] = inputs.pbmask if inputs.pbmask else inputs.heuristics.pbmask()
            elif (inputs.hm_masking != 'none') and (inputs.mask != ''):
                tclean_job_parameters['usemask'] = 'user'
                tclean_job_parameters['mask'] = inputs.mask

        # Show nterms parameter only if it is used.
        if result.multiterm:
            tclean_job_parameters['nterms'] = result.multiterm

        # Select whether to restore image
        if inputs.niter == 0 and not (inputs.specmode == 'cube' and inputs.spwsel_all_cont):
            tclean_job_parameters['restoration'] = False
            tclean_job_parameters['pbcor'] = False
        else:
            tclean_job_parameters['restoration'] = True
            tclean_job_parameters['pbcor'] = inputs.heuristics.pb_correction()

        # Re-use products from previous iteration.
        if iter > 0:
            tclean_job_parameters['restart'] = True
            tclean_job_parameters['calcpsf'] = False
            tclean_job_parameters['calcres'] = False

        # Allow setting calcpsf and calcres explicitly
        if type(inputs.calcpsf) is bool:
            tclean_job_parameters['calcpsf'] = inputs.calcpsf
        if type(inputs.calcres) is bool:
            tclean_job_parameters['calcres'] = inputs.calcres

        # Additional heuristics or task parameters
        if inputs.cyclefactor not in (None, -999):
            tclean_job_parameters['cyclefactor'] = inputs.cyclefactor
        else:
            # Call first and assign to variable to avoid calling slow methods twice
            cyclefactor = inputs.heuristics.cyclefactor(iter)
            if cyclefactor:
                tclean_job_parameters['cyclefactor'] = cyclefactor

        if inputs.hm_minpsffraction not in (None, -999):
            tclean_job_parameters['minpsffraction'] = inputs.hm_minpsffraction

        if inputs.hm_maxpsffraction not in (None, -999):
            tclean_job_parameters['maxpsffraction'] = inputs.hm_maxpsffraction

        if inputs.cycleniter not in (None, -999):
            tclean_job_parameters['cycleniter'] = inputs.cycleniter
        else:
            cycleniter = inputs.heuristics.cycleniter(iter)
            if cycleniter is not None:
                tclean_job_parameters['cycleniter'] = cycleniter

        if inputs.nmajor not in (None, -999):
            tclean_job_parameters['nmajor'] = inputs.nmajor
        else:
            nmajor = inputs.heuristics.nmajor(iter)
            if nmajor is not None:
                tclean_job_parameters['nmajor'] = nmajor

        if inputs.scales:
            tclean_job_parameters['scales'] = inputs.scales
        else:
            scales = inputs.heuristics.scales(iter)
            if scales:
                tclean_job_parameters['scales'] = scales

        if inputs.uvrange:
            tclean_job_parameters['uvrange'] = inputs.uvrange
        else:
            uvrange, _ = inputs.heuristics.uvrange(field=inputs.field, spwspec=inputs.spw)
            if uvrange:
                tclean_job_parameters['uvrange'] = uvrange

        if inputs.uvtaper:
            tclean_job_parameters['uvtaper'] = inputs.uvtaper
        else:
            uvtaper = inputs.heuristics.uvtaper(None)
            if uvtaper:
                tclean_job_parameters['uvtaper'] = uvtaper

        if inputs.reffreq:
            tclean_job_parameters['reffreq'] = inputs.reffreq
        else:
            reffreq = inputs.heuristics.reffreq()
            if reffreq:
                tclean_job_parameters['reffreq'] = reffreq

        if inputs.restfreq:
            tclean_job_parameters['restfreq'] = inputs.restfreq
        else:
            restfreq = inputs.heuristics.restfreq()
            if restfreq:
                tclean_job_parameters['restfreq'] = restfreq

        if inputs.conjbeams is not None:
            tclean_job_parameters['conjbeams'] = inputs.conjbeams
        else:
            conjbeams = inputs.heuristics.conjbeams()
            if conjbeams is not None:
                tclean_job_parameters['conjbeams'] = conjbeams

        if inputs.usepointing is not None:
            tclean_job_parameters['usepointing'] = inputs.usepointing
        else:
            usepointing = inputs.heuristics.usepointing()
            if usepointing is not None:
                tclean_job_parameters['usepointing'] = usepointing

        if inputs.mosweight not in (None, ''):
            tclean_job_parameters['mosweight'] = inputs.mosweight
        else:
            mosweight = inputs.heuristics.mosweight(inputs.intent, inputs.field)
            if mosweight is not None:
                tclean_job_parameters['mosweight'] = mosweight

        tclean_job_parameters['nsigma'] = inputs.heuristics.nsigma(iter, inputs.hm_nsigma, inputs.hm_masking)
        tclean_job_parameters['wprojplanes'] = inputs.heuristics.wprojplanes(gridder=inputs.gridder, spwspec=inputs.spw)
        tclean_job_parameters['rotatepastep'] = inputs.heuristics.rotatepastep()
        tclean_job_parameters['smallscalebias'] = inputs.heuristics.smallscalebias()
        tclean_job_parameters['usepointing'] = inputs.heuristics.usepointing()
        tclean_job_parameters['pointingoffsetsigdev'] = inputs.heuristics.pointingoffsetsigdev()
        tclean_job_parameters['psfcutoff'] = inputs.heuristics.psfcutoff()

        # Up until CASA 6.1 (including) it is was necessary to run tclean calls with
        # restoringbeam == 'common' in two steps in HPC mode (CAS-10849).
        # With CASA 6.2.0-57 the cube refactor is in place and the two step
        # process is no longer needed (PIPE-980). See removed code at:
        # https://open-bitbucket.nrao.edu/projects/PIPE/repos/pipeline/browse/pipeline/hif/tasks/tclean/cleanbase.py?at=15e495a29d0bfc93892c65eceb660d61a1805790#521

        # PIPE-1672: use fullsummary=False for cube imaging to avoid potential MPIbuffer-related issues.
        if 'cube' in tclean_job_parameters['specmode']:
            tclean_job_parameters['fullsummary'] = False

        job = casa_tasks.tclean(**tclean_job_parameters)
        tclean_result = self._executor.execute(job)

        # Record last tclean command for weblog
        result.set_tclean_command(str(job))

        tclean_stopcode_ignore = inputs.heuristics.tclean_stopcode_ignore(iter, inputs.hm_masking)
        if inputs.niter > 0:

            tclean_stopcode = tclean_result['stopcode']
            tclean_iterdone = tclean_result['iterdone']
            tclean_niter = tclean_result['niter']
            tclean_nmajordone = tclean_result['nmajordone']
            result.set_tclean_stopcode(tclean_stopcode)
            result.set_tclean_stopreason(tclean_stopcode)
            result.set_tclean_iterdone(tclean_iterdone)
            result.set_nmajordone(iter, tclean_nmajordone)

            # The return structure of tclean_result['summaryminor'] has changed after CAS-6692 (CASA ver>=6.5).
            # Before CAS-6692, tclean_result['summaryminor'] is a 2D array with 6 rows,
            #   idx=0 : iteration number
            #   idx=1 : peak residual
            #   idx=2 : model flux
            #   idx=3 : cyclethreshold
            #   idx=4 : deconvolver id (for multi-field)
            #   idx=5 : subimage id (related to channel id, stokes id..)
            # https://open-jira.nrao.edu/browse/CAS-6692?focusedCommentId=60810&page=com.atlassian.jira.plugin.system.issuetabpanels:comment-tabpanel#comment-60810
            # note that the subimage id (also called planeid or chunckid here) is formulated as:
            #   chunkid = chanid+polid*nSubChans
            # which can be obscure and depending on the MPI setup:
            # https://open-jira.nrao.edu/browse/CAS-6692?focusedCommentId=190256&page=com.atlassian.jira.plugin.system.issuetabpanels:comment-tabpanel#comment-190256
            #
            # After CAS-6692, tclean_result['summaryminor'] is described in details on the latest CASAdocs:
            # https://casadocs.readthedocs.io/en/latest/notebooks/synthesis_imaging.html#Returned-Dictionary
            #
            # Also see the comparison from one practical example:
            # https://open-jira.nrao.edu/browse/CAS-6692?focusedCommentId=190220&page=com.atlassian.jira.plugin.system.issuetabpanels%3Acomment-tabpanel#comment-190220

            if isinstance(tclean_result['summaryminor'], dict):
                # after CAS-6692
                tclean_summaryminor = tclean_result['summaryminor']
                result.set_summaryminor(iter, tclean_summaryminor)
            else:
                # before CAS-6692
                tclean_nminordone = tclean_result['summaryminor'][0, :]
                tclean_peakresidual = tclean_result['summaryminor'][1, :]
                tclean_totalflux = tclean_result['summaryminor'][2, :]
                tclean_planeid = tclean_result['summaryminor'][5, :]
                result.set_nminordone_array(iter, tclean_nminordone)
                result.set_peakresidual_array(iter, tclean_peakresidual)
                result.set_totalflux_array(iter, tclean_totalflux)
                result.set_planeid_array(iter, tclean_planeid)

            LOG.info('tclean used %d iterations' % tclean_iterdone)

            if tclean_stopcode == 0 and tclean_iterdone > 0:
                LOG.warning('tclean exit status 0 for Field: %s SPW: %s: the image may not be cleaned as expected.' %
                            (inputs.field, inputs.spw))

            if tclean_stopcode == 1:
                result.error = CleanBaseError('tclean reached niter limit. Field: %s SPW: %s' %
                                              (inputs.field, inputs.spw), 'Reached niter limit')
                LOG.log(
                    logging.INFO if tclean_stopcode in tclean_stopcode_ignore else logging.WARNING,
                    'tclean reached niter limit of {} for {} / spw{} / iter{} !'.format(
                        tclean_niter, utils.dequote(inputs.field),
                        inputs.spw, iter))

            if tclean_stopcode in [5, 6]:
                result.error = CleanBaseError('tclean stopped to prevent divergence (stop code %d). Field: %s SPW: %s' %
                                              (tclean_stopcode, inputs.field, inputs.spw),
                                              'tclean stopped to prevent divergence.')
                LOG.log(logging.INFO if tclean_stopcode in tclean_stopcode_ignore else logging.WARNING,
                        'tclean stopped to prevent divergence (stop code {}). Field: {} SPW: {} iter{} !'.format(
                            tclean_stopcode, inputs.field, inputs.spw, iter))

        # Collect images to be examined and stored in TcleanResult
        im_names = {}

        # Using virtual spw setups for all interferometry pipelines
        virtspw = True

        if iter > 0 or (inputs.specmode == 'cube' and inputs.spwsel_all_cont):
            im_names['model'] = model_name
            im_names['image'] = image_name
            im_names['pbcorimage'] = pbcor_image_name
            im_names['alpha'] = alpha_name

        im_names['residual'] = residual_name
        im_names['psf'] = psf_name
        im_names['flux'] = flux_name
        if os.path.exists(inputs.mask):
            im_names['cleanmask'] = inputs.mask
        elif os.path.exists(mask_name):
            im_names['cleanmask'] = mask_name

        for im_type, im_name in im_names.items():
            # Set misc info on imaging products
            # - Usually we only need to do this for a single image per image type;
            # - For multiterm calls, we create an image list depending on the image type;
            #   - current, only include .tt0 and .tt1
            name_list = [im_name]
            if result.multiterm:
                if im_type == 'pbcorimage' and im_name.find('.image.pbcor') != -1:
                    name_list = [im_name.replace('.image.pbcor', '.image.'+mterm+'.pbcor')
                                 for mterm in ['tt0', 'tt1']]
                if im_type == 'alpha':
                    name_list = [im_name, im_name+'.error']
                if im_type in ['model', 'image', 'residual', 'psf', 'flux']:
                    name_list = ['{}.{}'.format(im_name, mterm) for mterm in ['tt0', 'tt1']]
            for name in name_list:
                if os.path.exists(name):
                    imageheader.set_miscinfo(name=name, spw=inputs.spw, virtspw=virtspw, field=inputs.field,
                                             datatype=inputs.datatype, type=im_type, iter=iter,
                                             intent=inputs.intent, specmode=inputs.orig_specmode,
                                             robust=inputs.robust, weighting=inputs.weighting,
                                             is_per_eb=inputs.is_per_eb,
                                             context=context)
            # Store in TcleanResult
            if im_type == 'model':
                result.set_model(iter=iter, image=im_name)
            if im_type == 'pbcorimage':
                if os.path.exists(name_list[0]):
                    result.set_image(iter=iter, image=im_names['pbcorimage'])
                else:
                    result.set_image(iter=iter, image=im_names['image'])
            if im_type == 'residual' and os.path.exists(name_list[0]):
                result.set_residual(iter=iter, image=im_name)
            if im_type == 'psf':
                result.set_psf(image=im_name)
            if im_type == 'flux':
                result.set_flux(image=im_name)
            if im_type == 'cleanmask':
                result.set_cleanmask(iter=iter, image=im_name)

        # Keep threshold and sensitivity for QA and weblog
        result.set_threshold(inputs.threshold)
        result.set_sensitivity(inputs.sensitivity)
        result.set_imaging_params(iter, tclean_job_parameters)

        # This operation is used as a workaround for CAS-13401 and can be removed after the CAS ticket is resolved.
        if tclean_job_parameters['stokes'] != 'I' and inputs.heuristics.imaging_mode != 'ALMA':
            self._copy_restoringbeam_from_psf(tclean_job_parameters['imagename'])

        return result

    def _copy_restoringbeam_from_psf(self, imagename):
        """Copy the per-plane beam set from .psf image to .image/.residual.

        Note: this is a workaround for CAS-13401, in which CASA/tclean(stokes='IQUV') doesn't save
              the per-plane restoring beam information into the residual and restored images.
              For CASA ver>=6.6.0 (after the CAS-13401 implementation), this block should act as a no-op.
        """
        bm_src = '.psf'
        bm_src_ext_try = ['', '.tt0']
        bm_dst = ['.image', '.residual', '.image.pbcor']
        bm_dst_ext = ['', '.tt0', '.tt1', '.tt2']

        is_src_present = False
        for bm_src_ext in bm_src_ext_try:
            if os.path.exists(imagename+bm_src+bm_src_ext):
                is_src_present = True
                break

        if not is_src_present:
            LOG.error('The restoring beam information source image is not found.')
        else:
            LOG.info(
                f'Try to copy the restoring beam set from {imagename+bm_src+bm_src_ext} to the corresponding image products')
        with casa_tools.ImageReader(imagename+bm_src+bm_src_ext) as bm_src_im:
            src_shape = bm_src_im.shape()
            LOG.info('The restoring beam information source image ')
            for bm_dst0 in bm_dst:
                for bm_ext0 in bm_dst_ext:
                    if os.path.exists(imagename+bm_dst0+bm_ext0):
                        with casa_tools.ImageReader(imagename+bm_dst0+bm_ext0) as bm_dst_im:
                            if (bm_dst_im.shape() == src_shape).all() and not bm_dst_im.restoringbeam():
                                # PIPE-2061: we only copy the beam info if the target and source images have the same shape
                                # and the target image doesn't have a beam.
                                LOG.info(f'Copy the per-plane beam set to {imagename+bm_dst0+bm_ext0}')
                                for idx_c in range(src_shape[3]):
                                    for idx_p in range(src_shape[2]):
                                        LOG.debug(f'working on idx_chan={idx_c}, idx_pol={idx_p}')
                                        bm = bm_src_im.restoringbeam(channel=idx_c, polarization=idx_p)
                                        bm_dst_im.setrestoringbeam(beam=bm, channel=idx_c, polarization=idx_p)
                            else:
                                LOG.info(
                                    'The restoring beam copying source and target images have different shapes or the target '
                                    'image already has a beam. We will skip copying the restoring beam')


def rename_image(old_name, new_name, extensions=['']):
    """
    Rename an image
    """
    if old_name is not None:
        for extension in extensions:
            with casa_tools.ImageReader('%s%s' % (old_name, extension)) as image:
                image.rename(name=new_name, overwrite=True)


class CleanBaseError(object):
    """Clean Base Error Class to transfer detailed messages for weblog
    reporting.
    """

    def __init__(self, longmsg='', shortmsg=''):
        self.longmsg = longmsg
        self.shortmsg = shortmsg<|MERGE_RESOLUTION|>--- conflicted
+++ resolved
@@ -124,13 +124,8 @@
         return []
 
     def __init__(self, context, output_dir=None, vis=None, imagename=None, datacolumn=None, datatype=None, datatype_info=None, intent=None, field=None,
-<<<<<<< HEAD
                  spw=None, spwsel=None, spwsel_all_cont=None, spwsel_low_bandwidth=None, spwsel_low_spread=None, uvrange=None, orig_specmode=None,
-                 specmode=None, gridder=None, deconvolver=None, uvtaper=None, nterms=None, cycleniter=None, cyclefactor=None, hm_minpsffraction=None,
-=======
-                 spw=None, spwsel=None, spwsel_all_cont=None, uvrange=None, orig_specmode=None, specmode=None, gridder=None, deconvolver=None,
-                 uvtaper=None, nterms=None, cycleniter=None, cyclefactor=None, nmajor=None, hm_minpsffraction=None,
->>>>>>> 32c43805
+                 specmode=None, gridder=None, deconvolver=None, uvtaper=None, nterms=None, cycleniter=None, cyclefactor=None, nmajor=None, hm_minpsffraction=None,
                  hm_maxpsffraction=None, scales=None, outframe=None, imsize=None,
                  cell=None, phasecenter=None, psf_phasecenter=None, nchan=None, nbin=None, start=None, width=None, stokes=None, weighting=None,
                  robust=None, restoringbeam=None, iter=None, mask=None, savemodel=None, startmodel=None, hm_masking=None,
