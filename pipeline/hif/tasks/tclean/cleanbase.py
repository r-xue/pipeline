--- conflicted
+++ resolved
@@ -284,22 +284,7 @@
         context = self.inputs.context
         inputs = self.inputs
 
-<<<<<<< HEAD
-        # Derive names of clean products for this iteration
-        old_model_name = result.model
-        model_name = '%s.%s.iter%s.model' % (inputs.imagename, inputs.stokes, iter)
-        if old_model_name is not None:
-            if os.path.exists(old_model_name):
-                if result.multiterm:
-                    rename_image(old_name=old_model_name, new_name=model_name,
-                                 extensions=['.tt%d' % nterm for nterm in range(result.multiterm)])
-                else:
-                    rename_image(old_name=old_model_name, new_name=model_name)
-
         if inputs.niter == 0 and not (inputs.specmode == 'cube' and inputs.spwsel_all_cont) and not (inputs.intent == 'TARGET' and inputs.stokes == 'IQUV' and inputs.mask in (None, '')):
-=======
-        if inputs.niter == 0 and not (inputs.specmode == 'cube' and inputs.spwsel_all_cont):
->>>>>>> dddca754
             image_name = ''
         else:
             image_name = '%s.%s.iter%s.image' % (
@@ -718,15 +703,11 @@
         # Using virtual spw setups for all interferometry pipelines
         virtspw = True
 
-<<<<<<< HEAD
-        if iter > 0 or (inputs.specmode == 'cube' and inputs.spwsel_all_cont) or (inputs.intent == 'TARGET' and inputs.stokes == 'IQUV' and inputs.mask in (None, '')):
-=======
         # Derive the names of clean products for this iteration.
         # Note: result.model does not include the `.ttx` suffix from mtmfs cases.
         model_name = f"{inputs.imagename}.{inputs.stokes}.iter{iter}.model"
 
-        if iter > 0 or (inputs.specmode == 'cube' and inputs.spwsel_all_cont):
->>>>>>> dddca754
+        if iter > 0 or (inputs.specmode == 'cube' and inputs.spwsel_all_cont) or (inputs.intent == 'TARGET' and inputs.stokes == 'IQUV' and inputs.mask in (None, '')):
             im_names['model'] = model_name
             im_names['image'] = image_name
             im_names['pbcorimage'] = pbcor_image_name
