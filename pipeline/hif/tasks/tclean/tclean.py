--- conflicted
+++ resolved
@@ -219,20 +219,9 @@
         imlist = [xx for xx in imlist if ignore is None or ignore not in xx]
         for image_name in imlist:
             newname = image_name.replace(old_pname, new_pname)
-<<<<<<< HEAD
             LOG.info('Copying {} to {}'.format(image_name, newname))
             job = casa_tasks.copytree(image_name, newname)
             self._executor.execute(job)
-=======
-            if image_name == old_pname + '.workdirectory':
-                mkcmd = 'mkdir ' + newname
-                os.system(mkcmd)
-                self.copy_products(os.path.join(image_name, old_pname), os.path.join(newname, new_pname))
-            else:
-                LOG.info('Copying {} to {}'.format(image_name, newname))
-                job = casa_tasks.copytree(image_name, newname)
-                self._executor.execute(job)
->>>>>>> 21173148
 
     def prepare(self):
         inputs = self.inputs
@@ -939,7 +928,7 @@
 
         # All continuum
         if inputs.specmode == 'cube' and inputs.spwsel_all_cont:
-            self._update_miscinfo(result.image.replace('.image', '.image' + extension), max([len(field_ids.split(',')) for field_ids in self.image_heuristics.field(inputs.intent, inputs.field)]), pbcor_image_min, pbcor_image_max)
+            self._update_miscinfo(result.image.replace('.image', '.image'+extension), max([len(field_ids.split(',')) for field_ids in self.image_heuristics.field(inputs.intent, inputs.field)]), pbcor_image_min, pbcor_image_max)
 
             result.set_image_min(pbcor_image_min)
             result.set_image_max(pbcor_image_max)
@@ -1007,7 +996,7 @@
                                                         self.pblimit_cleanmask, iteration=iteration)
 
             # Use previous iterations's products as starting point
-            old_pname = '%s.iter%s' % (rootname, iteration - 1)
+            old_pname = '%s.iter%s' % (rootname, iteration-1)
             new_pname = '%s.iter%s' % (rootname, iteration)
             self.copy_products(os.path.basename(old_pname), os.path.basename(new_pname),
                                ignore='mask' if do_not_copy_mask else None)
@@ -1040,7 +1029,7 @@
                                                   pblimit_cleanmask=self.pblimit_cleanmask,
                                                   cont_freq_ranges=self.cont_freq_ranges)
 
-            self._update_miscinfo(result.image.replace('.image', '.image' + extension), max([len(field_ids.split(',')) for field_ids in self.image_heuristics.field(inputs.intent, inputs.field)]), pbcor_image_min, pbcor_image_max)
+            self._update_miscinfo(result.image.replace('.image', '.image'+extension), max([len(field_ids.split(',')) for field_ids in self.image_heuristics.field(inputs.intent, inputs.field)]), pbcor_image_min, pbcor_image_max)
 
             keep_iterating, hm_masking = self.image_heuristics.keep_iterating(iteration, inputs.hm_masking,
                                                                               result.tclean_stopcode,
