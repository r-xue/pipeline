--- conflicted
+++ resolved
@@ -1317,12 +1317,8 @@
                                                   deconvolver=inputs.deconvolver,
                                                   nterms=inputs.nterms,
                                                   cycleniter=inputs.cycleniter,
-<<<<<<< HEAD
-                                                  cyclefactor=inputs.cyclefactor,
+                                                  cyclefactor=cyclefactor,
                                                   nmajor=inputs.nmajor,
-=======
-                                                  cyclefactor=cyclefactor,
->>>>>>> 9a467493
                                                   hm_minpsffraction=inputs.hm_minpsffraction,
                                                   hm_maxpsffraction=inputs.hm_maxpsffraction,
                                                   scales=inputs.scales,
