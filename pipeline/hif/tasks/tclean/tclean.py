import glob
import os
import re

import numpy as np
from scipy.ndimage import label
import shutil

import pipeline.domain.measures as measures
import pipeline.infrastructure as infrastructure
#import pipeline.infrastructure.api as api
import pipeline.infrastructure.imageheader as imageheader
import pipeline.infrastructure.mpihelpers as mpihelpers
import pipeline.infrastructure.pipelineqa as pipelineqa
import pipeline.infrastructure.utils as utils
import pipeline.infrastructure.vdp as vdp
from pipeline.domain import DataType
from pipeline.hif.heuristics import imageparams_factory
from pipeline.infrastructure import casa_tasks
from pipeline.infrastructure import casa_tools
from pipeline.infrastructure import task_registry
from . import cleanbase
from .automaskthresholdsequence import AutoMaskThresholdSequence
from .vlaautomaskthresholdsequence import VlaAutoMaskThresholdSequence
from .imagecentrethresholdsequence import ImageCentreThresholdSequence
from .manualmaskthresholdsequence import ManualMaskThresholdSequence
from .vlassmaskthresholdsequence import VlassMaskThresholdSequence
from .nomaskthresholdsequence import NoMaskThresholdSequence
from .resultobjects import TcleanResult

LOG = infrastructure.get_logger(__name__)


class TcleanInputs(cleanbase.CleanBaseInputs):
    # Search order of input vis
    # This is just an initial default to get any vis. The real selection is
    # usually made in hif_makeimlist and passed on as explicit parameter
    # via hif_makeimages.
    processing_data_type = [DataType.SELFCAL_LINE_SCIENCE, DataType.REGCAL_LINE_SCIENCE, DataType.SELFCAL_CONTLINE_SCIENCE, DataType.REGCAL_CONTLINE_SCIENCE, DataType.REGCAL_CONTLINE_ALL, DataType.RAW]

    # simple properties ------------------------------------------------------------------------------------------------

    calcsb = vdp.VisDependentProperty(default=False)
    cleancontranges = vdp.VisDependentProperty(default=False)
    datacolumn = vdp.VisDependentProperty(default=None)
    hm_cleaning = vdp.VisDependentProperty(default='rms')
    masklimit = vdp.VisDependentProperty(default=4.0)
    mosweight = vdp.VisDependentProperty(default=None)
    parallel = vdp.VisDependentProperty(default='automatic')
    reffreq = vdp.VisDependentProperty(default=None)
    restfreq = vdp.VisDependentProperty(default=None)
    tlimit = vdp.VisDependentProperty(default=2.0)
    usepointing = vdp.VisDependentProperty(default=None)
    weighting = vdp.VisDependentProperty(default=None)
    pblimit = vdp.VisDependentProperty(default=None)
    cfcache = vdp.VisDependentProperty(default=None)
    cfcache_nowb = vdp.VisDependentProperty(default=None)
    pbmask = vdp.VisDependentProperty(default=None)

    # override CleanBaseInputs default value of 'auto'
    hm_masking = vdp.VisDependentProperty(default='centralregion')

    # properties requiring some logic ----------------------------------------------------------------------------------

    @vdp.VisDependentProperty
    def image_heuristics(self):
        image_heuristics_factory = imageparams_factory.ImageParamsHeuristicsFactory()
        return image_heuristics_factory.getHeuristics(
            vislist=self.vis,
            spw=self.spw,
            observing_run=self.context.observing_run,
            imagename_prefix=self.context.project_structure.ousstatus_entity_id,
            proj_params=self.context.project_performance_parameters,
            contfile=self.context.contfile,
            linesfile=self.context.linesfile,
            imaging_params=self.context.imaging_parameters,
            # TODO: imaging_mode should not be fixed
            imaging_mode='ALMA'
        )

    imagename = vdp.VisDependentProperty(default='')
    @imagename.convert
    def imagename(self, value):
        return value.replace('STAGENUMBER', str(self.context.stage))

    specmode = vdp.VisDependentProperty(default=None)
    @specmode.convert
    def specmode(self, value):
        if value == 'repBW':
            self.orig_specmode = 'repBW'
            return 'cube'
        self.orig_specmode = value
        return value

    @vdp.VisDependentProperty
    def spwsel_lsrk(self):
        # mutable object, so should not use VisDependentProperty(default={})
        return {}

    @vdp.VisDependentProperty
    def spwsel_topo(self):
        # mutable object, so should not use VisDependentProperty(default=[])
        return []

    @vdp.VisDependentProperty(null_input=[None, -999, -999.0])
    def robust(self):
        # Fallback value if undefined in the imaging target and in the
        # imaging parameters. TODO: Use heuristic
        return 0.5

    @vdp.VisDependentProperty
    def uvtaper(self):
        # Fallback value if undefined in the imaging target and in the
        # imaging parameters. TODO: Use heuristic
        return []

    # class methods ----------------------------------------------------------------------------------------------------

    def __init__(self, context, output_dir=None, vis=None, imagename=None, intent=None, field=None, spw=None,
                 spwsel_lsrk=None, spwsel_topo=None, uvrange=None, specmode=None, gridder=None, deconvolver=None,
                 nterms=None, outframe=None, imsize=None, cell=None, phasecenter=None, stokes=None, nchan=None,
                 start=None, width=None, nbin=None, datacolumn=None, pblimit=None, cfcache=None,
                 restoringbeam=None, hm_masking=None, hm_sidelobethreshold=None, hm_noisethreshold=None,
                 hm_lownoisethreshold=None, hm_negativethreshold=None, hm_minbeamfrac=None, hm_growiterations=None,
                 hm_dogrowprune=None, hm_minpercentchange=None, hm_fastnoise=None, hm_nsigma=None,
                 hm_perchanweightdensity=None, hm_npixels=None, hm_cleaning=None,
                 iter=None, mask=None, niter=None, threshold=None, tlimit=None, masklimit=None,
                 calcsb=None, cleancontranges=None, parallel=None,
                 # Extra parameters not in the CLI task interface
                 weighting=None, robust=None, uvtaper=None, scales=None, cycleniter=None, cyclefactor=None,
                 hm_minpsffraction=None, hm_maxpsffraction=None,
                 sensitivity=None, reffreq=None, restfreq=None, conjbeams=None, is_per_eb=None, antenna=None,
                 usepointing=None, mosweight=None, spwsel_all_cont=None, num_all_spws=None, num_good_spws=None,
                 bl_ratio=None, cfcache_nowb=None,
                 # End of extra parameters
                 heuristics=None, pbmask=None):
        super(TcleanInputs, self).__init__(context, output_dir=output_dir, vis=vis,
                                           imagename=imagename, antenna=antenna, datacolumn=datacolumn,
                                           intent=intent, field=field, spw=spw, uvrange=uvrange, specmode=specmode,
                                           gridder=gridder, deconvolver=deconvolver, uvtaper=uvtaper, nterms=nterms,
                                           cycleniter=cycleniter, cyclefactor=cyclefactor,
                                           hm_minpsffraction=hm_minpsffraction, hm_maxpsffraction=hm_maxpsffraction,
                                           scales=scales, outframe=outframe, imsize=imsize, cell=cell, phasecenter=phasecenter,
                                           nchan=nchan, start=start, width=width, stokes=stokes, weighting=weighting,
                                           robust=robust, restoringbeam=restoringbeam, pblimit=pblimit,
                                           iter=iter, mask=mask, hm_masking=hm_masking, cfcache=cfcache,
                                           hm_sidelobethreshold=hm_sidelobethreshold,
                                           hm_noisethreshold=hm_noisethreshold,
                                           hm_lownoisethreshold=hm_lownoisethreshold,
                                           hm_negativethreshold=hm_negativethreshold, hm_minbeamfrac=hm_minbeamfrac,
                                           hm_growiterations=hm_growiterations, hm_dogrowprune=hm_dogrowprune,
                                           hm_minpercentchange=hm_minpercentchange, hm_fastnoise=hm_fastnoise,
                                           hm_nsigma=hm_nsigma, hm_perchanweightdensity=hm_perchanweightdensity,
                                           hm_npixels=hm_npixels, niter=niter, threshold=threshold,
                                           sensitivity=sensitivity, conjbeams=conjbeams, is_per_eb=is_per_eb,
                                           usepointing=usepointing, mosweight=mosweight,
                                           parallel=parallel, heuristics=heuristics)

        self.calcsb = calcsb
        self.cleancontranges = cleancontranges
        self.hm_cleaning = hm_cleaning
        self.image_heuristics = heuristics
        self.masklimit = masklimit
        self.nbin = nbin
        self.reffreq = reffreq
        self.restfreq = restfreq
        self.spwsel_lsrk = spwsel_lsrk
        self.spwsel_topo = spwsel_topo
        self.spwsel_all_cont = spwsel_all_cont
        self.num_all_spws = num_all_spws
        self.num_good_spws = num_good_spws
        self.bl_ratio = bl_ratio
        self.tlimit = tlimit

        # For MOM0/8_FC and cube RMS we need the LSRK frequency ranges in
        # various places
        self.cont_freq_ranges = ''

        self.is_per_eb = is_per_eb
        self.antenna = antenna
        self.usepointing = usepointing
        self.mosweight = mosweight
        self.datacolumn = datacolumn
        self.pblimit = pblimit
        self.cfcache = cfcache
        self.cfcache_nowb = cfcache_nowb
        self.pbmask = pbmask


# tell the infrastructure to give us mstransformed data when possible by
# registering our preference for imaging measurement sets
#api.ImagingMeasurementSetsPreferred.register(TcleanInputs)


@task_registry.set_equivalent_casa_task('hif_tclean')
@task_registry.set_casa_commands_comment('A single target source is cleaned.')
class Tclean(cleanbase.CleanBase):
    Inputs = TcleanInputs

    is_multi_vis_task = True

    def rm_stage_files(self, imagename, stokes=''):
        filenames = glob.glob('%s*.%s.iter*' % (imagename, stokes))
        for filename in filenames:
            try:
                if os.path.isfile(filename):
                    os.remove(filename)
                elif os.path.isdir(filename):
                    rmtree_job = casa_tasks.rmtree(filename, ignore_errors=False)
                    self._executor.execute(rmtree_job)
                else:
                    raise Exception('Cannot remove %s' % filename)
            except Exception as e:
                LOG.warning('Exception while deleting %s: %s' % (filename, e))

    def rm_iter_files(self, rootname, iteration):
        # Delete any old files with this naming root
        filenames = glob.glob('%s.iter%s*' % (rootname, iteration))
        for filename in filenames:
            try:
                rmtree_job = casa_tasks.rmtree(filename)
                self._executor.execute(rmtree_job)
            except Exception as e:
                LOG.warning('Exception while deleting %s: %s' % (filename, e))

    def copy_products(self, old_pname, new_pname, ignore=None):
        imlist = glob.glob('%s.*' % (old_pname))
        imlist = [xx for xx in imlist if ignore is None or ignore not in xx]
        for image_name in imlist:
            newname = image_name.replace(old_pname, new_pname)
            LOG.info('Copying {} to {}'.format(image_name, newname))
            job = casa_tasks.copytree(image_name, newname)
            self._executor.execute(job)

    def move_products(self, old_pname, new_pname, ignore_list=None, remove_list=None, copy_list=None):
        """Move imaging products of one iteration to another.
        
        Certain image types can be excluded from the default "move" operation using the following keywords (in the precedence order):
            ignore_list:    do nothing (no 'remove', 'copy', or 'move'), if any string from the list is in the image name.
            remove_list:    remove without 'move' or 'copy', if any string from the list in the image name.
            copy_list:      copy instead move, if any string from the list is in the image name.
        """
        imlist = glob.glob('%s.*' % (old_pname))
        for image_name in imlist:
            newname = image_name.replace(old_pname, new_pname)
            if isinstance(ignore_list, (list, tuple)):
                if any([ignore_pattern in image_name for ignore_pattern in ignore_list]):
                    continue
            if isinstance(remove_list, (list, tuple)):
                if any([remove_pattern in image_name for remove_pattern in remove_list]):
                    LOG.info('Remove {}'.format(image_name))
                    job = casa_tasks.rmtree(image_name)
                    self._executor.execute(job)
                    continue
            if isinstance(copy_list, (list, tuple)):
                if any([copy_pattern in image_name for copy_pattern in copy_list]):
                    LOG.info('Copying {} to {}'.format(image_name, newname))
                    job = casa_tasks.copytree(image_name, newname)
                    self._executor.execute(job)
                    continue
            LOG.info('Moving {} to {}'.format(image_name, newname))
            job = casa_tasks.move(image_name, newname)
            self._executor.execute(job)

        return

    def prepare(self):
        inputs = self.inputs
        context = self.inputs.context
        self.known_synthesized_beams = self.inputs.context.synthesized_beams

        LOG.info('\nCleaning for intent "%s", field %s, spw %s\n',
                 inputs.intent, inputs.field, inputs.spw)

        per_spw_cont_sensitivities_all_chan = context.per_spw_cont_sensitivities_all_chan
        qaTool = casa_tools.quanta

        # if 'start' or 'width' are defined in velocity units, track these
        #  for conversion to frequency and back before and after tclean call. Added
        #  to support SRDP ALMA optimized imaging.
        self.start_as_velocity = None
        self.width_as_velocity = None
        self.start_as_frequency = None
        self.width_as_frequency = None

        # delete any old files with this naming root. One of more
        # of these (don't know which) will interfere with this run.
        if inputs.stokes:
            LOG.info('deleting {}*.{}.iter*'.format(inputs.imagename, inputs.stokes))
            self.rm_stage_files(inputs.imagename, inputs.stokes)
        else:
            LOG.info('deleting {}*.iter*'.format(inputs.imagename))
            self.rm_stage_files(inputs.imagename)

        # Get the image parameter heuristics
        self.image_heuristics = inputs.image_heuristics

        # Set initial masking limits
        self.pblimit_image, self.pblimit_cleanmask = self.image_heuristics.pblimits(None)
        if not inputs.pblimit:
            inputs.pblimit = self.pblimit_image

        # Remove MSs that do not contain data for the given field(s)
        _, visindexlist = self.image_heuristics.get_scanidlist(inputs.vis, inputs.field, inputs.intent)
        filtered_vislist = [inputs.vis[i] for i in visindexlist]
        if filtered_vislist != inputs.vis:
            inputs.vis = filtered_vislist
            # Also need to reset any antenna list to trigger recalculation below.
            inputs.antenna = None

        # Generate the image name if one is not supplied.
        if inputs.imagename in (None, ''):
            inputs.imagename = self.image_heuristics.imagename(intent=inputs.intent,
                                                               field=inputs.field,
                                                               spwspec=inputs.spw,
                                                               specmode=inputs.specmode)

        # Determine the default gridder
        if inputs.gridder in (None, ''):
            inputs.gridder = self.image_heuristics.gridder(inputs.intent, inputs.field)

        # Determine deconvolver
        if inputs.deconvolver in (None, ''):
            inputs.deconvolver = self.image_heuristics.deconvolver(inputs.specmode, inputs.spw)

        # Determine weighting
        if inputs.weighting in (None, ''):
            inputs.weighting = self.image_heuristics.weighting(inputs.specmode)

        # Determine perchanweightdensity
        if inputs.hm_perchanweightdensity in (None, ''):
            inputs.hm_perchanweightdensity = self.image_heuristics.perchanweightdensity(inputs.specmode)

        # Determine nterms
        if (inputs.nterms in ('', None)) and (inputs.deconvolver == 'mtmfs'):
            inputs.nterms = self.image_heuristics.nterms(inputs.spw)

        # Determine antennas to be used
        if inputs.antenna in (None, [], ''):
            antenna_ids = self.image_heuristics.antenna_ids(inputs.intent)
            # PIPE-964: The '&' at the end of the antenna input was added to not to consider the cross baselines by
            #  default. The cross baselines with antennas not listed (for TARGET images the antennas with the minority
            #  antenna sizes are not listed) could be added in some future configurations by removing this character.
            inputs.antenna = [','.join(map(str, antenna_ids.get(os.path.basename(v), '')))+'&' for v in inputs.vis]

        # Determine the phase center
        if inputs.phasecenter in ('', None):
            field_id = self.image_heuristics.field(inputs.intent, inputs.field)
            inputs.phasecenter = self.image_heuristics.phasecenter(field_id)

        # If imsize not set then use heuristic code to calculate the
        # centers for each field  / spw
        imsize = inputs.imsize
        cell = inputs.cell
        if imsize in (None, [], '') or cell in (None, [], ''):

            # The heuristics cell size is always the same for x and y as
            # the value derives from a single value returned by imager.advise
            synthesized_beam, self.known_synthesized_beams = \
                self.image_heuristics.synthesized_beam(field_intent_list=[(inputs.field, inputs.intent)],
                                                       spwspec=inputs.spw,
                                                       robust=inputs.robust,
                                                       uvtaper=inputs.uvtaper,
                                                       parallel=inputs.parallel,
                                                       known_beams=self.known_synthesized_beams,
                                                       force_calc=inputs.calcsb,
                                                       shift=True)
            cell = self.image_heuristics.cell(beam=synthesized_beam)

            if inputs.cell in (None, [], ''):
                inputs.cell = cell
                LOG.info('Heuristic cell: %s' % cell)

            field_ids = self.image_heuristics.field(inputs.intent, inputs.field)
            largest_primary_beam = self.image_heuristics.largest_primary_beam_size(spwspec=inputs.spw,
                                                                                   intent=inputs.intent)
            # spw dependent imsize (FOV) in continuum spectral mode
            imsize_spwlist = inputs.spw if inputs.specmode == 'cont' else None
            imsize = self.image_heuristics.imsize(fields=field_ids,
                                                  cell=inputs.cell,
                                                  primary_beam=largest_primary_beam,
                                                  spwspec=imsize_spwlist)

            if inputs.imsize in (None, [], ''):
                inputs.imsize = imsize
                LOG.info('Heuristic imsize: %s', imsize)

        if inputs.specmode == 'cube':
            # To avoid noisy edge channels, use only the frequency
            # intersection and skip one channel on either end.
            if self.image_heuristics.is_eph_obj(inputs.field):
                frame = 'REST'
            else:
                frame = 'LSRK'
            if0, if1, channel_width = self.image_heuristics.freq_intersection(inputs.vis, inputs.field, inputs.intent,
                                                                              inputs.spw, frame)

            if (if0 == -1) or (if1 == -1):
                LOG.error('No frequency intersect among selected MSs for Field %s SPW %s' % (inputs.field, inputs.spw))
                error_result = TcleanResult(vis=inputs.vis,
                                            sourcename=inputs.field,
                                            intent=inputs.intent,
                                            spw=inputs.spw,
                                            specmode=inputs.specmode)
                error_result.error = '%s/%s/spw%s clean error: No frequency intersect among selected MSs' % (inputs.field, inputs.intent, inputs.spw)
                return error_result

            # Check for manually supplied values
            if0_auto = if0
            if1_auto = if1
            channel_width_auto = channel_width

            if inputs.start != '':

                # if specified in velocity units, convert to frequency
                #    then back again before the tclean call
                if 'm/' in inputs.start:
                    self.start_as_velocity = qaTool.quantity(inputs.start)
                    inputs.start = utils.velocity_to_frequency(inputs.start, inputs.restfreq)
                    self.start_as_frequency = inputs.start

                if0 = qaTool.convert(inputs.start, 'Hz')['value']
                if if0 < if0_auto:
                    LOG.error('Supplied start frequency (%s GHz) < f_low_native (%s GHz) for Field %s '
                              'SPW %s' % (if0/1e9, if0_auto/1e9, inputs.field, inputs.spw))
                    error_result = TcleanResult(vis=inputs.vis,
                                                sourcename=inputs.field,
                                                intent=inputs.intent,
                                                spw=inputs.spw,
                                                specmode=inputs.specmode)
                    error_result.error = '%s/%s/spw%s clean error: f_start < f_low_native' % (inputs.field,
                                                                                              inputs.intent, inputs.spw)
                    return error_result
                LOG.info('Using supplied start frequency %s' % inputs.start)

            if (inputs.width != '') and (inputs.nbin not in (None, -1)):
                LOG.error('Field %s SPW %s: width and nbin are mutually exclusive' % (inputs.field, inputs.spw))
                error_result = TcleanResult(vis=inputs.vis,
                                            sourcename=inputs.field,
                                            intent=inputs.intent,
                                            spw=inputs.spw,
                                            specmode=inputs.specmode)
                error_result.error = '%s/%s/spw%s clean error: width and nbin are mutually exclusive' % (inputs.field,
                                                                                                         inputs.intent,
                                                                                                         inputs.spw)
                return error_result

            if inputs.width != '':
                # if specified in velocity units, convert to frequency
                #    then back again before the tclean call
                if 'm/' in inputs.width:
                    self.width_as_velocity = qaTool.quantity(inputs.width)
                    start_plus_width = qaTool.add(self.start_as_velocity, inputs.width)
                    start_plus_width_freq = utils.velocity_to_frequency(start_plus_width, inputs.restfreq)
                    inputs.width = qaTool.sub(start_plus_width_freq, inputs.start)
                    self.width_as_frequency = inputs.width

                channel_width_manual = qaTool.convert(inputs.width, 'Hz')['value']
                if abs(channel_width_manual) < channel_width_auto:
                    LOG.error('User supplied channel width (%s GHz) smaller than native '
                              'value (%s GHz) for Field %s SPW %s' % (channel_width_manual/1e9, channel_width_auto/1e9, inputs.field, inputs.spw))
                    error_result = TcleanResult(vis=inputs.vis,
                                                sourcename=inputs.field,
                                                intent=inputs.intent,
                                                spw=inputs.spw,
                                                specmode=inputs.specmode)
                    error_result.error = '%s/%s/spw%s clean error: user channel width too small' % (inputs.field,
                                                                                                    inputs.intent,
                                                                                                    inputs.spw)
                    return error_result

                LOG.info('Using supplied width %s' % inputs.width)
                channel_width = channel_width_manual
                if abs(channel_width) > channel_width_auto:
                    inputs.nbin = int(utils.round_half_up(abs(channel_width) / channel_width_auto) + 0.5)
            elif inputs.nbin not in (None, -1):
                LOG.info('Applying binning factor %d' % inputs.nbin)
                channel_width *= inputs.nbin

            if self.image_heuristics.is_eph_obj(inputs.field):
                # Determine extra channels to skip for ephemeris objects to
                # account for fast moving objects.
                ref_ms = context.observing_run.get_ms(inputs.vis[0])
                real_spw = context.observing_run.virtual2real_spw_id(inputs.spw, ref_ms)
                real_spw_obj = ref_ms.get_spectral_window(real_spw)
                centre_frequency_TOPO = float(real_spw_obj.centre_frequency.to_units(measures.FrequencyUnits.HERTZ))
                channel_width_freq_TOPO = float(real_spw_obj.channels[0].getWidth().to_units(measures.FrequencyUnits.HERTZ))
                freq0 = qaTool.quantity(centre_frequency_TOPO, 'Hz')
                freq1 = qaTool.quantity(centre_frequency_TOPO + channel_width_freq_TOPO, 'Hz')
                channel_width_velo_TOPO = float(qaTool.getvalue(qaTool.convert(utils.frequency_to_velocity(freq1, freq0), 'km/s')))
                # Skip 1 km/s
                extra_skip_channels = int(np.ceil(1.0 / abs(channel_width_velo_TOPO)))
            else:
                extra_skip_channels = 0

            if inputs.nchan not in (None, -1):
                if1 = if0 + channel_width * inputs.nchan
                if if1 > if1_auto:
                    LOG.error('Calculated stop frequency (%s GHz) > f_high_native (%s GHz) for Field %s '
                              'SPW % s' % (if1/1e9, if1_auto/1e9, inputs.field, inputs.spw))
                    error_result = TcleanResult(vis=inputs.vis,
                                                sourcename=inputs.field,
                                                intent=inputs.intent,
                                                spw=inputs.spw,
                                                specmode=inputs.specmode)
                    error_result.error = '%s/%s/spw%s clean error: f_stop > f_high' % (inputs.field,
                                                                                       inputs.intent, inputs.spw)
                    return error_result
                LOG.info('Using supplied nchan %d' % inputs.nchan)
            else:
                # Skip edge channels and extra channels if no nchan is supplied.
                # Adjust to binning since the normal nchan heuristics already includes it.
                if inputs.nbin not in (None, -1):
                    inputs.nchan = int(utils.round_half_up((if1 - if0) / channel_width - 2)) - 2 * int(extra_skip_channels // inputs.nbin)
                else:
                    inputs.nchan = int(utils.round_half_up((if1 - if0) / channel_width - 2)) - 2 * extra_skip_channels

            if inputs.start == '':
                # tclean interprets the start frequency as the center of the
                # first channel. We have, however, an edge to edge range.
                # Thus shift by 0.5 channels if no start is supplied.
                # Additionally skipping the edge channel (cf. "- 2" above)
                # means a correction of 1.5 channels.
                inputs.start = '%.10fGHz' % ((if0 + (1.5 + extra_skip_channels) * channel_width) / 1e9)

            # Always adjust width to apply possible binning
            inputs.width = '%.7fMHz' % (channel_width / 1e6)

        # Make sure there are LSRK selections if cont.dat/lines.dat exist.
        # For ALMA this is already done at the hif_makeimlist step. For VLASS
        # this does not (yet) happen in hif_editimlist.
        if inputs.spwsel_lsrk == {}:
            all_continuum = True
            for spwid in inputs.spw.split(','):


                cont_ranges_spwsel, all_continuum_spwsel = self.image_heuristics.cont_ranges_spwsel()
                spwsel_spwid = cont_ranges_spwsel.get(utils.dequote(inputs.field), {}).get(spwid, 'NONE')
                all_continuum = all_continuum and all_continuum_spwsel.get(utils.dequote(inputs.field), {}).get(spwid, False)

                if inputs.intent == 'TARGET':
                    if (spwsel_spwid == 'NONE') and self.image_heuristics.warn_missing_cont_ranges():
                        LOG.warning('No continuum frequency range information detected for %s, spw %s.' % (inputs.field,
                                                                                                           spwid))

                if spwsel_spwid in ('ALL', '', 'NONE'):
                    if self.image_heuristics.is_eph_obj(inputs.field):
                        spwsel_spwid_refer = 'SOURCE'
                    else:
                        spwsel_spwid_refer = 'LSRK'
                else:
                    _, spwsel_spwid_refer = spwsel_spwid.split()

                if spwsel_spwid_refer not in ('LSRK', 'SOURCE'):
                    LOG.warning('Frequency selection is specified in %s but must be in LSRK or SOURCE' %
                                spwsel_spwid_refer)

                inputs.spwsel_lsrk['spw%s' % spwid] = spwsel_spwid
            inputs.spwsel_all_cont = all_continuum

        # Get TOPO frequency ranges for all MSs
        (spw_topo_freq_param, _, _, spw_topo_chan_param_dict, _, _, aggregate_lsrk_bw) = self.image_heuristics.calc_topo_ranges(inputs)

        # Save continuum frequency ranges for later.
        if (inputs.specmode == 'cube') and (inputs.spwsel_lsrk.get('spw%s' % inputs.spw, None) not in (None,
                                                                                                       'NONE', '')):
            self.cont_freq_ranges = inputs.spwsel_lsrk['spw%s' % inputs.spw].split()[0]
        else:
            self.cont_freq_ranges = ''

        # Get sensitivity
        if inputs.sensitivity is not None:
            # Override with manually set value
            sensitivity = qaTool.convert(inputs.sensitivity, 'Jy')['value']
            eff_ch_bw = 1.0
        else:
            # Get a noise estimate from the CASA sensitivity calculator
            (sensitivity, eff_ch_bw, _, per_spw_cont_sensitivities_all_chan) = \
                self.image_heuristics.calc_sensitivities(inputs.vis, inputs.field, inputs.intent, inputs.spw,
                                                         inputs.nbin, spw_topo_chan_param_dict, inputs.specmode,
                                                         inputs.gridder, inputs.cell, inputs.imsize, inputs.weighting,
                                                         inputs.robust, inputs.uvtaper,
                                                         known_sensitivities=per_spw_cont_sensitivities_all_chan,
                                                         force_calc=inputs.calcsb)

        if sensitivity is None:
            LOG.error('Could not calculate the sensitivity for Field %s Intent %s SPW %s' % (inputs.field,
                                                                                             inputs.intent, inputs.spw))
            error_result = TcleanResult(vis=inputs.vis,
                                        sourcename=inputs.field,
                                        intent=inputs.intent,
                                        spw=inputs.spw,
                                        specmode=inputs.specmode)
            error_result.error = '%s/%s/spw%s clean error: no sensitivity' % (inputs.field, inputs.intent, inputs.spw)
            return error_result

        # Choose TOPO frequency selections
        if inputs.specmode != 'cube':
            inputs.spwsel_topo = spw_topo_freq_param
        else:
            inputs.spwsel_topo = ['%s' % inputs.spw] * len(inputs.vis)

        # Determine threshold
        if inputs.hm_cleaning == 'manual':
            threshold = inputs.threshold
        elif inputs.hm_cleaning == 'sensitivity':
            raise Exception('sensitivity threshold not yet implemented')
        elif inputs.hm_cleaning == 'rms':
            if inputs.threshold not in (None, '', 0.0):
                threshold = inputs.threshold
            else:
                threshold = '%.3gJy' % (inputs.tlimit * sensitivity)
        else:
            raise Exception('hm_cleaning mode {} not recognized. '
                            'Threshold not set.'.format(inputs.hm_cleaning))

        multiterm = inputs.nterms if inputs.deconvolver == 'mtmfs' else None

        # Choose sequence manager
        # Central mask based on PB
        if inputs.hm_masking == 'centralregion':
            sequence_manager = ImageCentreThresholdSequence(multiterm=multiterm,
                                                            gridder=inputs.gridder, threshold=threshold,
                                                            sensitivity=sensitivity, niter=inputs.niter)
        # Auto-boxing
        elif inputs.hm_masking == 'auto' and self.image_heuristics.imaging_mode == 'VLA':
            sequence_manager = VlaAutoMaskThresholdSequence(multiterm=multiterm,
                                                            gridder=inputs.gridder, threshold=threshold,
                                                            sensitivity=sensitivity, niter=inputs.niter)
        # Auto-boxing
        elif inputs.hm_masking == 'auto':
            sequence_manager = AutoMaskThresholdSequence(multiterm=multiterm,
                                                         gridder=inputs.gridder, threshold=threshold,
                                                         sensitivity=sensitivity, niter=inputs.niter)

        # VLASS-SE masking
        # Intended to cover VLASS-SE-CONT, VLASS-SE-CONT-AWP-P001, VLASS-SE-CONT-AWP-P032 as of 01.03.2021
        elif inputs.hm_masking == 'manual' and \
                (self.image_heuristics.imaging_mode.startswith('VLASS-SE-CONT') or self.image_heuristics.imaging_mode.startswith('VLASS-SE-CUBE')):
            sequence_manager = VlassMaskThresholdSequence(multiterm=multiterm, mask=inputs.mask,
                                                          gridder=inputs.gridder, threshold=threshold,
                                                          sensitivity=sensitivity, niter=inputs.niter)

        # Manually supplied mask
        elif inputs.hm_masking == 'manual':
            sequence_manager = ManualMaskThresholdSequence(multiterm=multiterm, mask=inputs.mask,
                                                           gridder=inputs.gridder, threshold=threshold,
                                                           sensitivity=sensitivity, niter=inputs.niter)
        # No mask
        elif inputs.hm_masking == 'none':
            sequence_manager = NoMaskThresholdSequence(multiterm=multiterm,
                                                       gridder=inputs.gridder, threshold=threshold,
                                                       sensitivity=sensitivity, niter=inputs.niter)
        else:
            raise Exception('hm_masking mode {} not recognized. '
                            'Sequence manager not set.'.format(inputs.hm_masking))

        # VLASS-SE-CONT mode currently needs a non-standard cleaning workflow
        # due to limitations in CASA: PSFs for an awproject mosaic image is
        # not optimal. Thus, PSFs need to be created with the tclean parameter
        # wbawp set to False. The awproject mosaic cleaning then continued
        # with this PSF. CASA is expected to handle this with version 6.2.
        if self.image_heuristics.imaging_mode in ['VLASS-SE-CONT', 'VLASS-SE-CONT-AWP-P001', 'VLASS-SE-CONT-AWP-P032',
                                                  'VLASS-SE-CONT-MOSAIC', 'VLASS-SE-CUBE']:
            result = self._do_iterative_vlass_se_imaging(sequence_manager=sequence_manager)
        else:
            result = self._do_iterative_imaging(sequence_manager=sequence_manager)

        # The updated sensitivity dictionary needs to be transported via the
        # result object so that one can update the context later on in the
        # merge_with_context method (direct updates of the context do not
        # work since we are working on copies and since the HPC case will
        # have multiple instances which would overwrite each others results).
        # This result object is, however, only created in cleanbase.py while
        # we have the dictionary already here in tclean.py. Thus one has to
        # set this property only after getting the final result object.
        result.per_spw_cont_sensitivities_all_chan = per_spw_cont_sensitivities_all_chan

        # Record aggregate LSRK bandwidth and mosaic field sensitivities for weblog
        # TODO: Record total bandwidth as opposed to range
        #       Save channel selection in result for weblog.
        result.set_aggregate_bw(aggregate_lsrk_bw)
        result.set_eff_ch_bw(eff_ch_bw)

        result.synthesized_beams = self.known_synthesized_beams

        result.bl_ratio = inputs.bl_ratio
        return result

    def analyse(self, result):
        # Perform QA here if this is a sub-task
        context = self.inputs.context
        pipelineqa.qa_registry.do_qa(context, result)

        return result

    def _do_iterative_vlass_se_imaging(self, sequence_manager):
        """VLASS-SE-CONT imaging mode specific cleaning and imaging cycle

        This method implements the following workflow:
         1a) Compute PSF with cfcache_nowb (wbapw=False)
         1b) Create a copy of the PSF, delete products from 1a
         2) Initialise TClean with cfcache (wbapw=True)
         3) Replace 2) PSF with 1) PSF
         4) Continue imaging, clean according heuristics

         The method is base on _do_iterative_imaging(), but cube imaging support
         is removed.
        """
        inputs = self.inputs

        # Local list from input masks
        if type(inputs.mask) is list:
            vlass_masks = inputs.mask
        else:
            vlass_masks = [inputs.mask]

        cfcache = inputs.cfcache

        # awproject gridder specific case: replace iter0 PSF with a PSF computed with wbawp=False
        if inputs.gridder == 'awproject':
            # Store CFCache references in local variables
            if inputs.cfcache_nowb:
                cfcache_nowb = inputs.cfcache_nowb
            else:
                raise Exception("wbapw=True CFCache is necessary in this imaging mode "
                                "but it was not defined.")

            # Compute PSF only
            LOG.info('Computing PSF with wbawp=False')
            iteration = 0
            # Replace main CFCache reference with the wbawp=False cache
            inputs.cfcache = cfcache_nowb
            result_psf = self._do_clean(iternum=iteration, cleanmask='', niter=0, threshold='0.0mJy',
                                        sensitivity=sequence_manager.sensitivity, result=None, calcres=False,
                                        wbawp=False)

            # Rename PSF before they are overwritten in the text TClean call
            self._replace_psf(result_psf.psf, result_psf.psf.replace('iter%s' % iteration, 'tmp'))

            # Delete any old files with this naming root
            rootname, _ = os.path.splitext(result_psf.psf)
            rootname, _ = os.path.splitext(rootname)
            self.rm_iter_files(rootname, iteration)

        # Compute the dirty image
        LOG.info('Initialise tclean iter 0')
        iteration = 0

        if hasattr(self.image_heuristics, 'restore_startmodel') and isinstance(self.image_heuristics.restore_startmodel, (str, list)):
            restore_startmodel = self.image_heuristics.restore_startmodel
            restore_imagename = self.image_heuristics.restore_imagename
            calcres_iter0 = False
            LOG.info(f'set calcres=False for the tclean initilization call because we are going to restore the model column.')
            LOG.info(f'Will use startmodel: {restore_startmodel}, for the final modelcolumn prediction.')
        else:
            restore_imagename = restore_startmodel = calcres_iter0 = None

        # Restore main CFCache reference / initialise tclean
        inputs.cfcache = cfcache
        result = self._do_clean(iternum=iteration, cleanmask='', niter=0, threshold='0.0mJy',
                                sensitivity=sequence_manager.sensitivity, result=None, calcres=calcres_iter0)

        if inputs.gridder == 'awproject':
            # only run for AWPproject, see VLASS memo 15 Sec2.2.
            LOG.info('Replacing PSF with wbawp=False PSF')
            # Remove *psf.tmp.* files with clear_origin=True argument
            self._replace_psf(result_psf.psf.replace('iter%s' % iteration, 'tmp'), result.psf, clear_origin=False)
            del result_psf  # Not needed in further steps

        if restore_imagename is not None:
            # only run this block for the selfcal modelcolumn restoration
            # for now we make a copy of models under the tclean-predict imagename
            # the use of startmodel introduces a side effect from CAS-13338 when the original model was made with mpicasa, which causes the model images to be regridded.
            # One will see a model image regridding warning as below:
            #
            #           WARN    SIImageStore::Open existing Images (file src/code/synthesis/ImagerObjects/SIImageStore.cc, line 568)     
            #           Mismatch in Csys latpoles between existing image on disk ([350.792, 50.4044, 180, 50.4044]) 
            #           The DirectionCoordinates have differing latpoles -- Resetting to match image on disk
            #
            # if copying models under imagename.model.**, you should see a resetting warning instead            
            # regridding is not desired in the VLASS-SE-CUBE case.
            # we assume that restore_imagename and new_pname are different.
            
            rootname, _ = os.path.splitext(result.psf)
            rootname, _ = os.path.splitext(rootname)
            LOG.info('Copying model images for the modelcolumn prediction tclean call.')
            new_pname = f'{rootname}.iter{iteration}'
            self.copy_products(restore_imagename, os.path.basename(new_pname))
            restore_startmodel = None

        if calcres_iter0 is None or calcres_iter0:
            # tclean results assessment only happen when calcres=True or implicit default (None) for iter0

            # Determine masking limits depending on PB
            extension = '.tt0' if result.multiterm else ''
            self.pblimit_image, self.pblimit_cleanmask = self.image_heuristics.pblimits(result.flux + extension)

            # Keep pblimits for mom8_fc QA statistics and score (PIPE-704)
            result.set_pblimit_image(self.pblimit_image)
            result.set_pblimit_cleanmask(self.pblimit_cleanmask)

            # Give the result to the sequence_manager for analysis
            (residual_cleanmask_rms,  # printed
             residual_non_cleanmask_rms,  # printed
             residual_min,  # printed
             residual_max,  # USED
             nonpbcor_image_non_cleanmask_rms_min,  # added to result, later used in Weblog under name 'image_rms_min'
             nonpbcor_image_non_cleanmask_rms_max,  # added to result, later used in Weblog under name 'image_rms_max'
             nonpbcor_image_non_cleanmask_rms,  # printed added to result, later used in Weblog under name 'image_rms'
             pbcor_image_min,  # added to result, later used in Weblog under name 'image_min'
             pbcor_image_max,  # added to result, later used in Weblog under name 'image_max'
             # USED
             residual_robust_rms,
             nonpbcor_image_robust_rms_and_spectra) = \
                sequence_manager.iteration_result(model=result.model,
                                                  restored=result.image, residual=result.residual,
                                                  flux=result.flux, cleanmask=None,
                                                  pblimit_image=self.pblimit_image,
                                                  pblimit_cleanmask=self.pblimit_cleanmask,
                                                  cont_freq_ranges=self.cont_freq_ranges)

            LOG.info('Dirty image stats')
            LOG.info('    Residual rms: %s', residual_non_cleanmask_rms)
            LOG.info('    Residual max: %s', residual_max)
            LOG.info('    Residual min: %s', residual_min)
            LOG.info('    Residual scaled MAD: %s', residual_robust_rms)

            LOG.info('Continue cleaning')

        # Continue iterating (calcpsf and calcres are set automatically false)
        iteration = 1

        # Do not reuse mask from earlier iteration stage. <imagename>.iter<n>.mask (copy of mask from iteration n-1)
        # would lead to collision with new_cleanmask of nth iteration. VLASS-SE-CONT uses two different masks.
        do_not_copy_mask = True
        for mask in vlass_masks:
            # Create the name of the next clean mask from the root of the
            # previous residual image.
            rootname, ext = os.path.splitext(result.residual)
            rootname, ext = os.path.splitext(rootname)

            # Delete any old files with this naming root
            self.rm_iter_files(rootname, iteration)

            if self.image_heuristics.imaging_mode == 'VLASS-SE-CUBE':
                # PIPE-1401: copy input user masks (vlass-se-cont tier1/tier2) for imaging of each spw group.
                # Because various metadata (e.g., spw list) are written into headers of mask images and later used by the
                # weblog display/renderer class, we have to differentiate in-use mask files of individual spw groups, even
                # they are identifcal. Here, we make mask copy per clean_target (i.e. a spw group of VLASS-SE-CUBE.)
                # under its distinct name.
                if mask in ['', None, 'pb']:
                    new_cleanmask = mask
                else:
                    # note: this "new_cleanmask" name must be different from imagename+'.mask'.
                    #   1) tclean() doesn't support specifying usemask='user' and mask=imagename+'.mask' (pre-exists) at the same time.
                    #   2) the vlass-se-cont mask is Stokes-I only and needs to be "regridded" (i.e. broadcasted) in the Pol. axis.
                    #      Therefore a "restart" by copying the user mask under imagename+'.mask' is also not supported in tclean() as of ver 6.4.1.
                    new_cleanmask = f'{rootname}.iter{iteration}.cleanmask'
            else:
                # Determine stage mask name and replace stage substring place holder with actual stage number.
                # Special cases when mask is an empty string, None, or when it is set to 'pb'.
                new_cleanmask = mask if mask in ['', None, 'pb'] else 's{:d}_0.{}'.format(
                    self.inputs.context.task_counter, re.sub('s[0123456789]+_[0123456789]+.', '', mask, 1))

            threshold = self.image_heuristics.threshold(iteration, sequence_manager.threshold, inputs.hm_masking)
            nsigma = self.image_heuristics.nsigma(iteration, inputs.hm_nsigma, inputs.hm_masking)

            seq_result = sequence_manager.iteration(new_cleanmask, self.pblimit_image,
                                                    self.pblimit_cleanmask, iteration=iteration)

            # Use previous iterations's products as starting point
            old_pname = '%s.iter%s' % (rootname, iteration - 1)
            new_pname = '%s.iter%s' % (rootname, iteration)
            if self.image_heuristics.imaging_mode == 'VLASS-SE-CUBE':
                # PIPE-1401: We move (instead of copy) most imaging products from one iteration to the next,
                # to reduce the disk I/O operations and storage use.
                self.move_products(os.path.basename(old_pname), os.path.basename(new_pname),
                                   ignore_list=['.cleanmask'] if do_not_copy_mask else [],
                                   copy_list=['.residual', '.image'],
                                   remove_list=['.mask'] if do_not_copy_mask else [])
            else:
                self.copy_products(os.path.basename(old_pname), os.path.basename(new_pname),
                                   ignore='mask' if do_not_copy_mask else None)

            LOG.info('Iteration %s: Clean control parameters' % iteration)
            LOG.info('    Mask %s', new_cleanmask)
            LOG.info('    Threshold %s', threshold)
            LOG.info('    Niter %s', seq_result.niter)

            # The user_cycleniter_final_image_nomask ImageParamsHeuristicsVlassSeCont class variable should be
            # prioritised over cycleniter parameter set by the user when cleaning without a user mask (see PIPE-978
            # and PIPE-977). The heuristic method cycleniter() takes care of this, but in order to be triggered, the
            # cycleniter parameter should be reset to None for the specific cases.
            if mask == 'pb':
                cycleniter = inputs.cycleniter
                inputs.cycleniter = None

            result = self._do_clean(iternum=iteration, cleanmask=new_cleanmask, niter=seq_result.niter, nsigma=nsigma,
                                    threshold=threshold, sensitivity=sequence_manager.sensitivity, result=result)
            # Restore cycleniter if needed
            if mask == 'pb':
                inputs.cycleniter = cycleniter

            # Give the result to the clean 'sequencer'
            (residual_cleanmask_rms,
             residual_non_cleanmask_rms,
             residual_min,
             residual_max,
             nonpbcor_image_non_cleanmask_rms_min,
             nonpbcor_image_non_cleanmask_rms_max,
             nonpbcor_image_non_cleanmask_rms,
             pbcor_image_min,
             pbcor_image_max,
             residual_robust_rms,
             nonpbcor_image_robust_rms_and_spectra) = \
                sequence_manager.iteration_result(model=result.model,
                                                  restored=result.image, residual=result.residual,
                                                  flux=result.flux, cleanmask=new_cleanmask,
                                                  pblimit_image=self.pblimit_image,
                                                  pblimit_cleanmask=self.pblimit_cleanmask,
                                                  cont_freq_ranges=self.cont_freq_ranges)

            self._update_miscinfo(result.image.replace('.image', '.image' + extension), max(
                [len(field_ids.split(',')) for field_ids in self.image_heuristics.field(inputs.intent, inputs.field)]),
                                  pbcor_image_min, pbcor_image_max)

            # Keep image cleanmask area min and max and non-cleanmask area RMS for weblog and QA
            result.set_image_min(pbcor_image_min)
            result.set_image_max(pbcor_image_max)
            result.set_image_rms(nonpbcor_image_non_cleanmask_rms)
            result.set_image_rms_min(nonpbcor_image_non_cleanmask_rms_min)
            result.set_image_rms_max(nonpbcor_image_non_cleanmask_rms_max)
            result.set_image_robust_rms_and_spectra(nonpbcor_image_robust_rms_and_spectra)

            # Determine fractional flux outside of mask for final image (only VLASS-SE-CONT imaging stage 1)
            outmaskratio = self.image_heuristics.get_outmaskratio(iteration, result.image + extension,
                                                                  re.sub(r'\.image$', '.pb', result.image) + extension,
                                                                  new_cleanmask)
            result.set_outmaskratio(iteration, outmaskratio)

            LOG.info('Clean image iter %s stats' % iteration)
            LOG.info('    Clean image annulus area rms: %s', nonpbcor_image_non_cleanmask_rms)
            LOG.info('    Clean image min: %s', pbcor_image_min)
            LOG.info('    Clean image max: %s', pbcor_image_max)
            LOG.info('    Residual annulus area rms: %s', residual_non_cleanmask_rms)
            LOG.info('    Residual cleanmask area rms: %s', residual_cleanmask_rms)
            LOG.info('    Residual max: %s', residual_max)
            LOG.info('    Residual min: %s', residual_min)

            # Up the iteration counter
            iteration += 1

        # Save predicted model visibility columns to MS at the end of the first imaging stage (see heuristic method).
        savemodel = self.image_heuristics.savemodel(iteration-1)
        if savemodel:
            LOG.info("Saving predicted model visibilities to MeasurementSet after last iteration (iter %s)" %
                     (iteration-1))
            _ = self._do_clean(iternum=iteration-1, cleanmask='', niter=0, threshold='0.0mJy',
                               sensitivity=sequence_manager.sensitivity, savemodel=savemodel, startmodel=restore_startmodel,
                               result=None, calcpsf=False, calcres=False, parallel=False)                               

        return result

    def _replace_psf(self, origin: str, target: str, clear_origin: bool = False):
        """Replace multi-term CASA image

        The <origin>.tt0, <origin>.tt1 and <origin>.tt2 images are copied or moved
        to <target>.tt0, <target>.tt1 and <target>.tt2 images.

        If clear_origin argument is True then after copying the <origin>.tt* files
        they will be deleted.
        """
        for tt in ['tt0', 'tt1', 'tt2']:
            LOG.info("Copying {o}.{tt} to {t}.{tt}".format(o=origin, tt=tt, t=target))
            shutil.rmtree('{}.{}'.format(target, tt), ignore_errors=True)
            shutil.copytree('{}.{}'.format(origin, tt), '{}.{}'.format(target, tt))
            if clear_origin:
                LOG.info("Deleting {}.{}".format(origin, tt))
                shutil.rmtree('{}.{}'.format(origin, tt))

    def _do_iterative_imaging(self, sequence_manager):

        inputs = self.inputs

        # Compute the dirty image
        LOG.info('Compute the dirty image')
        iteration = 0
        result = self._do_clean(iternum=iteration, cleanmask='', niter=0, threshold='0.0mJy',
                                sensitivity=sequence_manager.sensitivity, result=None)

        # Check for bad PSF fit
        bad_psf_channels = None
        if inputs.specmode == 'cube':
            bad_psf_fit = self.image_heuristics.check_psf(result.psf, inputs.field, inputs.spw)
            if bad_psf_fit:
                newcommonbeam, bad_psf_channels = self.image_heuristics.find_good_commonbeam(result.psf)
                if newcommonbeam is None:
                    result.error = '%s/%s/spw%s clean error: no valid beams' % (inputs.field, inputs.intent, inputs.spw)
                    return result
                elif bad_psf_channels.shape != (0,):
                    LOG.warning('Found bad PSF fits for SPW %s in channels %s' %
                                (inputs.spw, ','.join(map(str, bad_psf_channels))))
                    # For Cycle 7 the new common beam shall not yet be used (PIPE-375).
                    # In the future, we might use the PIPE-375 method to calculate unskewed
                    # common beam in case of PSF fit problems.  For implementation details see
                    # https://open-bitbucket.nrao.edu/projects/PIPE/repos/pipeline/browse/pipeline/hif/tasks/tclean/tclean.py?at=9b8902e66bf44e644e612b1980e5aee5361e8ddd#607


        # Determine masking limits depending on PB
        extension = '.tt0' if result.multiterm else ''
        self.pblimit_image, self.pblimit_cleanmask = self.image_heuristics.pblimits(result.flux+extension)

        # Keep pblimits for mom8_fc QA statistics and score (PIPE-704)
        result.set_pblimit_image(self.pblimit_image)
        result.set_pblimit_cleanmask(self.pblimit_cleanmask)

        # Give the result to the sequence_manager for analysis
        (residual_cleanmask_rms,  # printed
         residual_non_cleanmask_rms,  # printed
         residual_min,  # printed
         residual_max,  # USED
         nonpbcor_image_non_cleanmask_rms_min,  # added to result, later used in Weblog under name 'image_rms_min'
         nonpbcor_image_non_cleanmask_rms_max,  # added to result, later used in Weblog under name 'image_rms_max'
         nonpbcor_image_non_cleanmask_rms,   # printed added to result, later used in Weblog under name 'image_rms'
         pbcor_image_min,  # added to result, later used in Weblog under name 'image_min'
         pbcor_image_max,  # added to result, later used in Weblog under name 'image_max'
         # USED
         residual_robust_rms,
         nonpbcor_image_robust_rms_and_spectra) = \
            sequence_manager.iteration_result(model=result.model,
                                              restored=result.image, residual=result.residual,
                                              flux=result.flux, cleanmask=None,
                                              pblimit_image=self.pblimit_image,
                                              pblimit_cleanmask=self.pblimit_cleanmask,
                                              cont_freq_ranges=self.cont_freq_ranges)

        LOG.info('Dirty image stats')
        LOG.info('    Residual rms: %s', residual_non_cleanmask_rms)
        LOG.info('    Residual max: %s', residual_max)
        LOG.info('    Residual min: %s', residual_min)
        LOG.info('    Residual scaled MAD: %s', residual_robust_rms)

        # All continuum
        if inputs.specmode == 'cube' and inputs.spwsel_all_cont:
            self._update_miscinfo(result.image.replace('.image', '.image'+extension), max([len(field_ids.split(',')) for field_ids in self.image_heuristics.field(inputs.intent, inputs.field)]), pbcor_image_min, pbcor_image_max)

            result.set_image_min(pbcor_image_min)
            result.set_image_max(pbcor_image_max)
            result.set_image_rms(nonpbcor_image_non_cleanmask_rms)
            result.set_image_rms_min(nonpbcor_image_non_cleanmask_rms_min)
            result.set_image_rms_max(nonpbcor_image_non_cleanmask_rms_max)
            result.set_image_robust_rms_and_spectra(nonpbcor_image_robust_rms_and_spectra)
            result.cube_all_cont = True
            keep_iterating = False
        else:
            keep_iterating = True

        # Adjust threshold based on the dirty image statistics
        dirty_dynamic_range = None if sequence_manager.sensitivity == 0.0 else residual_max / sequence_manager.sensitivity
        new_threshold, DR_correction_factor, maxEDR_used = \
            self.image_heuristics.dr_correction(sequence_manager.threshold, dirty_dynamic_range, residual_max,
                                                inputs.intent, inputs.tlimit)
        sequence_manager.threshold = new_threshold
        sequence_manager.dr_corrected_sensitivity = sequence_manager.sensitivity * DR_correction_factor

        # Adjust niter based on the dirty image statistics
        new_niter = self.image_heuristics.niter_correction(sequence_manager.niter, inputs.cell, inputs.imsize,
                                                           residual_max, new_threshold, residual_robust_rms, intent=inputs.intent)
        sequence_manager.niter = new_niter

        # Save corrected sensitivity in iter0 result object for 'cube' and
        # 'all continuum' since there is no further iteration.
        if inputs.specmode == 'cube' and inputs.spwsel_all_cont:
            result.set_dirty_dynamic_range(dirty_dynamic_range)
            result.set_DR_correction_factor(DR_correction_factor)
            result.set_maxEDR_used(maxEDR_used)
            result.set_dr_corrected_sensitivity(sequence_manager.dr_corrected_sensitivity)

        iteration = 1
        do_not_copy_mask = False
        while keep_iterating:
            # Create the name of the next clean mask from the root of the
            # previous residual image.
            rootname, _ = os.path.splitext(result.residual)
            rootname, _ = os.path.splitext(rootname)

            # Delete any old files with this naming root
            self.rm_iter_files(rootname, iteration)

            if inputs.hm_masking == 'auto':
                new_cleanmask = '%s.iter%s.mask' % (rootname, iteration)
            elif inputs.hm_masking == 'manual':
                new_cleanmask = inputs.mask
            elif inputs.hm_masking == 'none':
                new_cleanmask = ''
            else:
                new_cleanmask = '%s.iter%s.cleanmask' % (rootname, iteration)

            # perform an iteration.
            if (inputs.specmode == 'cube') and (not inputs.cleancontranges):
                seq_result = sequence_manager.iteration(new_cleanmask, self.pblimit_image,
                                                        self.pblimit_cleanmask, inputs.spw, inputs.spwsel_lsrk,
                                                        iteration=iteration)
            else:
                seq_result = sequence_manager.iteration(new_cleanmask, self.pblimit_image,
                                                        self.pblimit_cleanmask, iteration=iteration)

            # Use previous iterations's products as starting point
            old_pname = '%s.iter%s' % (rootname, iteration-1)
            new_pname = '%s.iter%s' % (rootname, iteration)
            self.copy_products(os.path.basename(old_pname), os.path.basename(new_pname),
                               ignore='mask' if do_not_copy_mask else None)
            
            threshold = self.image_heuristics.threshold(iteration, sequence_manager.threshold, inputs.hm_masking)
            nsigma = self.image_heuristics.nsigma(iteration, inputs.hm_nsigma, inputs.hm_masking)
            savemodel = self.image_heuristics.savemodel(iteration)
            niter = self.image_heuristics.niter_by_iteration(iteration, inputs.hm_masking, seq_result.niter)

            LOG.info('Iteration %s: Clean control parameters' % iteration)
            LOG.info('    Mask %s', new_cleanmask)
            LOG.info('    Threshold %s', threshold)
            LOG.info('    Niter %s', niter)

            result = self._do_clean(iternum=iteration, cleanmask=new_cleanmask, niter=niter, nsigma=nsigma,
                                    threshold=threshold, sensitivity=sequence_manager.sensitivity, savemodel=savemodel,
                                    result=result)

            # Give the result to the clean 'sequencer'
            (residual_cleanmask_rms,
             residual_non_cleanmask_rms,
             residual_min,
             residual_max,
             nonpbcor_image_non_cleanmask_rms_min,
             nonpbcor_image_non_cleanmask_rms_max,
             nonpbcor_image_non_cleanmask_rms,
             pbcor_image_min,
             pbcor_image_max,
             residual_robust_rms,
             nonpbcor_image_robust_rms_and_spectra) = \
                sequence_manager.iteration_result(model=result.model,
                                                  restored=result.image, residual=result.residual,
                                                  flux=result.flux, cleanmask=new_cleanmask,
                                                  pblimit_image=self.pblimit_image,
                                                  pblimit_cleanmask=self.pblimit_cleanmask,
                                                  cont_freq_ranges=self.cont_freq_ranges)

            self._update_miscinfo(result.image.replace('.image', '.image'+extension), max([len(field_ids.split(',')) for field_ids in self.image_heuristics.field(inputs.intent, inputs.field)]), pbcor_image_min, pbcor_image_max)

            keep_iterating, hm_masking = self.image_heuristics.keep_iterating(iteration, inputs.hm_masking,
                                                                              result.tclean_stopcode,
                                                                              dirty_dynamic_range, residual_max,
                                                                              residual_robust_rms,
                                                                              inputs.field, inputs.intent, inputs.spw,
                                                                              inputs.specmode)
            do_not_copy_mask = hm_masking != inputs.hm_masking
            inputs.hm_masking = hm_masking

            # Keep image cleanmask area min and max and non-cleanmask area RMS for weblog and QA
            result.set_image_min(pbcor_image_min)
            result.set_image_max(pbcor_image_max)
            result.set_image_rms(nonpbcor_image_non_cleanmask_rms)
            result.set_image_rms_min(nonpbcor_image_non_cleanmask_rms_min)
            result.set_image_rms_max(nonpbcor_image_non_cleanmask_rms_max)
            result.set_image_robust_rms_and_spectra(nonpbcor_image_robust_rms_and_spectra)

            # Keep dirty DR, correction factor and information about maxEDR heuristic for weblog
            result.set_dirty_dynamic_range(dirty_dynamic_range)
            result.set_DR_correction_factor(DR_correction_factor)
            result.set_maxEDR_used(maxEDR_used)
            result.set_dr_corrected_sensitivity(sequence_manager.dr_corrected_sensitivity)

            LOG.info('Clean image iter %s stats' % iteration)
            LOG.info('    Clean image annulus area rms: %s', nonpbcor_image_non_cleanmask_rms)
            LOG.info('    Clean image min: %s', pbcor_image_min)
            LOG.info('    Clean image max: %s', pbcor_image_max)
            LOG.info('    Residual annulus area rms: %s', residual_non_cleanmask_rms)
            LOG.info('    Residual cleanmask area rms: %s', residual_cleanmask_rms)
            LOG.info('    Residual max: %s', residual_max)
            LOG.info('    Residual min: %s', residual_min)

            # Up the iteration counter
            iteration += 1

        # If specmode is "cube", create from the non-pbcorrected cube
        # after continuum subtraction an image of the moment 0 / 8 integrated
        # intensity for the line-free channels.
        if inputs.specmode == 'cube':
            # Moment maps of line-free channels
            self._calc_mom0_8_10_fc(result)
            # Moment maps of all channels
            self._calc_mom0_8(result)

        # Record any failed PSF fit channels
        result.bad_psf_channels = bad_psf_channels

        return result

    def _do_clean(self, iternum, cleanmask, niter, threshold, sensitivity, result, nsigma=None, savemodel=None, startmodel=None,
                  calcres=None, calcpsf=None, wbawp=None, parallel=None):
        """
        Do basic cleaning.
        """
        inputs = self.inputs

        if parallel is None:
            parallel = mpihelpers.parse_mpi_input_parameter(inputs.parallel)

        # if 'start' or 'width' are defined in velocity units, convert from frequency back
        # to velocity before tclean call. Added to support SRDP ALMA optimized imaging.
        if self.start_as_velocity:
            inputs.start = casa_tools.quanta.tos(self.start_as_velocity)
        if self.width_as_velocity:
            inputs.width = casa_tools.quanta.tos(self.width_as_velocity)

        clean_inputs = cleanbase.CleanBase.Inputs(inputs.context,
                                                  output_dir=inputs.output_dir,
                                                  vis=inputs.vis,
                                                  is_per_eb=inputs.is_per_eb,
                                                  imagename=inputs.imagename,
                                                  antenna=inputs.antenna,
                                                  intent=inputs.intent,
                                                  field=inputs.field,
                                                  spw=inputs.spw,
                                                  spwsel=inputs.spwsel_topo,
                                                  spwsel_all_cont=inputs.spwsel_all_cont,
                                                  reffreq=inputs.reffreq,
                                                  restfreq=inputs.restfreq,
                                                  conjbeams=inputs.conjbeams,
                                                  uvrange=inputs.uvrange,
                                                  orig_specmode=inputs.orig_specmode,
                                                  specmode=inputs.specmode,
                                                  gridder=inputs.gridder,
                                                  datacolumn=inputs.datacolumn,
                                                  deconvolver=inputs.deconvolver,
                                                  nterms=inputs.nterms,
                                                  cycleniter=inputs.cycleniter,
                                                  cyclefactor=inputs.cyclefactor,
                                                  hm_minpsffraction=inputs.hm_minpsffraction,
                                                  hm_maxpsffraction=inputs.hm_maxpsffraction,
                                                  scales=inputs.scales,
                                                  outframe=inputs.outframe,
                                                  imsize=inputs.imsize,
                                                  cell=inputs.cell,
                                                  cfcache=inputs.cfcache,
                                                  phasecenter=inputs.phasecenter,
                                                  stokes=inputs.stokes,
                                                  nchan=inputs.nchan,
                                                  start=inputs.start,
                                                  width=inputs.width,
                                                  weighting=inputs.weighting,
                                                  robust=inputs.robust,
                                                  mosweight=inputs.mosweight,
                                                  uvtaper=inputs.uvtaper,
                                                  restoringbeam=inputs.restoringbeam,
                                                  iter=iternum,
                                                  mask=cleanmask,
                                                  savemodel=savemodel,
                                                  startmodel=startmodel,
                                                  hm_masking=inputs.hm_masking,
                                                  hm_sidelobethreshold=inputs.hm_sidelobethreshold,
                                                  hm_noisethreshold=inputs.hm_noisethreshold,
                                                  hm_lownoisethreshold=inputs.hm_lownoisethreshold,
                                                  hm_negativethreshold=inputs.hm_negativethreshold,
                                                  hm_minbeamfrac=inputs.hm_minbeamfrac,
                                                  hm_growiterations=inputs.hm_growiterations,
                                                  hm_dogrowprune=inputs.hm_dogrowprune,
                                                  hm_minpercentchange=inputs.hm_minpercentchange,
                                                  hm_fastnoise=inputs.hm_fastnoise,
                                                  niter=niter,
                                                  hm_nsigma=nsigma,
                                                  hm_perchanweightdensity=inputs.hm_perchanweightdensity,
                                                  hm_npixels=inputs.hm_npixels,
                                                  threshold=threshold,
                                                  sensitivity=sensitivity,
                                                  pblimit=inputs.pblimit,
                                                  pbmask=inputs.pbmask,
                                                  result=result,
                                                  parallel=parallel,
                                                  heuristics=inputs.image_heuristics,
                                                  calcpsf=calcpsf,
                                                  calcres=calcres,
                                                  wbawp=wbawp)
        clean_task = cleanbase.CleanBase(clean_inputs)

        clean_result = self._executor.execute(clean_task)

        # if 'start' or 'width' were defined in velocity units, convert from velocity back
        # to frequency after tclean call. Added to support SRDP ALMA optimized imaging.
        if self.start_as_velocity:
            inputs.start = self.start_as_frequency
        if self.width_as_velocity:
            inputs.width = self.width_as_frequency

        return clean_result

    # Remove pointing table.
    def _empty_pointing_table(self):
        # Concerned that simply renaming things directly
        # will corrupt the table cache, so do things using only the
        # table tool.
        for vis in self.inputs.vis:
            with casa_tools.TableReader('%s/POINTING' % vis, nomodify=False) as table:
                # make a copy of the table
                LOG.debug('Making copy of POINTING table')
                copy = table.copy('%s/POINTING_COPY' % vis, valuecopy=True)
                LOG.debug('Removing all POINTING table rows')
                table.removerows(list(range(table.nrows())))
                copy.done()

    # Restore pointing table
    def _restore_pointing_table(self):
        for vis in self.inputs.vis:
            # restore the copy of the POINTING table
            with casa_tools.TableReader('%s/POINTING_COPY' % vis, nomodify=False) as table:
                LOG.debug('Copying back into POINTING table')
                original = table.copy('%s/POINTING' % vis, valuecopy=True)
                original.done()

    def _calc_moment_image(self, imagename=None, moments=None, outfile=None, chans=None, iter=None):
        '''
        Computes moment image, writes it to disk and updates moment image metadata.

        This method is used in _calc_mom0_8() and _calc_mom0_8_10_fc().
        '''
        context = self.inputs.context

        # Determine moment image type.
        mom_type = ""
        if ".mom0" in outfile:
            mom_type += "mom0"
        elif ".mom8" in outfile:
            mom_type += "mom8"
        elif ".mom10" in outfile:
            mom_type += "mom10"
        if "_fc" in outfile:
            mom_type += "_fc"

        # Execute job to create the MOM8_FC image.
        job = casa_tasks.immoments(imagename=imagename, moments=moments, outfile=outfile, chans=chans)
        self._executor.execute(job)
        assert os.path.exists(outfile)

        # Using virtual spw setups for all interferometry pipelines
        virtspw = True

        # Update the metadata in the MOM8_FC image.
        imageheader.set_miscinfo(name=outfile, spw=self.inputs.spw, virtspw=virtspw,
                                 field=self.inputs.field, iter=iter, type=mom_type,
                                 intent=self.inputs.intent, specmode=self.inputs.orig_specmode,
                                 context=context)

    # Calculate a "mom0_fc", "mom8_fc" and "mom10_fc: images: this is a moment
    # 0 (integrated value of the spectrum), 8 (maximum value of the spectrum)
    # and 10 (minimum value of the spectrum) integration over the line-free
    # channels of the non-primary-beam corrected image-cube, after continuum
    # subtraction; where the "line-free" channels are taken from those identified
    # as continuum channels.
    # This is a diagnostic plot representing the residual emission
    # in the line-free (aka continuum) channels. If the continuum subtraction
    # worked well, then this image should just contain noise.
    def _calc_mom0_8_10_fc(self, result):

        # Find max iteration that was performed.
        maxiter = max(result.iterations.keys())

        # Get filename of image from result, and modify to select the
        # non-PB-corrected image.
        extension = '.tt0' if result.multiterm else ''
        imagename = result.iterations[maxiter]['image'].replace('.image', '.image%s' % (extension)).replace('.pbcor', '')
        # Set output filename for MOM0_FC image.
        mom0fc_name = '%s.mom0_fc' % imagename

        # Set output filename for MOM8_FC image.
        mom8fc_name = '%s.mom8_fc' % imagename

        # Set output filename for MOM10_FC image.
        mom10fc_name = '%s.mom10_fc' % imagename

        # Convert frequency ranges to channel ranges.
        cont_chan_ranges = utils.freq_selection_to_channels(imagename, self.cont_freq_ranges)

        # Only continue if there were continuum channel ranges for this spw.
        if cont_chan_ranges[0] != 'NONE':

            # Create a channel ranges string.
            if cont_chan_ranges[0] == 'ALL':
                cont_chan_ranges_str = ''
                cont_chan_indices = slice(None)
            else:
                cont_chan_ranges_str = ";".join(["%s~%s" % (ch0, ch1) for ch0, ch1 in cont_chan_ranges])
                cont_chan_indices = np.hstack([np.arange(start, stop + 1) for start, stop in cont_chan_ranges])

            # Calculate MOM0_FC image
            self._calc_moment_image(imagename=imagename, moments=[0], outfile=mom0fc_name, chans=cont_chan_ranges_str,
                                    iter=maxiter)
            # Update the result.
            result.set_mom0_fc(maxiter, mom0fc_name)

            # Calculate MOM8_FC image
            self._calc_moment_image(imagename=imagename, moments=[8], outfile=mom8fc_name, chans=cont_chan_ranges_str,
                                    iter=maxiter)

            # Calculate MOM10_FC image
            self._calc_moment_image(imagename=imagename, moments=[10], outfile=mom10fc_name, chans=cont_chan_ranges_str,
                                    iter=maxiter)

            # Calculate the MOM8_FC peak SNR for the QA

            # Create flattened PB over continuum channels
            flattened_pb_name = result.flux + extension + '.flattened_mom_0_8_10_fc'
            with casa_tools.ImageReader(result.flux + extension) as image:
                flattened_pb = image.collapse(function='mean', axes=[2, 3], chans=cont_chan_ranges_str, outfile=flattened_pb_name)
                flattened_pb.done()

            # If possible, create flattened mask over continuum channels
            cleanmask = result.iterations[maxiter].get('cleanmask', '')
            if os.path.exists(cleanmask):
                if '.mask' in cleanmask:
                    flattened_mask_name = cleanmask.replace('.mask', '.mask.flattened_mom_0_8_10_fc')
                elif '.cleanmask' in cleanmask:
                    flattened_mask_name = cleanmask.replace('.cleanmask', '.cleanmask.flattened_mom_0_8_10_fc')
                else:
                    raise 'Cannot handle clean mask name %s' % (os.path.basename(cleanmask))

                with casa_tools.ImageReader(cleanmask) as image:
                    flattened_mask_image = image.collapse(function='max', axes=[2, 3], chans=cont_chan_ranges_str, outfile=flattened_mask_name)
                    flattened_mask_image.done()
            else:
                flattened_mask_name = None

            # Calculate MOM8_FC statistics
            with casa_tools.ImageReader(mom8fc_name) as image:
                # Get the min, max, median, MAD and number of pixels of the MOM8 FC image from the area excluding the cleaned area edges (PIPE-704)
<<<<<<< HEAD
                mom8_statsmask = '"{:s}" > {:f}'.format(os.path.basename(flattened_pb_name), result.pblimit_image * 1.05)
                mom8_stats = image.statistics(mask=mom8_statsmask, robust=True)
=======
                statsmask = '"{:s}" > {:f}'.format(os.path.basename(flattened_pb_name), result.pblimit_image * 1.05)
                stats = image.statistics(mask=statsmask, robust=True, stretch=True)
>>>>>>> a20c4b92

                mom8_image_median_all = mom8_stats.get('median')[0]
                mom8_image_mad = mom8_stats.get('medabsdevmed')[0]
                mom8_image_min = mom8_stats.get('min')[0]
                mom8_image_max = mom8_stats.get('max')[0]
                mom8_n_pixels = int(mom8_stats.get('npts')[0])

                # Additionally get the median in the MOM8 FC annulus region for the peak SNR calculation
<<<<<<< HEAD
                mom8_statsmask2 = '"{:s}" > {:f} && "{:s}" < {:f}'.format(os.path.basename(flattened_pb_name), result.pblimit_image * 1.05, os.path.basename(flattened_pb_name), result.pblimit_cleanmask)
                mom8_stats2 = image.statistics(mask=mom8_statsmask2, robust=True)

                mom8_image_median_annulus = mom8_stats2.get('median')[0]

            # Calculate MOM10 FC statistics
            with casa_tools.ImageReader(mom10fc_name) as image:
                # Get the min, max, median, MAD and number of pixels of the MOM10 FC image from the area excluding the cleaned area edges
                mom10_statsmask = '"{:s}" > {:f}'.format(os.path.basename(flattened_pb_name), result.pblimit_image * 1.05)
                mom10_stats = image.statistics(mask=mom10_statsmask, robust=True)
=======
                statsmask = '"{:s}" > {:f} && "{:s}" < {:f}'.format(os.path.basename(flattened_pb_name), result.pblimit_image * 1.05, os.path.basename(flattened_pb_name), result.pblimit_cleanmask)
                stats = image.statistics(mask=statsmask, robust=True, stretch=True)
>>>>>>> a20c4b92

                mom10_image_median_all = mom10_stats.get('median')[0]
                mom10_image_mad = mom10_stats.get('medabsdevmed')[0]
                mom10_image_min = mom10_stats.get('min')[0]
                mom10_image_max = mom10_stats.get('max')[0]
                mom10_n_pixels = int(mom10_stats.get('npts')[0])

                # Additionally get the median in the MOM8 FC annulus region for the peak SNR calculation
                mom10_statsmask2 = '"{:s}" > {:f} && "{:s}" < {:f}'.format(os.path.basename(flattened_pb_name), result.pblimit_image * 1.05, os.path.basename(flattened_pb_name), result.pblimit_cleanmask)
                mom10_stats2 = image.statistics(mask=mom10_statsmask2, robust=True)

                mom10_image_median_annulus = mom10_stats2.get('median')[0]

            # Get sigma and channel scaled MAD from the cube
            if flattened_mask_name is not None:
                # Mask cleanmask and 1.05 * pblimit_image < pb < pblimit_cleanmask
                cube_statsmask = '"{:s}" > {:f} && "{:s}" < {:f} && "{:s}" < 0.1'.format(os.path.basename(flattened_pb_name), result.pblimit_image * 1.05, os.path.basename(flattened_pb_name), result.pblimit_cleanmask, flattened_mask_name)
            else:
                # Mask 1.05 * pblimit_image < pb < pblimit_cleanmask
                cube_statsmask = '"{:s}" > {:f} && "{:s}" < {:f}'.format(os.path.basename(flattened_pb_name), result.pblimit_image * 1.05, os.path.basename(flattened_pb_name), result.pblimit_cleanmask)
                LOG.info('No cleanmask available to exclude for MOM8_FC RMS and peak SNR calculation. Calculating sigma, channel scaled MAD and peak SNR from annulus area of 1.05 x pblimit_image < pb < pblimit_cleanmask.')

            with casa_tools.ImageReader(imagename) as image:
                cube_stats_masked = image.statistics(mask=cube_statsmask, stretch=True, robust=True, axes=[0, 1, 2], algorithm='chauvenet', maxiter=5)

            cube_sigma_fc_chans = np.median(cube_stats_masked.get('sigma')[cont_chan_indices])
            cube_scaledMAD_fc_chans = np.median(cube_stats_masked.get('medabsdevmed')[cont_chan_indices]) / 0.6745

            mom8_fc_peak_snr = (mom8_image_max - mom8_image_median_annulus) / cube_scaledMAD_fc_chans

            LOG.info('MOM8_FC image {:s} has a maximum of {:#.5g}, median of {:#.5g} resulting in a Peak SNR of {:#.5g} times the channel scaled MAD of {:#.5g}.'.format(os.path.basename(mom8fc_name), mom8_image_max, mom8_image_median_annulus, mom8_fc_peak_snr, cube_scaledMAD_fc_chans))

            # New score based on mom8/mom10 histogram asymmetry and largest mom8 segment needs
            # more metrics (PIPE-1232)
            histogram_threshold = mom8_image_median_all + 2.0 * mom8_image_mad / 0.6745

            # Get the PB image as numpy array
            with casa_tools.ImageReader(flattened_pb_name) as image:
                flattened_pb_image = image.getchunk()[:,:,0,0]

            # Get the MOM8 FC image as numpy array
            with casa_tools.ImageReader(mom8fc_name) as image:
<<<<<<< HEAD
                mom8fc_image = image.getchunk()[:,:,0,0]
                mom8fc_image_summary = image.summary()

            mom8fc_masked_image = np.ma.array(mom8fc_image, mask=np.where(flattened_pb_image > result.pblimit_image * 1.05, False, True))

            # Get number of pixels per beam
            major_radius = casa_tools.quanta.getvalue(casa_tools.quanta.convert(mom8fc_image_summary['restoringbeam']['major'], 'rad')) / 2
            minor_radius = casa_tools.quanta.getvalue(casa_tools.quanta.convert(mom8fc_image_summary['restoringbeam']['minor'], 'rad')) / 2
            cellx = abs(casa_tools.quanta.getvalue(casa_tools.quanta.convert(casa_tools.quanta.quantity(mom8fc_image_summary['incr'][0], mom8fc_image_summary['axisunits'][0]), 'rad')))
            celly = abs(casa_tools.quanta.getvalue(casa_tools.quanta.convert(casa_tools.quanta.quantity(mom8fc_image_summary['incr'][1], mom8fc_image_summary['axisunits'][1]), 'rad')))
            num_pixels_in_beam = float(major_radius * minor_radius * np.pi / np.log(2) / cellx / celly)
            # Get threshold for maximum segment calculation
            cut1 = mom8_image_median_annulus + 3.0 * cube_scaledMAD_fc_chans
            cut2 = mom8_image_median_annulus + 0.5 * np.ma.max(mom8fc_masked_image - mom8_image_median_annulus)
            cut3 = mom8_image_median_annulus + 2.0 * cube_scaledMAD_fc_chans
            segments_threshold = max(min(cut1, cut2), cut3)

            # Get largest segment
            mom8_segments_image = np.ma.where(mom8fc_masked_image > segments_threshold, 1, 0)
            mom8_frac_max_segment = 0.0
            mom8_max_segment_beams = 0.0
            # Label segments
            mom8_label_image, num_labels = label(mom8_segments_image)
            if num_labels > 0:
                # Calculate largest segment size
                mom8_num_pixels_in_largest_segment = np.max([np.ma.sum(np.ma.where(mom8_label_image == i, 1, 0)) for i in range(1, num_labels + 1)])
                # Prune small segments
                if mom8_num_pixels_in_largest_segment >= 0.1 * num_pixels_in_beam:
                    mom8_frac_max_segment = mom8_num_pixels_in_largest_segment / mom8_n_pixels
                    mom8_max_segment_beams = mom8_num_pixels_in_largest_segment / num_pixels_in_beam

            # Get the MOM10 FC image as numpy array
            with casa_tools.ImageReader(mom10fc_name) as image:
                mom10fc_image = image.getchunk()[:,:,0,0]

            mom10fc_masked_image = np.ma.array(np.abs(mom10fc_image), mask=np.where(flattened_pb_image > result.pblimit_image * 1.05, False, True))

            # Get histogram asymmetry

            # Global minimum/maximum of both images
            mom8_10fc_min = np.ma.min(np.ma.append(mom8fc_masked_image, mom10fc_masked_image))
            mom8_10fc_max = np.ma.max(np.ma.append(mom8fc_masked_image, mom10fc_masked_image))

            # Calculate histograms
            # np.histogram does not know masked arrays; need to convert to normal array using inverted mask as index
            mom8fc_histogram, bins = np.histogram(mom8fc_masked_image[np.invert(mom8fc_masked_image.mask)], range=[mom8_10fc_min, mom8_10fc_max], bins='auto')
            mom8fc_flux_bins = 0.5*(bins[:-1]+bins[1:])

            # np.histogram does not know masked arrays; need to convert to normal array using inverted mask as index
            mom10fc_histogram, bins = np.histogram(mom10fc_masked_image[np.invert(mom10fc_masked_image.mask)], range=[mom8_10fc_min, mom8_10fc_max], bins='auto')
            mom10fc_flux_bins = 0.5*(bins[:-1]+bins[1:])

            # Interpolating numpix of moment10 at the position of moment8 flux
            mom8fc_histogram_interp = np.interp(mom10fc_flux_bins, mom8fc_flux_bins, mom8fc_histogram, left=0.0, right=0.0)

            # Interpolating numpix of moment8 at the position of moment10 flux
            mom10fc_histogram_interp = np.interp(mom8fc_flux_bins, mom10fc_flux_bins, mom10fc_histogram, left=0.0, right=0.0)

            # Compute the deviation between mom8 and mom10 pixel histogram for every flux bin
            deviation1 = mom8fc_histogram_interp[mom10fc_flux_bins > histogram_threshold] - mom10fc_histogram[mom10fc_flux_bins > histogram_threshold]
            deviation2 = mom10fc_histogram_interp[mom8fc_flux_bins > histogram_threshold] - mom8fc_histogram[mom8fc_flux_bins > histogram_threshold]

            # Compute the area of the histogram (whatever miminum)
            smallerarea = np.min(np.append(np.sum(mom10fc_histogram[mom10fc_flux_bins > histogram_threshold]), np.sum(mom8fc_histogram[mom8fc_flux_bins > histogram_threshold])))

            # histasymm is now comparing the summation of the absolute deviation vs histogram area
            mom_8_10_histogram_asymmetry = 0.5 * (np.sum(np.abs(deviation1)) + np.sum(np.abs(deviation2))) / smallerarea
=======
                statsmask = '"{:s}" > {:f} && "{:s}" > {:f}'.format(os.path.basename(flattened_pb_name), result.pblimit_image * 1.05, mom8fc_name, outlier_threshold * cube_chanScaledMAD + image_median_annulus)
                stats_outliers = image.statistics(mask=statsmask, robust=True, stretch=True)
                npts = stats_outliers.get('npts')
                if npts.shape != (0,):
                    n_outlier_pixels = int(npts[0])
                else:
                    n_outlier_pixels = 0
>>>>>>> a20c4b92

            # Update the result.
            result.set_cube_sigma_fc_chans(maxiter, cube_sigma_fc_chans)
            result.set_cube_scaledMAD_fc_chans(maxiter, cube_scaledMAD_fc_chans)

            result.set_mom8_fc(maxiter, mom8fc_name)
            result.set_mom8_fc_image_min(maxiter, mom8_image_min)
            result.set_mom8_fc_image_max(maxiter, mom8_image_max)
            result.set_mom8_fc_image_median_all(maxiter, mom8_image_median_all)
            result.set_mom8_fc_image_median_annulus(maxiter, mom8_image_median_annulus)
            result.set_mom8_fc_image_mad(maxiter, mom8_image_mad)
            result.set_mom8_fc_peak_snr(maxiter, mom8_fc_peak_snr)
            result.set_mom8_fc_n_pixels(maxiter, mom8_n_pixels)
            result.set_mom8_fc_frac_max_segment(maxiter, mom8_frac_max_segment)
            result.set_mom8_fc_max_segment_beams(maxiter, mom8_max_segment_beams)

            result.set_mom10_fc(maxiter, mom10fc_name)
            result.set_mom10_fc_image_min(maxiter, mom10_image_min)
            result.set_mom10_fc_image_max(maxiter, mom10_image_max)
            result.set_mom10_fc_image_median_all(maxiter, mom10_image_median_all)
            result.set_mom10_fc_image_median_annulus(maxiter, mom10_image_median_annulus)
            result.set_mom10_fc_image_mad(maxiter, mom10_image_mad)
            result.set_mom10_fc_n_pixels(maxiter, mom10_n_pixels)

            result.set_mom8_10_fc_histogram_asymmetry(maxiter, mom_8_10_histogram_asymmetry)

        else:
            LOG.warning('Cannot create MOM0_FC / MOM8_FC / MOM10_FC images for intent "%s", '
                        'field %s, spw %s, no continuum ranges found.' %
                        (self.inputs.intent, self.inputs.field, self.inputs.spw))

    def _calc_mom0_8(self, result):
        '''
        Creates moment 0 (integrated flux) and 8 (peak flux) maps for non--primary-beam corrected
        images after continuum subtraction, using *all channels* (may include channels with lines).

        See PIPE-558 (https://open-jira.nrao.edu/browse/PIPE-558).
        '''

        # Find max iteration that was performed.
        maxiter = max(result.iterations.keys())

        # Get filename of image from result, and modify to select the
        # non-PB-corrected image.
        imagename = result.iterations[maxiter]['image'].replace('.pbcor', '')

        # Set output filename for MOM0 all channel image.
        mom0_name = '%s.mom0' % imagename
        # Calculate moment image
        self._calc_moment_image(imagename=imagename, moments=[0], outfile=mom0_name, chans='', iter=maxiter)
        # Update the result.
        result.set_mom0(maxiter, mom0_name)

        # Set output filename for MOM8 all channel image.
        mom8_name = '%s.mom8' % imagename
        # Calculate moment image
        self._calc_moment_image(imagename=imagename, moments=[8], outfile=mom8_name, chans='', iter=maxiter)
        # Update the result.
        result.set_mom8(maxiter, mom8_name)

    def _update_miscinfo(self, imagename, nfield, datamin, datamax):

        # Update metadata
        with casa_tools.ImageReader(imagename) as image:
            info = image.miscinfo()

            info['nfield'] = nfield
            info['datamin'] = datamin
            info['datamax'] = datamax

            image.setmiscinfo(info)<|MERGE_RESOLUTION|>--- conflicted
+++ resolved
@@ -1432,14 +1432,8 @@
             # Calculate MOM8_FC statistics
             with casa_tools.ImageReader(mom8fc_name) as image:
                 # Get the min, max, median, MAD and number of pixels of the MOM8 FC image from the area excluding the cleaned area edges (PIPE-704)
-<<<<<<< HEAD
                 mom8_statsmask = '"{:s}" > {:f}'.format(os.path.basename(flattened_pb_name), result.pblimit_image * 1.05)
-                mom8_stats = image.statistics(mask=mom8_statsmask, robust=True)
-=======
-                statsmask = '"{:s}" > {:f}'.format(os.path.basename(flattened_pb_name), result.pblimit_image * 1.05)
-                stats = image.statistics(mask=statsmask, robust=True, stretch=True)
->>>>>>> a20c4b92
-
+                mom8_stats = image.statistics(mask=mom8_statsmask, robust=True, stretch=True)
                 mom8_image_median_all = mom8_stats.get('median')[0]
                 mom8_image_mad = mom8_stats.get('medabsdevmed')[0]
                 mom8_image_min = mom8_stats.get('min')[0]
@@ -1447,9 +1441,8 @@
                 mom8_n_pixels = int(mom8_stats.get('npts')[0])
 
                 # Additionally get the median in the MOM8 FC annulus region for the peak SNR calculation
-<<<<<<< HEAD
                 mom8_statsmask2 = '"{:s}" > {:f} && "{:s}" < {:f}'.format(os.path.basename(flattened_pb_name), result.pblimit_image * 1.05, os.path.basename(flattened_pb_name), result.pblimit_cleanmask)
-                mom8_stats2 = image.statistics(mask=mom8_statsmask2, robust=True)
+                mom8_stats2 = image.statistics(mask=mom8_statsmask2, robust=True, stretch=True)
 
                 mom8_image_median_annulus = mom8_stats2.get('median')[0]
 
@@ -1458,11 +1451,6 @@
                 # Get the min, max, median, MAD and number of pixels of the MOM10 FC image from the area excluding the cleaned area edges
                 mom10_statsmask = '"{:s}" > {:f}'.format(os.path.basename(flattened_pb_name), result.pblimit_image * 1.05)
                 mom10_stats = image.statistics(mask=mom10_statsmask, robust=True)
-=======
-                statsmask = '"{:s}" > {:f} && "{:s}" < {:f}'.format(os.path.basename(flattened_pb_name), result.pblimit_image * 1.05, os.path.basename(flattened_pb_name), result.pblimit_cleanmask)
-                stats = image.statistics(mask=statsmask, robust=True, stretch=True)
->>>>>>> a20c4b92
-
                 mom10_image_median_all = mom10_stats.get('median')[0]
                 mom10_image_mad = mom10_stats.get('medabsdevmed')[0]
                 mom10_image_min = mom10_stats.get('min')[0]
@@ -1504,7 +1492,6 @@
 
             # Get the MOM8 FC image as numpy array
             with casa_tools.ImageReader(mom8fc_name) as image:
-<<<<<<< HEAD
                 mom8fc_image = image.getchunk()[:,:,0,0]
                 mom8fc_image_summary = image.summary()
 
@@ -1572,15 +1559,6 @@
 
             # histasymm is now comparing the summation of the absolute deviation vs histogram area
             mom_8_10_histogram_asymmetry = 0.5 * (np.sum(np.abs(deviation1)) + np.sum(np.abs(deviation2))) / smallerarea
-=======
-                statsmask = '"{:s}" > {:f} && "{:s}" > {:f}'.format(os.path.basename(flattened_pb_name), result.pblimit_image * 1.05, mom8fc_name, outlier_threshold * cube_chanScaledMAD + image_median_annulus)
-                stats_outliers = image.statistics(mask=statsmask, robust=True, stretch=True)
-                npts = stats_outliers.get('npts')
-                if npts.shape != (0,):
-                    n_outlier_pixels = int(npts[0])
-                else:
-                    n_outlier_pixels = 0
->>>>>>> a20c4b92
 
             # Update the result.
             result.set_cube_sigma_fc_chans(maxiter, cube_sigma_fc_chans)
