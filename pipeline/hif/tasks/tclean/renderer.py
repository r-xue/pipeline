--- conflicted
+++ resolved
@@ -241,14 +241,10 @@
                 row_cleaning_threshold = '-'
             else:
                 if r.threshold:
-<<<<<<< HEAD
                     threshold_quantity = qaTool.convert(r.threshold, 'Jy')
                     sp_str, sp_scale = utils.get_si_prefix(threshold_quantity['value'], lztol=1)
                     row_cleaning_threshold = '{:.2g} {}'.format(
                         threshold_quantity['value']/sp_scale, sp_str+brightness_unit)
-=======
-                    row_cleaning_threshold = '%.2g %s' % (casa_tools.quanta.convert(r.threshold, brightness_unit)['value'], brightness_unit)
->>>>>>> 048e6aee
                     if r.dirty_dynamic_range:
                         row_cleaning_threshold += '<br>Dirty DR: %.2g' % r.dirty_dynamic_range
                         row_cleaning_threshold += '<br>DR correction: %.2g' % r.DR_correction_factor
