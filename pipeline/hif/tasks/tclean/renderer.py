--- conflicted
+++ resolved
@@ -10,12 +10,9 @@
 import string
 from random import randint
 
-<<<<<<< HEAD
 import numpy
 import traceback
-=======
 import numpy as np
->>>>>>> 4505164a
 
 import pipeline.infrastructure.filenamer as filenamer
 import pipeline.infrastructure.logging as logging
@@ -39,13 +36,9 @@
     'chk_pos_offset chk_frac_beam_offset chk_fitflux chk_fitpeak_fitflux_ratio img_snr '
     'chk_gfluxscale chk_gfluxscale_snr chk_fitflux_gfluxscale_ratio cube_all_cont tclean_command result '
     'model_pos_flux model_neg_flux model_flux_inner_deg nmajordone_total nmajordone_per_iter majorcycle_stat_plot '
-<<<<<<< HEAD
-    'tab_dict tab_url outmaskratio outmaskratio_label peak_snr'))
-=======
-    'tab_dict tab_url outmaskratio outmaskratio_label pol_session pol_ratio pol_angle '
-    'poli_abspath poli_thumbnail pola_abspath pola_thumbnail'))
+    'tab_dict tab_url outmaskratio outmaskratio_label peak_snr'
+    'poli_abspath poli_thumbnail pola_abspath pola_thumbnail peak_snr'))
 PolImagePaths = collections.namedtuple('PolImageInfo', ('poli_abspath poli_thumbnail pola_abspath pola_thumbnail'))
->>>>>>> 4505164a
 
 
 class T2_4MDetailsTcleanRenderer(basetemplates.T2_4MDetailsDefaultRenderer):
@@ -134,7 +127,7 @@
                 stokes_parameters = [stokes_labels[idx] for idx in range(image.shape()[2])]
                 coordsys.done()
 
-<<<<<<< HEAD
+
                 # Get the peak of the image outside of a central radius to caculate the peakSNR for CHECK sources (PIPE-1296)
                 if (r.intent == 'CHECK') and (scaled_mad is not None): 
                     try:
@@ -161,10 +154,8 @@
             image_rms = stats.get('rms')[0]
             image_max = stats.get('max')[0]
             image_stats[image_path] = display.ImageStats(rms=image_rms, max=image_max)
-=======
+
             for pol in stokes_parameters:
->>>>>>> 4505164a
-
                 if stokes_parameters != ['I']:
                     # Get the right stokes plane's beam and statistics
                     LOG.info('Getting properties of %s for the weblog' % image_path)
@@ -656,85 +647,6 @@
                         img_snr = 'N/A'
                 else:
                     img_snr = 'N/A'
-<<<<<<< HEAD
-            else:
-                img_snr = 'N/A'
-
-            cube_all_cont = r.cube_all_cont
-
-            tclean_command = r.tclean_command
-
-            # create our table row for this image.
-            # Plot is set to None as we have a circular dependency: the row
-            # needs the plot, but the plot generator needs the image_stats
-            # cache. We will later set plot to the correct value.
-            row = ImageRow(
-                vis=vis,
-                datatype=datatype,
-                datatype_info=datatype_info,
-                field=field,
-                fieldname=fieldname,
-                intent=intent,
-                spw=spw,
-                spwnames=spwnames,
-                pol=pol,
-                frequency_label=row_frequency_label,
-                frequency=row_frequency,
-                beam=row_beam,
-                beam_pa=row_beam_pa,
-                sensitivity=row_sensitivity,
-                cleaning_threshold_label=cleaning_threshold_label,
-                cleaning_threshold=row_cleaning_threshold,
-                initial_nsigma_mad_label=initial_nsigma_mad_label,
-                initial_nsigma_mad=row_initial_nsigma_mad,
-                final_nsigma_mad_label=final_nsigma_mad_label,
-                final_nsigma_mad=row_final_nsigma_mad,
-                model_pos_flux=row_model_pos_flux,
-                model_neg_flux=row_model_neg_flux,
-                model_flux_inner_deg=row_model_flux_inner_deg,
-                nmajordone_total=row_nmajordone_total,
-                nmajordone_per_iter=row_nmajordone_per_iter,
-                majorcycle_stat_plot=majorcycle_stat_plot,
-                tab_dict=tab_dict,
-                tab_url=None,
-                residual_ratio=row_residual_ratio,
-                non_pbcor_label=non_pbcor_label,
-                non_pbcor=row_non_pbcor,
-                pbcor=row_pbcor,
-                score=row_score,
-                fractional_bw_label=row_fractional_bw_label,
-                fractional_bw=row_fractional_bw,
-                aggregate_bw_label=row_bandwidth_label,
-                aggregate_bw=row_aggregate_bw,
-                aggregate_bw_num=row_aggregate_bw_num,
-                nsigma_label=nsigma_label,
-                nsigma=row_nsigma,
-                vis_amp_ratio_label=vis_amp_ratio_label,
-                vis_amp_ratio=row_vis_amp_ratio,
-                image_file=image_name.replace('.pbcor', ''),
-                nchan=nchan,
-                plot=None,
-                qa_url=None,
-                outmaskratio=row_outmaskratio,
-                outmaskratio_label=row_outmaskratio_label,
-                iterdone=row_iterdone,
-                stopcode=row_stopcode,
-                stopreason=row_stopreason,
-                chk_pos_offset=chk_pos_offset,
-                chk_frac_beam_offset=chk_frac_beam_offset,
-                chk_fitflux=chk_fitflux,
-                chk_fitpeak_fitflux_ratio=chk_fitpeak_fitflux_ratio,
-                img_snr=img_snr,
-                chk_gfluxscale=chk_gfluxscale,
-                chk_gfluxscale_snr=chk_gfluxscale_snr,
-                chk_fitflux_gfluxscale_ratio=chk_fitflux_gfluxscale_ratio,
-                cube_all_cont=cube_all_cont,
-                tclean_command=tclean_command,
-                result=r,
-                peak_snr=peak_snr
-            )
-            image_rows.append(row)
-=======
 
                 cube_all_cont = r.cube_all_cont
 
@@ -814,10 +726,10 @@
                     poli_thumbnail=None,
                     pola_abspath=None,
                     pola_thumbnail=None,
+                    peak_snr=peak_snr,
                     result=r
                 )
                 image_rows.append(row)
->>>>>>> 4505164a
 
         plotter = display.CleanSummary(context, makeimages_result, image_stats)
         plots = plotter.plot()
