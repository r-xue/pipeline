import copy
import datetime
import json
import os
import shutil
import tarfile
import traceback
from fnmatch import fnmatch

import numpy as np
from astropy.utils.misc import JsonCustomEncoder

import pipeline.domain.measures as measures
import pipeline.infrastructure as infrastructure
import pipeline.infrastructure.basetask as basetask
import pipeline.infrastructure.filenamer as filenamer
import pipeline.infrastructure.mpihelpers as mpihelpers
import pipeline.infrastructure.vdp as vdp
from pipeline import environment
from pipeline.domain import DataType
from pipeline.hif.heuristics.auto_selfcal import auto_selfcal
from pipeline.hif.tasks.applycal import SerialIFApplycal
from pipeline.hif.tasks.makeimlist import MakeImList
from pipeline.infrastructure import (callibrary, casa_tasks, casa_tools,
                                     task_registry, utils)
from pipeline.infrastructure.contfilehandler import contfile_to_chansel
from pipeline.infrastructure.mpihelpers import TaskQueue

LOG = infrastructure.get_logger(__name__)


class SelfcalResults(basetask.Results):
    def __init__(self, targets, applycal_result_contline=None, applycal_result_line=None, selfcal_resources=None,
                 is_restore=False):
        super().__init__()
        self.pipeline_casa_task = 'Selfcal'
        self.targets = targets
        self.applycal_result_contline = applycal_result_contline
        self.applycal_result_line = applycal_result_line
        self.is_restore = is_restore
        self.selfcal_resources = selfcal_resources

    def merge_with_context(self, context):
        """See :method:`~pipeline.infrastructure.api.Results.merge_with_context`."""

        # save selfcal results into the Pipeline context
        if hasattr(context, 'selfcal_targets') and context.selfcal_targets:
            LOG.warning('context.selfcal_targets is being over-written.')

        scal_targets_ctx = copy.deepcopy(self.targets)
        for target in scal_targets_ctx:
            target.pop('heuristics', None)
        context.selfcal_targets = scal_targets_ctx

        # if selfcal_resources is None, then the selfcal solver is not triggered and no need to register the
        # selfcal resources for auxproducts exporting.
        if self.selfcal_resources is not None:
            context.selfcal_resources = self.selfcal_resources

        if self.applycal_result_contline is not None:
            self._register_datatype(context, self.applycal_result_contline)
        if self.applycal_result_line is not None:
            self._register_datatype(context, self.applycal_result_line)

    def _register_datatype(self, context, appycal_result):

        calto_list = []
        for r in appycal_result:
            for calapp in r.applied:
                calto_list.append(calapp.calto)

        # register the selfcal results to the observing run
        for calto in calto_list:

            vis = calto.vis
            spw_sel = calto.spw

            # Create a mapping of regcal data types to their applied selfcal types
            data_type_mapping = {
                DataType.REGCAL_CONTLINE_SCIENCE: DataType.SELFCAL_CONTLINE_SCIENCE,
                DataType.REGCAL_LINE_SCIENCE: DataType.SELFCAL_LINE_SCIENCE,
                DataType.REGCAL_CONT_SCIENCE: DataType.SELFCAL_CONT_SCIENCE
            }

            # `calto.field` is a reduced CASA-style selection string derived from the calapp-apply consolidation.
            # The value can be a field name, a comma separated field id selection string, or an empty string.
            # See `CaltoIDAdapter.field` for more details on this structure.
            # Here, its selection scope needs to be translated back to the source name(s) used in `cleantarget`.

            # Retrieve the MS object for the observing run associated with the given visibility (`vis`).
            ms = context.observing_run.get_ms(vis)

            # Fetch the field names matching the given `calto.field` and `calto.intent`.
            # Use a set comprehension to collect unique field names, and join them into a single string.
            field_name = ','.join({field.name for field in ms.get_fields(task_arg=calto.field, intent=calto.intent)})

            # Retrieve the data type
            data_dtype = ms.get_data_type('DATA', field_name, spw_sel)

            # Find the corresponding selfcal type
            dtype_applied = data_type_mapping.get(data_dtype, None)
            if dtype_applied is None:
                LOG.warning(f"No selfcal data type found corresponding to the data type: {data_dtype} "
                            f"associated with field={field_name!r}, spw={spw_sel!r} in vis={vis}. Skipping registration.")
                continue

            with casa_tools.TableReader(vis) as tb:
                # check for the existance of CORRECTED_DATA first
                if 'CORRECTED_DATA' not in tb.colnames():
                    LOG.warning(f'No CORRECTED_DATA column in {vis}, skip {dtype_applied} registration')
                    continue
                LOG.info(
                    f'Register the CORRECTED_DATA column as {dtype_applied} for {vis}: field={field_name!r} spw={spw_sel!r}')
                ms.set_data_column(dtype_applied, 'CORRECTED_DATA', source=field_name, spw=spw_sel, overwrite=False)

    def __repr__(self):
        return 'SelfcalResults:'


class SelfcalInputs(vdp.StandardInputs):

    # restrict input vis to be of type REGCAL_CONTLINE_SCIENCE
    # potentially we could allow REGCAL_CONTLINE_ALL here (e.g. tmp ms splitted from 'corrected' data column),
    # but there is no space for applying final selfcal solutions to the data.

    processing_data_type = [DataType.REGCAL_CONT_SCIENCE, DataType.REGCAL_CONTLINE_SCIENCE]

    field = vdp.VisDependentProperty(default='')

    @field.convert
    def field(self, val):
        if not isinstance(val, (str, type(None))):
            # PIPE-1881: allow field names that mistakenly get casted into non-string datatype by
            # recipereducer (utils.string_to_val) and executeppr (XmlObjectifier.castType)
            LOG.warning('The field selection input %r is not a string and will be converted.', val)
            val = str(val)
        return val

    spw = vdp.VisDependentProperty(default='')
    contfile = vdp.VisDependentProperty(default='cont.dat')
    imsize = vdp.VisDependentProperty(default=None)
    cell = vdp.VisDependentProperty(default=None)
    apply = vdp.VisDependentProperty(default=True)
    parallel = vdp.VisDependentProperty(default='automatic')
    recal = vdp.VisDependentProperty(default=False)
    restore_only = vdp.VisDependentProperty(default=False)

    n_solints = vdp.VisDependentProperty(default=4.0)
    amplitude_selfcal = vdp.VisDependentProperty(default=False)
    gaincal_minsnr = vdp.VisDependentProperty(default=2.0)
    minsnr_to_proceed = vdp.VisDependentProperty(default=3.0)
    delta_beam_thresh = vdp.VisDependentProperty(default=0.05)
    apply_cal_mode_default = vdp.VisDependentProperty(default='calflag')
    rel_thresh_scaling = vdp.VisDependentProperty(default='log10')
    dividing_factor = vdp.VisDependentProperty(default=None)
    check_all_spws = vdp.VisDependentProperty(default=False)
    inf_EB_gaincal_combine = vdp.VisDependentProperty(default=False)
    refantignore = vdp.VisDependentProperty(default='')

    usermask = vdp.VisDependentProperty(default=None)
    # input as dictionary for individual clean targets, e.g.
    #   usermask={'IRAS32':'IRAS32.rgn', 'IRS5N':'IRS5N.rgn'}
    #   usermask={'IRAS32':{'Band_6':'IRAS32.rgn'}, 'IRS5N':{'Band_6': 'IRS5N.rgn'}}
    #   in which .rgn is a CRTF region (CASA region format)
    # for clean targets not found in the (nested) dictionary structure (source->band), the usermask value will be empty (default)
    usermodel = vdp.VisDependentProperty(default=None)
    # input as dictiionary for individual clean targets, e.g.
    #   usermodel={'IRAS32':['IRAS32-model.tt0','IRAS32-model.tt1'], 'IRS5N':['IRS5N-model.tt0','IRS5N-model.tt1']}
    #   usermodel={'IRAS32':{'Band_6':['IRAS32-model.tt0','IRAS32-model.tt1']}, 'IRS5N':{'Band_6':['IRS5N-model.tt0','IRS5N-model.tt1']}}
    # for clean targets not found in the (nested) dictionary structure (source->band), the usermask value will be empty (default)
    
    allow_wproject = vdp.VisDependentProperty(default=False)
    restore_resources = vdp.VisDependentProperty(default=None)

<<<<<<< HEAD
    def __init__(self, context, vis=None, field=None, spw=None, contfile=None, imsize=None, cell=None, n_solints=None,
                 amplitude_selfcal=None, gaincal_minsnr=None, refantignore=None,
                 minsnr_to_proceed=None, delta_beam_thresh=None, apply_cal_mode_default=None,
                 rel_thresh_scaling=None, dividing_factor=None, check_all_spws=None, inf_EB_gaincal_combine=None,
                 usermask=None, usermodel=None, allow_wproject=None,
                 apply=None, parallel=None, recal=None, restore_only=None, restore_resources=None):
=======
    # docstring and type hints: supplements hif_selfcal
    def __init__(self, context, vis=None, field=None, spw=None, contfile=None, n_solints=None,
                 amplitude_selfcal=None, gaincal_minsnr=None, refantignore=None,
                 minsnr_to_proceed=None, delta_beam_thresh=None, apply_cal_mode_default=None,
                 rel_thresh_scaling=None, dividing_factor=None, check_all_spws=None, inf_EB_gaincal_combine=None,
                 apply=None, parallel=None, recal=None, restore_resources=None):
        """Initialize Inputs.

        Args:
            context: Pipeline context.

            vis: The list of input MeasurementSets. Defaults to the list of MeasurementSets specified in the h_init or hif_importdata task.

                default = "": use all MeasurementSets in the context

            field: Select fields to image. Use field name(s) NOT id(s). Mosaics are assumed to have common source / field names.  If intent is
                specified only fields with data matching the intent will be
                selected. The fields will be selected from MeasurementSets in
                "vis".

                default= "" Fields matching intent, one image per target source.

            spw: Select spectral windows to image. "": Images will be computed for all science spectral windows.

            contfile: Name of file to specify line-free frequency ranges for selfcal continuum imaging.

                default="cont.dat"

            n_solints: number of solution intervals to attempt for self-calibration. default: 4

            amplitude_selfcal: Attempt amplitude self-calibration following phase-only self-calibration; if median time between scans of a given target is < 150s,
                solution intervals of 300s and inf will be attempted, otherwise just
                inf will be attempted.

                default = False

            gaincal_minsnr: Minimum S/N for a solution to not be flagged by gaincal. default = 2.0

            refantignore: string list to be ignored as reference antennas. example:  refantignore='ea02,ea03'

            minsnr_to_proceed: Minimum estimated S/N on a per antenna basis to attempt self-calibration of a source.

                default = 3.0

            delta_beam_thresh: Allowed fractional change in beam size for selfcalibration to accept results of a solution interval.

                default = 0.05

            apply_cal_mode_default: Apply mode to use for applycal task during self-calibration; same options as applycal.

                default = 'calflag'

            rel_thresh_scaling: Scaling type to determine how clean thresholds per solution interval should be determined going from the starting
                clean threshold to 3.0 * RMS for the final solution interval.

                default='log10'

                options: 'linear', 'log10', or 'loge' (natural log)

            dividing_factor: Scaling factor to determine clean threshold for first self-calibration solution interval.
                Equivalent to (Peak S/N / dividing_factor) *RMS = First clean threshold;
                however, if (Peak S/N / dividing_factor) *RMS is < 5.0; a value of 5.0
                is used for the first clean threshold.

                default = 40 for < 8 GHz; 15 for > 8 GHz

            check_all_spws: If True, the S/N of mfs images created on a per-spectral-window basis will be compared at the initial stages final self-calibration.

                default=False

            inf_EB_gaincal_combine: change gain solution combination parameters for the inf_EB solution interval. if True, the gaincal combine parameter will be set to 'scan,spw'; if False,
                the gaincal combine parameter will be set to 'scan'.

                default=False

            apply: Apply final selfcal solutions back to the input MeasurementSets. default = True

            parallel: Use MPI cluster where possible.

                default='automatic'

                options: 'automatic', 'true', 'false', True, False

            recal: Always re-do self-calibration even solutions/caltables are found in the Pipeline context or json restore file.

                default = False

            restore_resources: Path to the restore resources from a standard run of hif_selfcal. hif_selfcal will automatically do an exhaustive search to lookup/extract/verify
                the selfcal restore resources, i.e., selfcal.json and all selfcal-caltable referred
                in selfcal.json, starting from working/, to products/ and rawdata/.
                If restore_resources is specified, this file path will be evaluated first
                before the pre-defined exhaustive search list.
                The value can be the file path of *auxproducts.tgz file or *selfcal.json file.

        """
>>>>>>> 6447e712
        super().__init__()
        self.context = context
        self.vis = vis
        self.field = field
        self.spw = spw
        self.contfile = contfile
        self.imsize = imsize
        self.cell = cell
        self.apply = apply
        self.parallel = parallel
        self.recal = recal
        self.restore_only = restore_only
        self.refantignore = refantignore

        self.n_solints = n_solints
        self.amplitude_selfcal = amplitude_selfcal
        self.gaincal_minsnr = gaincal_minsnr
        self.minsnr_to_proceed = minsnr_to_proceed
        self.delta_beam_thresh = delta_beam_thresh
        self.apply_cal_mode_default = apply_cal_mode_default
        self.rel_thresh_scaling = rel_thresh_scaling
        self.dividing_factor = dividing_factor
        self.check_all_spws = check_all_spws
        self.inf_EB_gaincal_combine = inf_EB_gaincal_combine
        self.restore_resources = restore_resources
        self.usermask = usermask
        self.usermodel = usermodel
        self.allow_wproject = allow_wproject


@task_registry.set_equivalent_casa_task('hif_selfcal')
@task_registry.set_casa_commands_comment('Run self-calibration using the science target visibilities.')
class Selfcal(basetask.StandardTaskTemplate):
    Inputs = SelfcalInputs
    is_multi_vis_task = True

    def __init__(self, inputs):
        super().__init__(inputs)

    @staticmethod
    def _scal_targets_to_json(scal_targets, filename='selfcal.json'):
        """Serilize scal_targets to a json file."""

        current_version = 1.0
        current_datetime = datetime.datetime.now().strftime("%Y-%m-%d %H:%M:%S")
        scal_targets_copy = copy.deepcopy(scal_targets)
        for target in scal_targets_copy:
            target.pop('heuristics', None)
        scal_targets_json = {}
        scal_targets_json['scal_targets'] = scal_targets_copy
        scal_targets_json['version'] = current_version
        scal_targets_json['datetime'] = current_datetime
        scal_targets_json['pipeline_version'] = environment.pipeline_revision
        with open(filename, 'w') as fp:
            # We can’t sort the keys here because they may include a mix of strings and integers (e.g., field IDs).
            json.dump(scal_targets_json, fp, sort_keys=False, indent=4, cls=JsonCustomEncoder, separators=(',', ': '))

    @staticmethod
    def _scal_targets_from_json(filename='selfcal.json'):
        """Deserilize scal_targets from a json file."""

        LOG.info('Reading the selfcal targets list from %s', filename)
        with open(filename, 'r') as fp:
            scal_targets_json = json.load(fp)
        return scal_targets_json['scal_targets']

    def _apply_scal_check_caltable(self, sc_targets, mses=None):
        """Check if all calibration tables required for applying the selfcal solutions are ready to use.

        Returns:
            caltable_list:  a list of calibration tables requested based on the calapply information inside scal_targets
            caltable_ready: a list of the requested cal tables that are ready to be applied.
        """

        if mses is None:
            obs_run = self.inputs.context.observing_run
            mses_regcal_contline = obs_run.get_measurement_sets_of_type(
                [DataType.REGCAL_CONT_SCIENCE, DataType.REGCAL_CONTLINE_SCIENCE], msonly=True)
            mses_regcal_line = obs_run.get_measurement_sets_of_type([DataType.REGCAL_LINE_SCIENCE], msonly=True)
            mses = mses_regcal_contline+mses_regcal_line

        # collect a name list of MSes which we could apply the selfcal solutions to.
        vislist_calto = [ms.name for ms in mses]
        caltable_list = []
        caltable_ready = []
        for cleantarget in sc_targets:
            if cleantarget['sc_exception']:
                continue
            sc_lib = cleantarget['sc_lib']
            sc_workdir = cleantarget['sc_workdir']
            if not sc_lib['SC_success']:
                continue

            for vis in sc_lib['vislist']:
                vis_base = os.path.splitext(os.path.basename(vis))[0]
                if vis_base.endswith('_cont'):
                    vis_base = vis_base[:-5]
                for idx, gaintable in enumerate(sc_lib[vis]['gaintable_final']):
                    for vis_calto in vislist_calto:
                        if vis_calto.startswith(vis_base):
                            gaintable = os.path.join(sc_workdir, sc_lib[vis]['gaintable_final'][idx])
                            if gaintable not in caltable_list:
                                caltable_list.append(gaintable)
                            if os.path.exists(gaintable):
                                if gaintable not in caltable_ready:
                                    caltable_ready.append(gaintable)
        LOG.info('selfcal/caltable(s) request : %r', caltable_list)
        LOG.info('selfcal/caltable(s) ready   : %r', caltable_ready)

        return caltable_list, caltable_ready

    def _check_restore_from_resources(self):
        """Check if we can do selfcal restore from the restore resources."""

        scal_targets = None
        pat_list = ['*.auxproducts.tgz', '*.selfcal.json',
                    '../products/*.auxproducts.tgz', '*.selfcal.json',
                    '../rawdata/*.auxproducts.tgz', '*.selfcal.json']
        match_list = ('sc_workdir*', '*.selfcal.json')

        if self.inputs.restore_resources is not None:
            pat_list = [self.inputs.restore_resources, '*selfcal.json']+pat_list

        for pat in pat_list:
            for check_file in utils.glob_ordered(pat):
                if check_file.endswith('.auxproducts.tgz') and tarfile.is_tarfile(check_file):
                    with tarfile.open(check_file, 'r:gz') as tar:
                        members = []
                        for member in tar.getmembers():
                            is_resource = any([fnmatch(member.name, pat) for pat in match_list])
                            if is_resource:
                                members.append(member)
                                LOG.info('extracting: %s from %s', member.name, check_file)
                        tar.extractall(members=members)
                if check_file.endswith('.selfcal.json'):
                    scal_targets_json = self._scal_targets_from_json(check_file)
                    if scal_targets_json is not None:
                        caltable_list, caltable_ready = self._apply_scal_check_caltable(scal_targets_json)
                        # we verify the existances of required caltables in-flight as the file search progresses.
                        if len(caltable_ready) < len(caltable_list):
                            LOG.warning(
                                'The required selfcal caltable(s) is missing if we use scal_targets from the json file %s',
                                check_file)
                        else:
                            scal_targets = scal_targets_json
            if scal_targets is not None:
                break

        return scal_targets

    def _check_restore_from_context(self):
        """Check if we can do selfcal restore from scal_targets saved in the context."""

        scal_targets = None
        if hasattr(self.inputs.context, 'selfcal_targets') and self.inputs.context.selfcal_targets:
            scal_targets_last = self.inputs.context.selfcal_targets
            LOG.info('Found selfcal results in the context. Looking for the required caltables for applying the selfcal solutions.')
            caltable_list, caltable_ready = self._apply_scal_check_caltable(scal_targets)
            if len(caltable_ready) < len(caltable_list):
                LOG.warning('The required selfcal caltable(s) is missing if we use scal_targets from the context.')
            else:
                scal_targets = scal_targets_last

        return scal_targets

    def prepare(self):

        inputs = self.inputs
        if inputs.vis in (None, [], ''):
            # If no suitable datatype, by-pass the hif_selfcal stage.
            required_data_type_desc = ', '.join(dt.name for dt in SelfcalInputs.processing_data_type)
            LOG.warning(
                f'No data matching any of the required datatypes: {required_data_type_desc}; '
                f'please review the registered MS datatype information.')
            return SelfcalResults([], None, None, None, False)

        if not isinstance(inputs.vis, list):
            inputs.vis = [inputs.vis]

        scal_targets_last = scal_targets_json = None

        # Check if we can use a scal_targets list from the Pipeline context
        scal_targets_last = self._check_restore_from_context()

        # Check if we can use a scal_targets list from restore_resources
        scal_targets_json = self._check_restore_from_resources()

        obs_run = self.inputs.context.observing_run

        mses_columns_regcal_contline, _ = obs_run.get_measurement_sets_of_type(
            [DataType.REGCAL_CONT_SCIENCE, DataType.REGCAL_CONTLINE_SCIENCE], msonly=False)
        mses_columns_selfcal_contline, _ = obs_run.get_measurement_sets_of_type(
            [DataType.SELFCAL_CONT_SCIENCE, DataType.SELFCAL_CONTLINE_SCIENCE], msonly=False)
        mses_regcal_contline = list(mses_columns_regcal_contline)
        mses_selfcal_contline = list(mses_columns_selfcal_contline)

        mses_regcal_line = obs_run.get_measurement_sets_of_type([DataType.REGCAL_LINE_SCIENCE], msonly=True)
        mses_selfcal_line = obs_run.get_measurement_sets_of_type([DataType.SELFCAL_LINE_SCIENCE], msonly=True)

        scal_targets = []
        if not self.inputs.recal:
            # only sideload the selfcal restore information from the context or json if recal=False
            if scal_targets_last is not None:
                scal_targets = scal_targets_last
            if scal_targets_json is not None:
                scal_targets = scal_targets_json

        # if applycal_result_contline is None, then contline applycal is not triggered.
        # if applycal_result_line is None, then line applycal is not triggered.
        # if selfcal_resources is None, then the selfcal solver is not triggered, even selfcal solution could be applied.
        applycal_result_contline = applycal_result_line = selfcal_resources = None
        is_restore = True

        if not scal_targets:

            if self.inputs.restore_only:
                LOG.info('No valid selfcal restoration resource is found and restore_only=True; skip a new self-calibration sequence.')
                return SelfcalResults(
                    scal_targets, applycal_result_contline, applycal_result_line, selfcal_resources, is_restore)

            if self.inputs.recal:
                LOG.info('recal=True, override any existing selfcal solution in context or json, '
                         'and alway execute the selfcal solver.')
            LOG.info('Execute the selfcal solver.')
            scal_targets = self._solve_selfcal()
            is_restore = False
            selfcal_json = self.inputs.context.name+'.selfcal.json'
            self._scal_targets_to_json(scal_targets, filename=selfcal_json)
            scal_caltable, _ = self._apply_scal_check_caltable(scal_targets, mses_regcal_contline+mses_regcal_line)
            selfcal_resources = [selfcal_json] + scal_caltable
            LOG.debug('selfcal resources list: %r', selfcal_resources)

            if not scal_targets:
                LOG.info('No valid selfcal field returned by the selfcal solver; skip the selfcal apply step.')
                return SelfcalResults(
                    scal_targets, applycal_result_contline, applycal_result_line, selfcal_resources, is_restore)

        if self.inputs.apply:

            if mses_regcal_contline:
                if not mses_selfcal_contline:
                    LOG.info('No DataType:SELFCAL_CONT_SCIENCE/SELFCAL_CONTLINE_SCIENCE found.')
                    LOG.info('Attempt to apply any selfcal solutions to the REGCAL_CONT_SCIENCE/REGCAL_CONTLINE_SCIENCE MS(es):')
                    for ms in mses_regcal_contline:
                        LOG.debug(f'  {ms.basename}: {ms.data_column}')
                    applycal_result_contline = self._apply_scal(scal_targets, mses_regcal_contline)
                else:
                    LOG.info('Found DataType:SELFCAL_CONT_SCIENCE/SELFCAL_CONTLINE_SCIENCE.')
                    for ms in mses_selfcal_contline:
                        LOG.debug(f'  {ms.basename}: {ms.data_column}')
                    LOG.info('Skip applying selfcal solutions to the REGCAL_CONT_SCIENCE/REGCAL_CONTLINE_SCIENCE MS(es).')

            if mses_regcal_line:
                if not mses_selfcal_line:
                    LOG.info('No DataType:SELFCAL_LINE_SCIENCE found.')
                    LOG.info('Attempt to apply any selfcal solutions to the REGCAL_LINE_SCIENCE MS(es).')
                    for ms in mses_regcal_line:
                        LOG.debug(f'  {ms.basename}: {ms.data_column}')
                    applycal_result_line = self._apply_scal(scal_targets,  mses_regcal_line)
                else:
                    LOG.info('Found DataType:SELFCAL_LINE_SCIENCE.')
                    for ms in mses_selfcal_line:
                        LOG.debug(f'  {ms.basename}: {ms.data_column}')
                    LOG.info('Skip applying selfcal solutions to the REGCAL_LINE_SCIENCE MS(es).')

        return SelfcalResults(
            scal_targets, applycal_result_contline, applycal_result_line, selfcal_resources, is_restore)

    def _solve_selfcal(self):

        # collect the target list
        scal_targets = self._get_scaltargets(scal=True)
        scal_targets = self._check_scaltargets(scal_targets)
        if not scal_targets:
            return scal_targets

        # split per-cleantarget MSes with optional spectral line flagging
        self._split_scaltargets(scal_targets)

        # start the selfcal sequence.

        if self.inputs.inf_EB_gaincal_combine:
            inf_EB_gaincal_combine = 'scan,spw'
        else:
            inf_EB_gaincal_combine = 'scan'

        parallel = mpihelpers.parse_mpi_input_parameter(self.inputs.parallel)
        taskqueue_parallel_request = len(scal_targets) > 1 and parallel
        with TaskQueue(parallel=taskqueue_parallel_request) as tq:
            for target in scal_targets:
                target['sc_parallel'] = (parallel and not tq.is_async())
                tq.add_functioncall(self._run_selfcal_sequence, target,
                                    gaincal_minsnr=self.inputs.gaincal_minsnr,
                                    minsnr_to_proceed=self.inputs.minsnr_to_proceed,
                                    delta_beam_thresh=self.inputs.delta_beam_thresh,
                                    apply_cal_mode_default=self.inputs.apply_cal_mode_default,
                                    rel_thresh_scaling=self.inputs.rel_thresh_scaling,
                                    dividing_factor=self.inputs.dividing_factor,
                                    refantignore=self.inputs.refantignore,
                                    check_all_spws=self.inputs.check_all_spws,
                                    n_solints=self.inputs.n_solints,
                                    do_amp_selfcal=self.inputs.amplitude_selfcal,
                                    inf_EB_gaincal_combine=inf_EB_gaincal_combine,
                                    executor=self._executor,
                                    use_pickle=True)
        tq_results = tq.get_results()

        for idx, target in enumerate(scal_targets):
            scal_library, _ = tq_results[idx]
            sc_exception = False
            if scal_library is None:
                sc_exception = True
            if not sc_exception:
                try:
                    # scal_library here is expected to contain only a single target/band combination.
                    sc_field = list(scal_library.keys())[0]                  # the selfcal heuristics target name
                    sc_band = list(scal_library[sc_field].keys())[0]        # the selfcal heuristics band name

                    if sc_field != target['sc_field']:
                        # note scal_library is keyed by field name without quotes at this moment.
                        # see. https://casadocs.readthedocs.io/en/stable/notebooks/visibility_data_selection.html#The-field-Parameter
                        #       utils.fieldname_for_casa() and
                        #       utils.dequote()
                        LOG.warning(
                            'The field name of the selfcal library (%s) is different from the clean target dequoted field name: %s != %s',
                            sc_field, target['sc_field'])
                    target['sc_band'] = sc_band

                    target['sc_lib'] = scal_library[sc_field][sc_band]
                    target['sc_solints'] = target['sc_lib']['solints']
                    target['sc_rms_scale'] = target['sc_lib']['RMS_final'] / target['sc_lib']['theoretical_sensitivity']
                    target['sc_success'] = target['sc_lib']['SC_success']
                except Exception as err:
                    traceback_msg = traceback.format_exc()
                    LOG.info(traceback_msg)
                    sc_exception = True
            if sc_exception:
                LOG.warning(
                    'An exception was triggered during the self-calibration sequence for target=%r spw=%r in the working directory: %s .',
                    target['field'],
                    target['spw'],
                    target['sc_workdir'])
            target['sc_exception'] = sc_exception

        return scal_targets

    @staticmethod
    def _run_selfcal_sequence(scal_target, **kwargs):
        """Run the selfcal sequence for a single target.
        
        Note that this function is executed in a TaskQueue so potentially on an MPI server process.
        """

        workdir = os.path.abspath('./')
        selfcal_library = trackback_msg = None

        try:
            os.chdir(scal_target['sc_workdir'])
            LOG.info('')
            LOG.info('Running auto_selfcal heuristics on target {0} spw {1} from {2}'.format(
                scal_target['field'], scal_target['spw'], scal_target['sc_workdir']))
            LOG.info('')
            selfcal_heuristics = auto_selfcal.SelfcalHeuristics(scal_target, **kwargs)
            # import pickle
            # with open('selfcal_heuristics.pickle', 'wb') as handle:
            #     pickle.dump(selfcal_library, handle, protocol=pickle.HIGHEST_PROTOCOL)

            selfcal_library = selfcal_heuristics()
        except Exception as err:
            traceback_msg = traceback.format_exc()
            LOG.info(traceback_msg)
        finally:
            os.chdir(workdir)
            if scal_target['sc_parallel']:
                # sc_parallel=True indicats that we are certainly running tclean(parallel=true) in a sequential TaskQueue.
                # A side effect of doing this while changing cwd is that the working directory of MPIServers will be "stuck"
                # to the one where tclean(paralllel=True) started.
                # As a workaround, we send the chdir command to the MPIServers explicitly.
                mpihelpers.mpiclient.push_command_request(
                    f'os.chdir({workdir!r})', block=True, target_server=mpihelpers.mpi_server_list)

        return selfcal_library, trackback_msg

    def _apply_scal(self, sc_targets, mses):

        calapps = []
        vislist = []

        # collect a name list of MSes which we could apply the selfcal solutions to.
        vislist_calto = [ms.name for ms in mses]

        for cleantarget in sc_targets:
            if cleantarget['sc_exception']:
                continue
            sc_lib = cleantarget['sc_lib']
            if not sc_lib['SC_success']:
                continue
            sc_workdir = cleantarget['sc_workdir']

            for vis in sc_lib['vislist']:
                vis_base = os.path.splitext(os.path.basename(vis))[0]
                if vis_base.endswith('_cont'):
                    vis_base = vis_base[:-5]
                for idx, gaintable in enumerate(sc_lib[vis]['gaintable_final']):
                    for vis_calto in vislist_calto:
                        if vis_calto.startswith(vis_base):

                            # workaround a potential issue from heuristics.auto_selfcal when gaintable has only one element, when it's not a list of list.
                            spwmap_final = sc_lib[vis]['spwmap_final']
                            if any(not isinstance(spwmap, list) for spwmap in spwmap_final) or not spwmap_final:
                                spwmap_final = [spwmap_final]

                            gaintable = os.path.join(sc_workdir, sc_lib[vis]['gaintable_final'][idx])
                            calfrom = callibrary.CalFrom(
                                gaintable=gaintable, interp=sc_lib[vis]['applycal_interpolate_final'][idx],
                                calwt=False, spwmap=spwmap_final[idx],
                                caltype='gaincal')
                            calto = callibrary.CalTo(
                                vis=vis_calto, field=cleantarget['field'],
                                spw=cleantarget['spw_real'][vis])
                            calapps.append(callibrary.CalApplication(calto, calfrom))
                            vislist.append(vis_calto)

        for calapp in calapps:
            self.inputs.context.callibrary.add(calapp.calto, calapp.calfrom)

        vislist = sorted(set(vislist))
        parallel = mpihelpers.parse_mpi_input_parameter(self.inputs.parallel)
        taskqueue_parallel_request = len(vislist) > 1 and parallel
        with TaskQueue(parallel=taskqueue_parallel_request, executor=self._executor) as tq:
            for vis in vislist:
                task_args = {'vis': vis, 'applymode': self.inputs.apply_cal_mode_default, 'intent': 'TARGET'}
                tq.add_pipelinetask(SerialIFApplycal, task_args, self.inputs.context)

        tq_results = tq.get_results()

        return tq_results

    def analyse(self, results):
        return results

    def _check_scaltargets(self, scal_targets):
        """Filter out the sources that the selfcal heuristics should not process.

        PIPE-1447/PIPE-1915: we do not execute selfcal heuristics for mosaic or ephemeris sources.
        """

        final_scal_target = []
        for scal_target in scal_targets:
            disable_mosaic = False
            if disable_mosaic and scal_target['is_mosaic']:
                LOG.warning(
                    'The self-calibration heuristics do not fully support mosaic yet. Skipping target=%r spw=%r.',
                    scal_target['field'],
                    scal_target['spw'])
                continue
            if scal_target['is_eph_obj']:
                LOG.warning(
                    'The self-calibration heuristics do not fully support ephemeris sources yet. Skipping target=%r spw=%r.',
                    scal_target['field'],
                    scal_target['spw'])
                continue
            final_scal_target.append(scal_target)

        return final_scal_target

    def _get_scaltargets(self, scal=True):
        """Get the cleantarget list from the context.

        This essenially runs MakeImList and go through all nesscary steps to get the target list.
        However, it will pick up the selfcal heuristics from imageparams_factory,ImageParamsHeuristicsFactory
        """

        telescope = self.inputs.context.project_summary.telescope
        if telescope == 'ALMA':
            repr_ms = self.inputs.ms[0]
            diameter = min([a.diameter for a in repr_ms.antennas])
            if diameter == 7.0:
                telescope = 'ACA'
            else:
                telescope = 'ALMA'

        makeimlist_inputs = MakeImList.Inputs(self.inputs.context,
                                              vis=None,
                                              intent='TARGET',
                                              specmode='cont',
                                              clearlist=True,
                                              scal=scal, contfile=self.inputs.contfile,
                                              field=self.inputs.field,
                                              spw=self.inputs.spw,
                                              hm_imsize=self.inputs.imsize,
                                              hm_cell=self.inputs.cell,
                                              allow_wproject=self.inputs.allow_wproject,
                                              parallel=self.inputs.parallel)
        makeimlist_task = MakeImList(makeimlist_inputs)
        makeimlist_results = makeimlist_task.execute()

        scal_targets = makeimlist_results.targets

        if isinstance(self.inputs.usermask, dict):
            usermask = self.inputs.usermask
        else:
            usermask = {}
        if isinstance(self.inputs.usermodel, dict):
            usermodel = self.inputs.userrmodel
        else:
            usermodel = {}

        for scal_target in scal_targets:
            scal_target['sc_telescope'] = telescope
            _, repr_source, repr_spw, _, _, repr_real, _, _, _, _ = scal_target['heuristics'].representative_target()
            if str(repr_spw) in scal_target['spw'].split(',') and repr_source == utils.dequote(scal_target['field']):
                is_representative = True
            else:
                is_representative = False
            scal_target['is_repr_target'] = is_representative
            scal_target['is_mosaic'] = scal_target['heuristics'].is_mosaic(scal_target['field'], scal_target['intent'])
            scal_target['is_eph_obj'] = scal_target['heuristics'].is_eph_obj(scal_target['field'])
            # Note that scal_library is currently keyed by field name without quotes.
            # We use the 'field_name' value to retrieve self-calibration results from scal_library generated by the self-cal solver.
            scal_target['field_name'] = utils.dequote(scal_target['field'])
            scal_target['sc_field'] = utils.dequote(scal_target['field'])
            # not supporting the target->band nest dictionary structure yet.
            scal_target['sc_usermask'] = usermask.get(scal_target['sc_field'], '')
            scal_target['sc_usermodel'] = usermodel.get(scal_target['sc_field'], '')
          

        LOG.debug('scal_targets: %s', scal_targets)

        return scal_targets

    def _remove_ms(self, vis):

        vis_dirs = [vis, vis+'.flagversions']
        for vis_dir in vis_dirs:
            if os.path.isdir(vis_dir):
                LOG.debug(f'removing {vis_dir}')
                self._executable.rmtree(vis_dir)

    def _split_scaltargets(self, scal_targets):
        """Split the input MSes into smaller MSes per cleantargets effeciently."""

        # mt_inputvis_list aggregates input vis argument values of expected mstransform calls
        # therefore len(mt_inputvis_list) represents the number of ms to be split out
        mt_inputvis_list = [(vis, '_CONTLINE_' in target['datatype']) for target in scal_targets for vis in target['vis']]

        parallel = mpihelpers.parse_mpi_input_parameter(self.inputs.parallel)
        taskqueue_parallel_request = len(mt_inputvis_list) > 1 and parallel

        inputvis_list = utils.deduplicate([m[0] for m in mt_inputvis_list])
        inputvis_contline = utils.deduplicate([m[0] for m in mt_inputvis_list if m[1]])
        outputvis_list = []

        self._flag_lines(inputvis_contline)

        with utils.ignore_pointing(inputvis_list):
            with TaskQueue(parallel=taskqueue_parallel_request) as tq:

                for target in scal_targets:

                    vislist = []

                    band_str = self._get_band_name(target).lower().replace(' ', '_')
                    sc_workdir = filenamer.sanitize(f'sc_workdir_{target["field"]}_{band_str}')

                    if os.path.isdir(sc_workdir):
                        shutil.rmtree(sc_workdir)
                    os.mkdir(sc_workdir)

                    sc_workdir_contfile = os.path.join(sc_workdir, 'cont.dat')
                    if os.path.isfile(self.inputs.contfile) and not os.path.isfile(sc_workdir_contfile):
                        shutil.copy(self.inputs.contfile, sc_workdir_contfile)

                    spw_real = {}
                    field = target['field']
                    uvrange = target['uvrange']
                    for vis in target['vis']:

                        # we use virtualspw here for the naming convention (similar to the imaging naming convention).
                        real_spwsel = self.inputs.context.observing_run.get_real_spwsel([target['spw']], [vis])[0]
                        spw_real[vis] = real_spwsel
                        outputvis = os.path.join(sc_workdir, os.path.basename(vis))
                        self._remove_ms(outputvis)

                        ms = self.inputs.context.observing_run.get_ms(vis)
                        spws = ms.get_spectral_windows(real_spwsel)

                        mean_freq = np.mean([float(spw.mean_frequency.to_units(
                            measures.FrequencyUnits.HERTZ)) for spw in spws])
                        bwarray = np.array([float(spw.bandwidth.to_units(measures.FrequencyUnits.HERTZ))
                                           for spw in spws])
                        chanarray = np.array([spw.num_channels for spw in spws])
                        chanwidth_desired_hz = self.get_desired_width(mean_freq)
                        chanbin = self.get_spw_chanbin(bwarray, chanarray, chanwidth_desired_hz)

                        task_args = {'vis': vis, 'outputvis': outputvis, 'field': field, 'spw': real_spwsel,
                                     'uvrange': uvrange, 'chanaverage': True, 'chanbin': chanbin, 'usewtspectrum': True,
                                     'datacolumn': 'data', 'reindex': False, 'keepflags': True}
                        outputvis_list.append((vis, outputvis))

                        tq.add_jobrequest(casa_tasks.mstransform, task_args, executor=self._executor)
                        vislist.append(os.path.basename(outputvis))

                    target['sc_workdir'] = sc_workdir
                    target['spw_real'] = spw_real
                    target['sc_vislist'] = vislist

        self._restore_flags(inputvis_contline)

        for outputvis in outputvis_list:
            # Copy across requisite XML files.
            self._copy_xml_files(outputvis[0], outputvis[1])

        return scal_targets

    def _get_band_name(self, target):
        """Get the band name for the target."""
        spw_virtual = target['spw'].split(',')[0]
        ms = self.inputs.context.observing_run.get_ms(target['vis'][0])
        spw_real = self.inputs.context.observing_run.virtual2real_spw_id(spw_virtual, ms)
        if self.inputs.context.project_summary.telescope in ('VLA', 'JVLA', 'EVLA'):
            spw2band = ms.get_vla_spw2band()
            band_name = spw2band[ms.get_spectral_windows(spw_real)[0].id]+' band'
        else:
            band_name = ms.get_spectral_windows(spw_real)[0].band
        return band_name

    @staticmethod
    def _copy_xml_files(vis, outputvis):
        for xml_filename in ['SpectralWindow.xml', 'DataDescription.xml']:
            vis_source = os.path.join(vis, xml_filename)
            outputvis_targets_contline = os.path.join(outputvis, xml_filename)
            if os.path.exists(vis_source) and os.path.exists(outputvis):
                LOG.info('Copying %s from original MS to science targets cont+line MS', xml_filename)
                LOG.trace('Copying %s: %s to %s', xml_filename, vis_source, outputvis_targets_contline)
                shutil.copyfile(vis_source, outputvis_targets_contline)

    @staticmethod
    def get_desired_width(meanfreq):
        """Get the desired channel width for the given mean frequency."""
        if meanfreq >= 50.0e9:
            chanwidth = 15.625e6
        elif (meanfreq < 50.0e9) and (meanfreq >= 40.0e9):
            chanwidth = 16.0e6
        elif (meanfreq < 40.0e9) and (meanfreq >= 26.0e9):
            chanwidth = 8.0e6
        elif (meanfreq < 26.0e9) and (meanfreq >= 18.0e9):
            chanwidth = 16.0e6
        elif (meanfreq < 18.0e9) and (meanfreq >= 8.0e9):
            chanwidth = 8.0e6
        elif (meanfreq < 8.0e9) and (meanfreq >= 4.0e9):
            chanwidth = 4.0e6
        elif (meanfreq < 4.0e9) and (meanfreq >= 2.0e9):
            chanwidth = 4.0e6
        elif (meanfreq < 4.0e9):
            chanwidth = 2.0e6
        return chanwidth

    @staticmethod
    def get_spw_chanbin(bwarray, chanarray, chanwidth=15.625e6):
        """Calculate the number of channels to average over for each spw.

        note: mstransform only accept chanbin as integer.
        """
        avgarray = [1]*len(bwarray)
        for idx, bw in enumerate(bwarray):
            nchan = bw/chanwidth
            nchan = max(np.round(nchan), 1.0)
            avgarray[idx] = int(chanarray[idx]/nchan)
            if avgarray[idx] < 1.0:
                avgarray[idx] = 1
        return avgarray

    def _restore_flags(self, vislist):
        """Restore the before lineflagging flag state, after splitting per_cleantarget tmp MS."""

        for vis in vislist:
            # restore to the starting flags
            # self._executable.initweights(vis=vis, wtmode='delwtsp')  # remove channelized weights
            if os.path.exists(vis+".flagversions/flags.before_hif_selfcal"):
                self._executable.flagmanager(vis=vis, mode='restore', versionname='before_hif_selfcal',
                                             comment='Flag states before hif_selfcal')

    def _flag_lines(self, vislist):
        """Flag the lines when cont.dat is present, before splitting per_cleantarget tmp MS."""

        for vis in vislist:
            # self._executable.initweights(vis=vis, wtmode='weight', dowtsp=True)  # initialize channelized weights
            # save starting flags or restore to the starting flags
            if os.path.exists(vis+".flagversions/flags.before_hif_selfcal"):
                self._executable.flagmanager(vis=vis, mode='restore', versionname='before_hif_selfcal',
                                             comment='Flag states before hif_selfcal')
            else:
                self._executable.flagmanager(vis=vis, mode='save', versionname='before_hif_selfcal')

            # note that contfile_to_chansel will do the virtual2real spw translation automatically.
            lines_sel_dict = contfile_to_chansel(
                vis, self.inputs.context, contfile=self.inputs.contfile, excludechans=True)

            for field, lines_sel in lines_sel_dict.items():
                LOG.info("Flagging lines in field {} with the spw selection {}".format(field, lines_sel))
                # lines_sel_dict is keyed with original field names, which might not be safe for CASA/field
                # selections.
                self._executable.flagdata(vis=vis, field=utils.fieldname_for_casa(field), mode='manual',
                                          spw=lines_sel, flagbackup=False, action='apply')<|MERGE_RESOLUTION|>--- conflicted
+++ resolved
@@ -172,20 +172,13 @@
     allow_wproject = vdp.VisDependentProperty(default=False)
     restore_resources = vdp.VisDependentProperty(default=None)
 
-<<<<<<< HEAD
+    # docstring and type hints: supplements hif_selfcal
     def __init__(self, context, vis=None, field=None, spw=None, contfile=None, imsize=None, cell=None, n_solints=None,
                  amplitude_selfcal=None, gaincal_minsnr=None, refantignore=None,
                  minsnr_to_proceed=None, delta_beam_thresh=None, apply_cal_mode_default=None,
                  rel_thresh_scaling=None, dividing_factor=None, check_all_spws=None, inf_EB_gaincal_combine=None,
                  usermask=None, usermodel=None, allow_wproject=None,
                  apply=None, parallel=None, recal=None, restore_only=None, restore_resources=None):
-=======
-    # docstring and type hints: supplements hif_selfcal
-    def __init__(self, context, vis=None, field=None, spw=None, contfile=None, n_solints=None,
-                 amplitude_selfcal=None, gaincal_minsnr=None, refantignore=None,
-                 minsnr_to_proceed=None, delta_beam_thresh=None, apply_cal_mode_default=None,
-                 rel_thresh_scaling=None, dividing_factor=None, check_all_spws=None, inf_EB_gaincal_combine=None,
-                 apply=None, parallel=None, recal=None, restore_resources=None):
         """Initialize Inputs.
 
         Args:
@@ -275,7 +268,6 @@
                 The value can be the file path of *auxproducts.tgz file or *selfcal.json file.
 
         """
->>>>>>> 6447e712
         super().__init__()
         self.context = context
         self.vis = vis
