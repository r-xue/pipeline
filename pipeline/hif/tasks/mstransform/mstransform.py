--- conflicted
+++ resolved
@@ -5,17 +5,12 @@
 import pipeline.infrastructure as infrastructure
 import pipeline.infrastructure.basetask as basetask
 import pipeline.infrastructure.callibrary as callibrary
+import pipeline.infrastructure.sessionutils as sessionutils
 import pipeline.infrastructure.tablereader as tablereader
 import pipeline.infrastructure.vdp as vdp
 from pipeline.domain import DataType
-<<<<<<< HEAD
 from pipeline.hif.heuristics.auto_selfcal.selfcal_helpers import get_calinfo_from_ms
 from pipeline.infrastructure import casa_tasks, task_registry
-=======
-from pipeline.infrastructure import casa_tasks
-from pipeline.infrastructure import task_registry
-import pipeline.infrastructure.sessionutils as sessionutils
->>>>>>> f6319748
 
 LOG = infrastructure.get_logger(__name__)
 
@@ -158,10 +153,7 @@
                 options: 'automatic', 'true', 'false', True, False
                 default: None (equivalent to False)
 
-<<<<<<< HEAD
-=======
         """
->>>>>>> f6319748
         super().__init__()
 
         # set the properties to the values given as input arguments
