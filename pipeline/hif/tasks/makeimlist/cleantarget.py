--- conflicted
+++ resolved
@@ -3,7 +3,6 @@
     '''Clean target template definition.'''
 
     def __init__(self, *args, **kwargs):
-<<<<<<< HEAD
         self['antenna'] = None              # list of strings
         self['field'] = None                # string
         self['intent'] = None               # string
@@ -42,6 +41,7 @@
         self['niter'] = None                # int
         self['cycleniter'] = None           # int
         self['cyclefactor'] = None          # float
+        self['nmajor'] = None               # int
         self['sensitivity'] = None          # string
         self['threshold'] = None            # string
         self['reffreq'] = None              # string
@@ -52,56 +52,7 @@
         self['usepointing'] = None          # boolean
         self['mosweight'] = None            # boolean
         self['drcorrect'] = None            # float
-=======
-        self['antenna'] = None         # list of strings
-        self['field'] = None           # string
-        self['intent'] = None          # string
-        self['spw'] = None             # string
-        self['spwsel_lsrk'] = None     # dictionary
-        self['spwsel_topo'] = None     # list
-        self['spwsel_all_cont'] = None # boolean
-        self['num_all_spws'] = None    # int
-        self['num_good_spws'] = None   # int
-        self['cell'] = None            # string
-        self['cfcache'] = None         # string
-        self['imsize'] = None          # string / list
-        self['pblimit'] = None         # float
-        self['phasecenter'] = None     # string
-        self['psf_phasecenter'] = None # string
-        self['specmode'] = None        # string
-        self['gridder'] = None         # string
-        self['datacolumn'] = None      # string
-        self['datatype'] = None        # string
-        self['datatype_info'] = None   # string
-        self['deconvolver'] = None     # string
-        self['imagename'] = None       # string
-        self['start'] = None           # string
-        self['width'] = None           # string
-        self['nbin'] = None            # int
-        self['nchan'] = None           # int
-        self['stokes'] = None          # string
-        self['nterms'] = None          # int
-        self['robust'] = None          # float
-        self['uvrange'] = None         # string / list
-        self['bl_ratio'] = None        # float
-        self['uvtaper'] = None         # list
-        self['scales'] = None          # list
-        self['niter'] = None           # int
-        self['cycleniter'] = None      # int
-        self['cyclefactor'] = None     # float
-        self['nmajor'] = None          # int
-        self['sensitivity'] = None     # string
-        self['threshold'] = None       # string
-        self['reffreq'] = None         # string
-        self['restfreq'] = None        # string
-        self['heuristics'] = None      # object
-        self['vis'] = None             # list of strings
-        self['is_per_eb'] = None       # boolean
-        self['usepointing'] = None     # boolean
-        self['mosweight'] = None       # boolean
-        self['drcorrect'] = None       # float
-        self['flagpct'] = None         # float
->>>>>>> 32c43805
+        self['flagpct'] = None              # float
 
         dict.__init__(self, *args, **kwargs)
 
@@ -120,4 +71,4 @@
         self['sc_parallel'] = None          # string
         self['field_name'] = None           # string, dequoted
         self['field_id'] = None             # int
-        self['spw_real'] = None          # spw_real lookup table+        self['spw_real'] = None             # spw_real lookup table