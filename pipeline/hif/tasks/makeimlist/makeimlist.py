import copy
import os
import operator
import collections

import pipeline.domain.measures as measures
import pipeline.infrastructure as infrastructure
import pipeline.infrastructure.api as api
import pipeline.infrastructure.basetask as basetask
import pipeline.infrastructure.utils as utils
import pipeline.infrastructure.vdp as vdp
from pipeline.domain import DataType
from pipeline.hif.heuristics import imageparams_factory
from pipeline.infrastructure import casa_tools
from pipeline.infrastructure import task_registry
from .cleantarget import CleanTarget
from .resultobjects import MakeImListResult

LOG = infrastructure.get_logger(__name__)


class MakeImListInputs(vdp.StandardInputs):
    # Must use empty data type list to allow for user override and
    # automatic determination depending on specmode, field and spw.
    processing_data_type = []

    # simple properties with no logic ----------------------------------------------------------------------------------
    calmaxpix = vdp.VisDependentProperty(default=300)
    imagename = vdp.VisDependentProperty(default='')
    intent = vdp.VisDependentProperty(default='TARGET')
    nchan = vdp.VisDependentProperty(default=-1)
    outframe = vdp.VisDependentProperty(default='LSRK')
    phasecenter = vdp.VisDependentProperty(default='')
    start = vdp.VisDependentProperty(default='')
    uvrange = vdp.VisDependentProperty(default='')
    width = vdp.VisDependentProperty(default='')
    clearlist = vdp.VisDependentProperty(default=True)
    per_eb = vdp.VisDependentProperty(default=False)
    calcsb = vdp.VisDependentProperty(default=False)
    datatype = vdp.VisDependentProperty(default='')
    datacolumn = vdp.VisDependentProperty(default='')
    parallel = vdp.VisDependentProperty(default='automatic')
    robust = vdp.VisDependentProperty(default=None)
    robust = vdp.VisDependentProperty(default=None)
    uvtaper = vdp.VisDependentProperty(default=None)

    # properties requiring some processing or MS-dependent logic -------------------------------------------------------

    contfile = vdp.VisDependentProperty(default='cont.dat')

    @contfile.postprocess
    def contfile(self, unprocessed):
        return os.path.join(self.context.output_dir, unprocessed)

    @vdp.VisDependentProperty
    def field(self):
        if 'TARGET' in self.intent and 'field' in self.context.size_mitigation_parameters:
            return self.context.size_mitigation_parameters['field']
        return ''

    @vdp.VisDependentProperty
    def hm_cell(self):
        if 'TARGET' in self.intent and 'hm_cell' in self.context.size_mitigation_parameters:
            return self.context.size_mitigation_parameters['hm_cell']
        return []

    @hm_cell.convert
    def hm_cell(self, val):
        if not isinstance(val, str) and not isinstance(val, list):
            raise ValueError('Malformatted value for hm_cell: {!r}'.format(val))

        if isinstance(val, str):
            val = [val]

        for item in val:
            if isinstance(item, str):
                if 'ppb' in item:
                    return item

        return val

    @vdp.VisDependentProperty
    def hm_imsize(self):
        if 'TARGET' in self.intent and 'hm_imsize' in self.context.size_mitigation_parameters:
            return self.context.size_mitigation_parameters['hm_imsize']
        return []

    @hm_imsize.convert
    def hm_imsize(self, val):
        if not isinstance(val, int) and not isinstance(val, str) and not isinstance(val, list):
            raise ValueError('Malformatted value for hm_imsize: {!r}'.format(val))

        if isinstance(val, int):
            return [val, val]

        if isinstance(val, str):
            val = [val]

        for item in val:
            if isinstance(item, str):
                if 'pb' in item:
                    return item

        return val

    linesfile = vdp.VisDependentProperty(default='lines.dat')

    @linesfile.postprocess
    def linesfile(self, unprocessed):
        return os.path.join(self.context.output_dir, unprocessed)

    @vdp.VisDependentProperty
    def nbins(self):
        if 'TARGET' in self.intent and 'nbins' in self.context.size_mitigation_parameters:
            return self.context.size_mitigation_parameters['nbins']
        return ''

    @vdp.VisDependentProperty
    def spw(self):
        if 'TARGET' in self.intent and 'spw' in self.context.size_mitigation_parameters and self.specmode=='cube':
            return self.context.size_mitigation_parameters['spw']
        return ''

    @spw.convert
    def spw(self, val):
        # Use str() method to catch single spwid case via PPR which maps to int.
        return str(val)

    @vdp.VisDependentProperty
    def specmode(self):
        if 'TARGET' in self.intent:
            return 'cube'
        return 'mfs'

    def get_spw_hm_cell(self, spwlist):
        """If possible obtain spwlist specific hm_cell, otherwise return generic value.

        hif_checkproductsize() task determines the mitigation parameters. It does not know, however, about the
        set spwlist in the hif_makeimlist call and determines mitigation parameters per band (complete spw set).
        The band containing the set spwlist is determined by checking whether spwlist is a subset of the band
        spw list. The mitigation parameters found for the matching band are applied to the set spwlist.

        If no singluar band (spw set) is found that would contain spwlist, then the default hm_cell heuristics is
        returned.

        TODO: refactor and make hif_checkproductsize() (or a new task) spwlist aware."""
        mitigated_hm_cell = None
        multi_target_size_mitigation = self.context.size_mitigation_parameters.get('multi_target_size_mitigation', {})
        if multi_target_size_mitigation:
            multi_target_spwlist = [spws for spws in multi_target_size_mitigation.keys() if set(spwlist.split(',')).issubset(set(spws.split(',')))]
            if len(multi_target_spwlist) == 1:
                mitigated_hm_cell = multi_target_size_mitigation.get(multi_target_spwlist[0], {}).get('hm_cell')
        if mitigated_hm_cell not in [None, {}]:
            return mitigated_hm_cell
        else:
            return self.hm_cell

    def get_spw_hm_imsize(self, spwlist):
        """If possible obtain spwlist specific hm_imsize, otherwise return generic value.

        TODO: refactor and make hif_checkproductsize() (or a new task) spwlist aware."""
        mitigated_hm_imsize = None
        multi_target_size_mitigation = self.context.size_mitigation_parameters.get('multi_target_size_mitigation', {})
        if multi_target_size_mitigation:
            multi_target_spwlist = [spws for spws in multi_target_size_mitigation.keys() if set(spwlist.split(',')).issubset(set(spws.split(',')))]
            if len(multi_target_spwlist) == 1:
                mitigated_hm_imsize = multi_target_size_mitigation.get(multi_target_spwlist[0], {}).get('hm_imsize')
        if mitigated_hm_imsize not in [None, {}]:
            return mitigated_hm_imsize
        else:
            return self.hm_imsize

    def __init__(self, context, output_dir=None, vis=None, imagename=None, intent=None, field=None, spw=None,
                 contfile=None, linesfile=None, uvrange=None, specmode=None, outframe=None, hm_imsize=None,
                 hm_cell=None, calmaxpix=None, phasecenter=None, nchan=None, start=None, width=None, nbins=None,
<<<<<<< HEAD
                 robust=None, uvtaper=None, clearlist=None, per_eb=None, calcsb=None, datacolumn=None, parallel=None,
                 known_synthesized_beams=None, scal=False):
=======
                 robust=None, uvtaper=None, clearlist=None, per_eb=None, calcsb=None, datatype= None,
                 datacolumn=None, parallel=None, known_synthesized_beams=None):
>>>>>>> 05d45768
        self.context = context
        self.output_dir = output_dir
        self.vis = vis

        self.imagename = imagename
        self.intent = intent
        self.field = field
        self.spw = spw
        self.contfile = contfile
        self.linesfile = linesfile
        self.uvrange = uvrange
        self.specmode = specmode
        self.outframe = outframe
        self.hm_imsize = hm_imsize
        self.hm_cell = hm_cell
        self.calmaxpix = calmaxpix
        self.phasecenter = phasecenter
        self.nchan = nchan
        self.start = start
        self.width = width
        self.nbins = nbins
        self.robust = robust
        self.uvtaper = uvtaper
        self.clearlist = clearlist
        self.per_eb = per_eb
        self.calcsb = calcsb
        self.datatype = datatype
        self.datacolumn = datacolumn
        self.parallel = parallel
        self.known_synthesized_beams = known_synthesized_beams
        self.scal = scal


@task_registry.set_equivalent_casa_task('hif_makeimlist')
@task_registry.set_casa_commands_comment('A list of target sources to be imaged is constructed.')
class MakeImList(basetask.StandardTaskTemplate):
    Inputs = MakeImListInputs

    is_multi_vis_task = True

    def prepare(self):
        # this python class will produce a list of images to be calculated.
        inputs = self.inputs

        calcsb = inputs.calcsb
        parallel = inputs.parallel
        if inputs.known_synthesized_beams is not None:
            known_synthesized_beams = inputs.known_synthesized_beams
        else:
            known_synthesized_beams = inputs.context.synthesized_beams
        qaTool = casa_tools.quanta

        imaging_mode = inputs.context.project_summary.telescope

        if inputs.scal:
            if imaging_mode in ['ALMA', 'VLA', 'JVLA', 'EVLA']:
                imaging_mode += '-SCAL'
            else:
                raise Exception('The self-cal imaging modes (*-SCAL) are only allowed for ALMA and VLA')

        result = MakeImListResult()
        result.clearlist = inputs.clearlist

        # describe the function of this task by interpreting the inputs
        # parameters to give an execution context
        long_descriptions = [_DESCRIPTIONS.get((intent.strip(), inputs.specmode), inputs.specmode) for intent in inputs.intent.split(',')]
        result.metadata['long description'] = 'Set-up parameters for %s imaging' % ' & '.join(set(long_descriptions))

        sidebar_suffixes = {_SIDEBAR_SUFFIX.get((intent.strip(), inputs.specmode), inputs.specmode) for intent in inputs.intent.split(',')}
        result.metadata['sidebar suffix'] = '/'.join(sidebar_suffixes)

        # Check for size mitigation errors.
        if 'status' in inputs.context.size_mitigation_parameters:
            if inputs.context.size_mitigation_parameters['status'] == 'ERROR':
                result.mitigation_error = True
                result.set_info({'msg': 'Size mitigation had failed. No imaging targets were created.',
                                 'intent': inputs.intent,
                                 'specmode': inputs.specmode})
                result.contfile = None
                result.linesfile = None
                return result

        # validate specmode
        if inputs.specmode not in ('mfs', 'cont', 'cube', 'repBW'):
            msg = 'specmode must be one of "mfs", "cont", "cube", or "repBW"'
            LOG.error(msg)
            result.error = True
            result.error_msg = msg
            return result

        # datatype and datacolumn are mutually exclusive
        if inputs.datatype not in ('', None) and inputs.datacolumn not in (None, ''):
            msg = '"datatype" and "datacolumn" are mutually exclusive'
            LOG.error(msg)
            result.error = True
            result.error_msg = msg
            return result

        # make sure inputs.vis is a list, even it is one that contains a
        # single measurement set
        if not isinstance(inputs.vis, list):
            inputs.vis = [inputs.vis]

        if inputs.intent == 'TARGET':
            if inputs.specmode in ('mfs', 'cont'):
                specmode_datatypes = [DataType.SELFCAL_CONTLINE_SCIENCE, DataType.REGCAL_CONTLINE_SCIENCE, DataType.REGCAL_CONTLINE_ALL, DataType.RAW]
            else:
                specmode_datatypes = [DataType.SELFCAL_LINE_SCIENCE, DataType.REGCAL_LINE_SCIENCE, DataType.REGCAL_CONTLINE_ALL, DataType.RAW]
        else:
            specmode_datatypes = [DataType.REGCAL_CONTLINE_ALL, DataType.RAW]

        # Check against any user input for datatype to make sure that the
        # correct initial vis list is chosen (e.g. for REGCAL_CONTLINE_ALL and RAW).
        known_datatypes_str = [str(v).replace('DataType.', '') for v in DataType]
        explicit_user_datatypes = False
        if inputs.datatype not in ('', None):
            # Consider every comma separated user value just once
            user_datatypes_str = list(set([datatype_str.strip().upper() for datatype_str in inputs.datatype.split(',')]))
            if all(datatype_str not in ('BEST', 'ALL', 'SELFCAL', 'REGCAL') for datatype_str in user_datatypes_str):
                datatype_checklist = [datatype_str not in known_datatypes_str for datatype_str in user_datatypes_str]
                if any(datatype_checklist):
                    msg = 'Undefined data type(s): {}'.format(','.join(d for d, c in zip(user_datatypes_str, datatype_checklist) if c))
                    LOG.error(msg)
                    result.error = True
                    result.error_msg = msg
                    return result
                explicit_user_datatypes = True
                # Use only intersection of specmode and user data types
                specmode_datatypes = list(set(specmode_datatypes).intersection(set(eval(f'DataType.{datatype_str}') for datatype_str in user_datatypes_str)))
        else:
            user_datatypes_str = []

        specmode_datatypes_str = [str(datatype_str).replace('DataType.', '') for datatype_str in specmode_datatypes]

        datacolumn = inputs.datacolumn

        global_datatype = None
        global_datatype_str = 'N/A'
        global_datatype_info = 'N/A'
        global_datacolumn = inputs.datacolumn
        selected_datatypes = [global_datatype_str]
        selected_datatypes_info = [global_datatype_info]
        automatic_datatype_choice = False

        # Select the correct vis list
        if inputs.vis in ('', [''], [], None):
            (ms_objects_and_columns, selected_datatype) = inputs.context.observing_run.get_measurement_sets_of_type(dtypes=specmode_datatypes, msonly=False)
            # Check for changing vis lists.
            if explicit_user_datatypes:
                for user_datatype_str in user_datatypes_str:
                    (sub_ms_objects_and_columns, sub_selected_datatype) = inputs.context.observing_run.get_measurement_sets_of_type(dtypes=[eval(f'DataType.{user_datatype_str}')], msonly=False)
                    if set(ms_objects_and_columns) != set(sub_ms_objects_and_columns):
                        msg = 'Requested data types and specmode lead to multiple vis lists. Please run hif_makeimlist with data type selections per kind of MS (targets, targets_line, etc.).'
                        LOG.error(msg)
                        result.error = True
                        result.error_msg = msg
                        return result
            global_datatype = f'{str(selected_datatype).replace("DataType.", "")}'
            global_datatype_str = global_datatype
            global_datatype_info = global_datatype
            selected_datatypes_str = [global_datatype_str]
            selected_datatypes_info = [global_datatype_info]
            automatic_datatype_choice = True

            if not ms_objects_and_columns:
                result.set_info({'msg': 'No data found. No imaging targets were created.',
                                 'intent': inputs.intent,
                                 'specmode': inputs.specmode})
                result.contfile = None
                result.linesfile = None
                return result

            global_columns = list(ms_objects_and_columns.values())

            if inputs.datatype in ('', None):
                # Log these messages only if there is no user data type
                LOG.info(f'Using data type {str(selected_datatype).replace("DataType.", "")} for imaging.')

                if selected_datatype == DataType.RAW:
                    LOG.warn('Falling back to raw data for imaging.')

                if not all(global_column == global_columns[0] for global_column in global_columns):
                    LOG.warn(f'Data type based column selection changes among MSes: {",".join(f"{k.basename}: {v}" for k,v in ms_objects_and_columns.items())}.')

            if inputs.datacolumn not in (None, ''):
                global_datacolumn = inputs.datacolumn
                LOG.info(f'Manual override of datacolumn to {global_datacolumn}. Data type based datacolumn would have been "{"data" if global_columns[0] == "DATA" else "corrected"}".')
            else:
                if global_columns[0] == 'DATA':
                    global_datacolumn = 'data'
                elif global_columns[0] == 'CORRECTED_DATA':
                    global_datacolumn = 'corrected'
                else:
                    LOG.warn(f'Unknown column name {global_columns[0]}')
                    global_datacolumn = ''

            datacolumn = global_datacolumn
            inputs.vis = [k.basename for k in ms_objects_and_columns.keys()]

        # Handle user supplied data type requests
        if inputs.datatype not in ('', None):
            # Extract all available data types for the vis list
            vislist_datatypes_str = []
            for vis in inputs.vis:
                ms_object = inputs.context.observing_run.get_ms(vis)
                # Collect the data types across the vis list
                vislist_datatypes_str = vislist_datatypes_str + [str(datatype_str).replace('DataType.', '') for datatype_str in ms_object.data_column]
            # Use just a set
            vislist_datatypes_str = list(set(vislist_datatypes_str))
            # Intersection of specmode based and vis based datatypes gives
            # list of actually available data types for this call.
            available_datatypes_str = list(set(specmode_datatypes_str).intersection(vislist_datatypes_str))

            if 'BEST' in user_datatypes_str:
                if user_datatypes_str != ['BEST']:
                    msg = '"BEST" and all other options are mutually exclusive'
                    LOG.error(msg)
                    result.error = True
                    result.error_msg = msg
                    return result

                # Automatic choice with fallback per source/spw selection
                user_datatypes_str = [global_datatype_str]
                user_datatypes_info = [global_datatype_info]
                automatic_datatype_choice = global_datatype is not None
                LOG.info(f'Using data type {global_datatype} for imaging.')
            elif 'ALL' in user_datatypes_str:
                if user_datatypes_str != ['ALL']:
                    msg = '"ALL" and all other options are mutually exclusive'
                    LOG.error(msg)
                    result.error = True
                    result.error_msg = msg
                    return result

                # All SELFCAL and REGCAL choices available for this vis list
                # List selfcal first, then regcal
                user_datatypes_str = [datatype_str for datatype_str in available_datatypes_str if 'SELFCAL' in datatype_str]
                user_datatypes_str = user_datatypes_str + [datatype_str for datatype_str in available_datatypes_str if 'REGCAL' in datatype_str]
                user_datatypes_info = [datatype_str for datatype_str in user_datatypes_str]
                automatic_datatype_choice = False
            else:
                user_datatypes_str = [datatype_str.strip().upper() for datatype_str in inputs.datatype.split(',')]
                if 'REGCAL' in user_datatypes_str or 'SELFCAL' in user_datatypes_str:
                    # Check if any explicit data types are given
                    if any(datatype_str in specmode_datatypes for datatype_str in user_datatypes_str):
                        msg = '"REGCAL"/"SELFCAL" and explicit data types are mutually exclusive'
                        LOG.error(msg)
                        result.error = True
                        result.error_msg = msg
                        return result

                    # Expand SELFCAL and REGCAL to explicit data types for this vis list
                    expanded_user_datatypes_str = []
                    # List selfcal first, then regcal
                    if 'SELFCAL' in user_datatypes_str:
                        expanded_user_datatypes_str = expanded_user_datatypes_str + [datatype_str for datatype_str in available_datatypes_str if 'SELFCAL' in datatype_str]
                    if 'REGCAL' in user_datatypes_str:
                        expanded_user_datatypes_str = expanded_user_datatypes_str + [datatype_str for datatype_str in available_datatypes_str if 'REGCAL' in datatype_str]
                    user_datatypes_str = expanded_user_datatypes_str
                    automatic_datatype_choice = False
                else:
                    # Explicit individual data types
                    datatype_checklist = [datatype_str not in known_datatypes_str for datatype_str in user_datatypes_str]
                    if any(datatype_checklist):
                        msg = 'Undefined data type(s): {}'.format(','.join(d for d, c in zip(user_datatypes_str, datatype_checklist) if c))
                        LOG.error(msg)
                        result.error = True
                        result.error_msg = msg
                        return result
                    automatic_datatype_choice = False
                user_datatypes_info = [datatype_str for datatype_str in user_datatypes_str]

            selected_datatypes_str = user_datatypes_str
            selected_datatypes_info = user_datatypes_info

        image_heuristics_factory = imageparams_factory.ImageParamsHeuristicsFactory()

        # Initial heuristics instance without spw information.
        self.heuristics = image_heuristics_factory.getHeuristics(
            vislist=inputs.vis,
            spw='',
            observing_run=inputs.context.observing_run,
            imagename_prefix=inputs.context.project_structure.ousstatus_entity_id,
            proj_params=inputs.context.project_performance_parameters,
            contfile=inputs.contfile,
            linesfile=inputs.linesfile,
            imaging_params=inputs.context.imaging_parameters,
            imaging_mode=imaging_mode
        )

        # Get representative target information
        repr_target, repr_source, repr_spw, repr_freq, reprBW_mode, real_repr_target, minAcceptableAngResolution, maxAcceptableAngResolution, maxAllowedBeamAxialRatio, sensitivityGoal = self.heuristics.representative_target()

        # representative target case
        if inputs.specmode == 'repBW':
            repr_target_mode = True
            image_repr_target = False

            # The PI cube shall only be created for real representative targets
            if not real_repr_target:
                LOG.info('No representative target found. No PI cube will be made.')
                result.set_info({'msg': 'No representative target found. No PI cube will be made.',
                                 'intent': 'TARGET',
                                 'specmode': 'repBW'})
                result.contfile = None
                result.linesfile = None
                return result
            # The PI cube shall only be created for cube mode
            elif reprBW_mode in ['multi_spw', 'all_spw']:
                LOG.info("Representative target bandwidth specifies aggregate continuum. No PI cube will be made since"
                         " specmode='cont' already covers this case.")
                result.set_info({'msg': "Representative target bandwidth specifies aggregate continuum. No PI cube will"
                                        " be made since specmode='cont' already covers this case.",
                                 'intent': 'TARGET',
                                 'specmode': 'repBW'})
                result.contfile = None
                result.linesfile = None
                return result
            elif reprBW_mode == 'repr_spw':
                LOG.info("Representative target bandwidth specifies per spw continuum. No PI cube will be made since"
                         " specmode='mfs' already covers this case.")
                result.set_info({'msg': "Representative target bandwidth specifies per spw continuum. No PI cube will"
                                        " be made since specmode='mfs' already covers this case.",
                                 'intent': 'TARGET',
                                 'specmode': 'repBW'})
                result.contfile = None
                result.linesfile = None
                return result
            else:
                repr_spw_nbin = 1
                if inputs.context.size_mitigation_parameters.get('nbins', '') != '':
                    nbin_items = inputs.nbins.split(',')
                    for nbin_item in nbin_items:
                        key, value = nbin_item.split(':')
                        if key == str(repr_spw):
                            repr_spw_nbin = int(value)

                # The PI cube shall only be created if the PI bandwidth is greater
                # than 4 times the nbin averaged bandwidth used in the default cube
                ref_ms = inputs.context.observing_run.get_ms(inputs.vis[0])
                real_repr_spw = inputs.context.observing_run.virtual2real_spw_id(repr_spw, ref_ms)
                physicalBW_of_1chan_Hz = float(ref_ms.get_spectral_window(real_repr_spw).channels[0].getWidth().convert_to(measures.FrequencyUnits.HERTZ).value)
                repr_spw_nbin_bw_Hz = repr_spw_nbin * physicalBW_of_1chan_Hz
                reprBW_Hz = qaTool.getvalue(qaTool.convert(repr_target[2], 'Hz'))

                if reprBW_Hz > 4.0 * repr_spw_nbin_bw_Hz:
                    repr_spw_nbin = int(reprBW_Hz / physicalBW_of_1chan_Hz + 0.5)
                    inputs.nbins = '%d:%d' % (repr_spw, repr_spw_nbin)
                    LOG.info('Making PI cube at %.3g MHz channel width.' % (physicalBW_of_1chan_Hz * repr_spw_nbin / 1e6))
                    image_repr_target = True
                    inputs.field = repr_source
                    inputs.spw = str(repr_spw)
                else:
                    LOG.info('Representative target bandwidth is less or equal than 4 times the nbin averaged default'
                             ' cube channel width. No PI cube will be made since the default cube already covers this'
                             ' case.')
                    result.set_info({'msg': 'Representative target bandwidth is less or equal than 4 times the nbin'
                                            ' averaged default cube channel width. No PI cube will be made since the'
                                            ' default cube already covers this case.',
                                     'intent': 'TARGET',
                                     'specmode': 'repBW'})
                    result.contfile = None
                    result.linesfile = None
                    return result
        else:
            repr_target_mode = False
            image_repr_target = False

        if (not repr_target_mode) or (repr_target_mode and image_repr_target):
            # read the spw, if none then set default
            spw = inputs.spw

            if spw == '':
                spwids = sorted(inputs.context.observing_run.virtual_science_spw_ids, key=int)
            else:
                spwids = spw.split(',')
            spw = ','.join("'%s'" % (spwid) for spwid in spwids)
            spw = '[%s]' % spw

            spwlist = spw.replace('[', '').replace(']', '')
            spwlist = spwlist[1:-1].split("','")
        else:
            spw = '[]'
            spwlist = []

        if inputs.per_eb:
            vislists = [[vis] for vis in inputs.vis]
        else:
            vislists = [inputs.vis]

        # VLA only
        if inputs.context.project_summary.telescope in ('VLA', 'JVLA', 'EVLA') and inputs.specmode == 'cont':
            ms = inputs.context.observing_run.get_ms(inputs.vis[0])
            band = ms.get_vla_spw2band()
            band_spws = {}
            for k, v in band.items():
                if str(k) in spwlist:
                    band_spws.setdefault(v, []).append(k)
        else:
            band_spws = {None: 0}

        # Need to record if there are targets for a vislist
        have_targets = {}

        max_num_targets = 0

<<<<<<< HEAD
        for band in band_spws:
            if band != None:
                spw = band_spws[band].__repr__()
                spwlist = band_spws[band]
            for vislist in vislists:
                if inputs.per_eb:
                    imagename_prefix = os.path.basename(vislist[0]).strip('.ms')
                else:
                    imagename_prefix = inputs.context.project_structure.ousstatus_entity_id

                self.heuristics = image_heuristics_factory.getHeuristics(
                    vislist=vislist,
                    spw=spw,
                    observing_run=inputs.context.observing_run,
                    imagename_prefix=imagename_prefix,
                    proj_params=inputs.context.project_performance_parameters,
                    contfile=inputs.contfile,
                    linesfile=inputs.linesfile,
                    imaging_params=inputs.context.imaging_parameters,
                    imaging_mode=imaging_mode
                )
                if inputs.specmode == 'cont':
                    # Make sure the spw list is sorted numerically
                    spwlist_local = [','.join(map(str, sorted(map(int, spwlist))))]
                else:
                    spwlist_local = spwlist

                # get list of field_ids/intents to be cleaned
                if (not repr_target_mode) or (repr_target_mode and image_repr_target):
                    field_intent_list = self.heuristics.field_intent_list(
                      intent=inputs.intent, field=inputs.field)
                else:
                    continue

                # Expand cont spws
                if inputs.specmode == 'cont':
                    spwids = spwlist_local[0].split(',')
                else:
                    spwids = spwlist_local

                # Generate list of observed vis/field/spw combinations
                vislist_field_spw_combinations = {}
                for field_intent in field_intent_list:
                    vislist_for_field = []
                    spwids_for_field = set()
                    for vis in vislist:
                        ms_domain_obj = inputs.context.observing_run.get_ms(vis)
                        # Get the real spw IDs for this MS
                        ms_science_spwids = [s.id for s in ms_domain_obj.get_spectral_windows()]
                        if field_intent[0] in [f.name for f in ms_domain_obj.fields]:
                            try:
                                # Get a field domain object. Make sure that it has the necessary intent. Otherwise the list of spw IDs
                                # will not match with the available science spw IDs.
                                # Using all intents (inputs.intent) here. Further filtering is performed in the next block.
                                if ms_domain_obj.get_fields(field_intent[0], intent=inputs.intent) != []:
                                    field_domain_obj = ms_domain_obj.get_fields(field_intent[0], intent=inputs.intent)[0]
                                    # Get all science spw IDs for this field and record the ones that are present in this MS
                                    field_science_spwids = [spw_domain_obj.id for spw_domain_obj in field_domain_obj.valid_spws if spw_domain_obj.id in ms_science_spwids]
                                    # Record the virtual spwids
                                    spwids_per_vis_and_field = [
                                        inputs.context.observing_run.real2virtual_spw_id(spwid, ms_domain_obj)
                                        for spwid in field_science_spwids
                                        if inputs.context.observing_run.real2virtual_spw_id(spwid, ms_domain_obj) in list(map(int, spwids))]
                                else:
=======
        for selected_datatype_str, selected_datatype_info in zip(selected_datatypes_str, selected_datatypes_info):
            for band in band_spws:
                if band != None:
                    spw = band_spws[band].__repr__()
                    spwlist = band_spws[band]
                for vislist in vislists:
                    if inputs.per_eb:
                        imagename_prefix = os.path.basename(vislist[0]).strip('.ms')
                    else:
                        imagename_prefix = inputs.context.project_structure.ousstatus_entity_id

                    self.heuristics = image_heuristics_factory.getHeuristics(
                        vislist=vislist,
                        spw=spw,
                        observing_run=inputs.context.observing_run,
                        imagename_prefix=imagename_prefix,
                        proj_params=inputs.context.project_performance_parameters,
                        contfile=inputs.contfile,
                        linesfile=inputs.linesfile,
                        imaging_params=inputs.context.imaging_parameters,
                        imaging_mode=inputs.context.project_summary.telescope
                    )
                    if inputs.specmode == 'cont':
                        # Make sure the spw list is sorted numerically
                        spwlist_local = [','.join(map(str, sorted(map(int, spwlist))))]
                    else:
                        spwlist_local = spwlist

                    # get list of field_ids/intents to be cleaned
                    if (not repr_target_mode) or (repr_target_mode and image_repr_target):
                        field_intent_list = self.heuristics.field_intent_list(
                          intent=inputs.intent, field=inputs.field)
                    else:
                        continue

                    # Expand cont spws
                    if inputs.specmode == 'cont':
                        spwids = spwlist_local[0].split(',')
                    else:
                        spwids = spwlist_local

                    # Generate list of observed vis/field/spw combinations
                    vislist_field_spw_combinations = {}
                    for field_intent in field_intent_list:
                        vislist_for_field = []
                        spwids_for_field = set()
                        for vis in vislist:
                            ms_domain_obj = inputs.context.observing_run.get_ms(vis)
                            # Get the real spw IDs for this MS
                            ms_science_spwids = [s.id for s in ms_domain_obj.get_spectral_windows()]
                            if field_intent[0] in [f.name for f in ms_domain_obj.fields]:
                                try:
                                    # Get a field domain object. Make sure that it has the necessary intent. Otherwise the list of spw IDs
                                    # will not match with the available science spw IDs.
                                    # Using all intents (inputs.intent) here. Further filtering is performed in the next block.
                                    if ms_domain_obj.get_fields(field_intent[0], intent=inputs.intent) != []:
                                        field_domain_obj = ms_domain_obj.get_fields(field_intent[0], intent=inputs.intent)[0]
                                        # Get all science spw IDs for this field and record the ones that are present in this MS
                                        field_science_spwids = [spw_domain_obj.id for spw_domain_obj in field_domain_obj.valid_spws if spw_domain_obj.id in ms_science_spwids]
                                        # Record the virtual spwids
                                        spwids_per_vis_and_field = [
                                            inputs.context.observing_run.real2virtual_spw_id(spwid, ms_domain_obj)
                                            for spwid in field_science_spwids
                                            if inputs.context.observing_run.real2virtual_spw_id(spwid, ms_domain_obj) in list(map(int, spwids))]
                                    else:
                                        spwids_per_vis_and_field = []
                                except Exception as e:
                                    LOG.error(e)
>>>>>>> 05d45768
                                    spwids_per_vis_and_field = []
                            else:
                                spwids_per_vis_and_field = []
                            if spwids_per_vis_and_field != []:
                                vislist_for_field.append(vis)
                                spwids_for_field.update(spwids_per_vis_and_field)
                        vislist_field_spw_combinations[field_intent[0]] = {'vislist': None, 'spwids': None}
                        if vislist_for_field != []:
                            vislist_field_spw_combinations[field_intent[0]]['vislist'] = vislist_for_field
                            vislist_field_spw_combinations[field_intent[0]]['spwids'] = sorted(list(spwids_for_field), key=int)

                            # Add number of expected clean targets
                            if inputs.specmode == 'cont':
                                max_num_targets += 1
                            else:
                                max_num_targets += len(spwids_for_field)

                    # Save original vislist_field_spw_combinations dictionary to be able to generate
                    # proper messages if the vis list changes when falling back to a different data
                    # type for a given source/spw combination later on. The vislist_field_spw_combinations
                    # dictionary is possibly being modified on-the-fly below.
                    original_vislist_field_spw_combinations = copy.deepcopy(vislist_field_spw_combinations)

                    # Remove bad spws and record actual vis/field/spw combinations containing data.
                    # Record all spws with actual data in a global list.
                    # Need all spw keys (individual and cont) to distribute the
                    # cell and imsize heuristic results which work on the
                    # highest/lowest frequency spw only.
                    all_spw_keys = []
                    if field_intent_list != set([]):
                        valid_data = {}
                        filtered_spwlist = []
                        valid_data[str(vislist)] = {}
                        for vis in vislist:
                            ms_domain_obj = inputs.context.observing_run.get_ms(vis)
                            valid_data[vis] = {}
                            for field_intent in field_intent_list:
                                valid_data[vis][field_intent] = {}
                                if field_intent not in valid_data[str(vislist)]:
                                    valid_data[str(vislist)][field_intent] = {}
                                # Check only possible field/spw combinations to speed up
                                if vislist_field_spw_combinations.get(field_intent[0], None) is not None:
                                    # Check if this field is present in the current MS and has the necessary intent.
                                    # Using get_fields(name=...) since it does not throw an exception if the field is not found.
                                    if ms_domain_obj.get_fields(name=field_intent[0], intent=field_intent[1]) != []:
                                        observed_vis_list = vislist_field_spw_combinations.get(field_intent[0], None).get('vislist', None)
                                        observed_spwids_list = vislist_field_spw_combinations.get(field_intent[0], None).get('spwids', None)
                                        if observed_vis_list is not None and observed_spwids_list is not None:
                                            # Save spws in main list
                                            all_spw_keys.extend(map(str, observed_spwids_list))
                                            # Also save cont selection
                                            all_spw_keys.append(','.join(map(str, observed_spwids_list)))
                                            for observed_spwid in map(str, observed_spwids_list):
                                                valid_data[vis][field_intent][str(observed_spwid)] = self.heuristics.has_data(field_intent_list=[field_intent], spwspec=observed_spwid, vislist=[vis])[field_intent]
                                                if not valid_data[vis][field_intent][str(observed_spwid)] and vis in observed_vis_list:
                                                    LOG.warning('Data for EB {}, field {}, spw {} is completely flagged.'.format(
                                                        os.path.basename(vis), field_intent[0], observed_spwid))
                                                # Aggregated value per vislist (replace with lookup pattern later)
                                                if str(observed_spwid) not in valid_data[str(vislist)][field_intent]:
                                                    valid_data[str(vislist)][field_intent][str(observed_spwid)] = valid_data[vis][field_intent][str(observed_spwid)]
                                                else:
                                                    valid_data[str(vislist)][field_intent][str(observed_spwid)] = valid_data[str(vislist)][field_intent][str(observed_spwid)] or valid_data[vis][field_intent][str(observed_spwid)]
                                                if valid_data[vis][field_intent][str(observed_spwid)]:
                                                    filtered_spwlist.append(observed_spwid)
                        filtered_spwlist = sorted(list(set(filtered_spwlist)), key=int)
                    else:
                        continue

                    # Collapse cont spws
                    if inputs.specmode == 'cont':
                        filtered_spwlist_local = [','.join(filtered_spwlist)]
                    else:
                        filtered_spwlist_local = filtered_spwlist

                    if filtered_spwlist_local == [] or filtered_spwlist_local == ['']:
                        LOG.error('No spws left for vis list {}'.format(','.join(os.path.basename(vis) for vis in vislist)))
                        continue

                    # Parse hm_cell to get optional pixperbeam setting
                    cell = inputs.get_spw_hm_cell(filtered_spwlist_local[0])
                    if isinstance(cell, str):
                        pixperbeam = float(cell.split('ppb')[0])
                        cell = []
                    else:
                        pixperbeam = 5.0

                    # Add actual, possibly reduced cont spw combination to be able to properly populate the lookup tables later on
                    if inputs.specmode == 'cont':
                        all_spw_keys.append(','.join(filtered_spwlist))
                    # Keep only unique entries
                    all_spw_keys = list(set(all_spw_keys))

                    # Select only the lowest / highest frequency spw to get the smallest (for cell size)
                    # and largest beam (for imsize)
                    ref_ms = inputs.context.observing_run.get_ms(vislist[0])
                    min_freq = 1e15
                    max_freq = 0.0
                    min_freq_spwid = -1
                    max_freq_spwid = -1
                    for spwid in filtered_spwlist:
                        real_spwid = inputs.context.observing_run.virtual2real_spw_id(spwid, ref_ms)
                        spwid_centre_freq = ref_ms.get_spectral_window(real_spwid).centre_frequency.to_units(measures.FrequencyUnits.HERTZ)
                        if spwid_centre_freq < min_freq:
                            min_freq = spwid_centre_freq
                            min_freq_spwid = spwid
                        if spwid_centre_freq > max_freq:
                            max_freq = spwid_centre_freq
                            max_freq_spwid = spwid

                    if min_freq_spwid == -1 or max_freq_spwid == -1:
                        LOG.error('Could not determine min/max frequency spw IDs for %s.' % (str(filtered_spwlist_local)))
                        continue

                    min_freq_spwlist = [str(min_freq_spwid)]
                    max_freq_spwlist = [str(max_freq_spwid)]

                    # Get robust and uvtaper values
                    if inputs.robust not in (None, -999.0):
                        robust = inputs.robust
                    elif 'robust' in inputs.context.imaging_parameters:
                        robust = inputs.context.imaging_parameters['robust']
                    else:
                        robust = self.heuristics.robust()

                    if inputs.uvtaper not in (None, []):
                        uvtaper = inputs.uvtaper
                    elif 'uvtaper' in inputs.context.imaging_parameters:
                        uvtaper = inputs.context.imaging_parameters['uvtaper']
                    else:
                        uvtaper = self.heuristics.uvtaper()

                    # Get field specific uvrange value
                    uvrange = {}
                    bl_ratio = {}
                    for field_intent in field_intent_list:
                        for spwspec in filtered_spwlist_local:
                            if inputs.uvrange not in (None, [], ''):
                                uvrange[(field_intent[0], spwspec)] = inputs.uvrange
                            else:
                                try:
                                    (uvrange[(field_intent[0], spwspec)], bl_ratio[(field_intent[0], spwspec)]) = \
                                        self.heuristics.uvrange(field=field_intent[0], spwspec=spwspec)
                                except Exception as e:
                                    # problem defining uvrange
                                    LOG.warning(e)
                                    pass

                    # cell is a list of form [cellx, celly]. If the list has form [cell]
                    # then that means the cell is the same size in x and y. If cell is
                    # empty then fill it with a heuristic result
                    cells = {}
                    if cell == []:
                        synthesized_beams = {}
                        min_cell = ['3600arcsec']
                        for spwspec in max_freq_spwlist:
                            # Use only fields that were observed in spwspec
                            actual_field_intent_list = []
                            for field_intent in field_intent_list:
                                if (vislist_field_spw_combinations.get(field_intent[0], None) is not None and
                                        vislist_field_spw_combinations[field_intent[0]].get('spwids', None) is not None and
                                        spwspec in list(map(str, vislist_field_spw_combinations[field_intent[0]]['spwids']))):
                                    actual_field_intent_list.append(field_intent)

                            synthesized_beams[spwspec], known_synthesized_beams = self.heuristics.synthesized_beam(
                                field_intent_list=actual_field_intent_list, spwspec=spwspec, robust=robust, uvtaper=uvtaper,
                                pixperbeam=pixperbeam, known_beams=known_synthesized_beams, force_calc=calcsb,
                                parallel=parallel, shift=True)

                            if synthesized_beams[spwspec] == 'invalid':
                                LOG.error('Beam for virtual spw %s and robust value of %.1f is invalid. Cannot continue.'
                                          '' % (spwspec, robust))
                                result.error = True
                                result.error_msg = 'Invalid beam'
                                return result

                            # Avoid recalculating every time since the dictionary will be cleared with the first recalculation request.
                            calcsb = False
                            # the heuristic cell is always the same for x and y as
                            # the value derives from the single value returned by
                            # imager.advise
                            cells[spwspec] = self.heuristics.cell(beam=synthesized_beams[spwspec], pixperbeam=pixperbeam)
                            if ('invalid' not in cells[spwspec]):
                                min_cell = cells[spwspec] if (qaTool.convert(cells[spwspec][0], 'arcsec')['value'] < qaTool.convert(min_cell[0], 'arcsec')['value']) else min_cell
                        # Rounding to two significant figures
                        min_cell = ['%.2g%s' % (qaTool.getvalue(min_cell[0]), qaTool.getunit(min_cell[0]))]
                        # Use same cell size for all spws (in a band (TODO))
                        # Need to populate all spw keys because the imsize heuristic picks
                        # up the lowest frequency spw.
                        for spwspec in all_spw_keys:
                            cells[spwspec] = min_cell
                    else:
                        for spwspec in all_spw_keys:
                            cells[spwspec] = cell

                    # if phase center not set then use heuristic code to calculate the
                    # centers for each field
                    phasecenter = inputs.phasecenter
                    phasecenters = {}
                    if phasecenter == '':
                        for field_intent in field_intent_list:
                            try:
                                gridder = self.heuristics.gridder(field_intent[1], field_intent[0])
                                field_ids = self.heuristics.field(field_intent[1], field_intent[0], vislist=vislist_field_spw_combinations[field_intent[0]]['vislist'])
                                phasecenters[field_intent[0]] = self.heuristics.phasecenter(field_ids, vislist=vislist_field_spw_combinations[field_intent[0]]['vislist'])
                            except Exception as e:
                                # problem defining center
                                LOG.warning(e)
                                pass
                    else:
                        for field_intent in field_intent_list:
                            phasecenters[field_intent[0]] = phasecenter

                    # if imsize not set then use heuristic code to calculate the
                    # centers for each field/spwspec
                    imsize = inputs.get_spw_hm_imsize(filtered_spwlist_local[0])
                    if isinstance(imsize, str):
                        sfpblimit = float(imsize.split('pb')[0])
                        imsize = []
                    else:
                        sfpblimit = 0.2
                    imsizes = {}
                    if imsize == []:
                        # get primary beams
                        largest_primary_beams = {}
                        for spwspec in min_freq_spwlist:
                            if list(field_intent_list) != []:
                                largest_primary_beams[spwspec] = self.heuristics.largest_primary_beam_size(spwspec=spwspec, intent=list(field_intent_list)[0][1])
                            else:
                                largest_primary_beams[spwspec] = self.heuristics.largest_primary_beam_size(spwspec=spwspec, intent='TARGET')

                        for field_intent in field_intent_list:
                            max_x_size = 1
                            max_y_size = 1
                            for spwspec in min_freq_spwlist:

                                try:
                                    gridder = self.heuristics.gridder(field_intent[1], field_intent[0])
                                    field_ids = self.heuristics.field(field_intent[1], field_intent[0], vislist=vislist_field_spw_combinations[field_intent[0]]['vislist'])
                                    # Image size (FOV) may be determined depending on the fractional bandwidth of the
                                    # selected spectral windows. In continuum spectral mode pass the spw list string
                                    # to imsize heuristics (used only for VLA), otherwise pass None to disable the feature.
                                    imsize_spwlist = filtered_spwlist_local if inputs.specmode == 'cont' else None
                                    himsize = self.heuristics.imsize(
                                        fields=field_ids, cell=cells[spwspec], primary_beam=largest_primary_beams[spwspec],
                                        sfpblimit=sfpblimit, centreonly=False, vislist=vislist_field_spw_combinations[field_intent[0]]['vislist'],
                                        spwspec=imsize_spwlist)
                                    if field_intent[1] in [
                                            'PHASE',
                                            'BANDPASS',
                                            'AMPLITUDE',
                                            'FLUX',
                                            'CHECK',
                                            'POLARIZATION',
                                            'POLANGLE',
                                            'POLLEAKAGE'
                                            ]:
                                        himsize = [min(npix, inputs.calmaxpix) for npix in himsize]
                                    imsizes[(field_intent[0], spwspec)] = himsize
                                    if imsizes[(field_intent[0], spwspec)][0] > max_x_size:
                                        max_x_size = imsizes[(field_intent[0], spwspec)][0]
                                    if imsizes[(field_intent[0], spwspec)][1] > max_y_size:
                                        max_y_size = imsizes[(field_intent[0], spwspec)][1]
                                except Exception as e:
                                    # problem defining imsize
                                    LOG.warning(e)
                                    pass

                            if max_x_size == 1 or max_y_size == 1:
                                LOG.error('imsize of [{:d}, {:d}] for field {!s} intent {!s} spw {!s} is degenerate.'.format(max_x_size, max_y_size, field_intent[0], field_intent[1], min_freq_spwlist))
                            else:
                                # Use same size for all spws (in a band (TODO))
                                # Need to populate all spw keys because the imsize for the cont
                                # target is taken from this dictionary.
                                for spwspec in all_spw_keys:
                                    imsizes[(field_intent[0], spwspec)] = [max_x_size, max_y_size]

                    else:
                        for field_intent in field_intent_list:
                            for spwspec in all_spw_keys:
                                imsizes[(field_intent[0], spwspec)] = imsize

                    # if nchan is not set then use heuristic code to calculate it
                    # for each field/spwspec. The channel width needs to be calculated
                    # at the same time.
                    specmode = inputs.specmode
                    nchan = inputs.nchan
                    nchans = {}
                    width = inputs.width
                    widths = {}
                    if specmode not in ('mfs', 'cont') and width == 'pilotimage':
                        for field_intent in field_intent_list:
                            for spwspec in filtered_spwlist_local:
                                try:
                                    nchans[(field_intent[0], spwspec)], widths[(field_intent[0], spwspec)] = \
                                      self.heuristics.nchan_and_width(field_intent=field_intent[1], spwspec=spwspec)
                                except Exception as e:
                                    # problem defining nchan and width
                                    LOG.warning(e)
                                    pass

                    else:
                        for field_intent in field_intent_list:
                            for spwspec in all_spw_keys:
                                nchans[(field_intent[0], spwspec)] = nchan
                                widths[(field_intent[0], spwspec)] = width

                    usepointing = self.heuristics.usepointing()

                    # now construct the list of imaging command parameter lists that must
                    # be run to obtain the required images

                    # Remember if there are targets for this vislist
                    have_targets[','.join(vislist)] = len(field_intent_list) > 0

                    # Sort field/intent list alphabetically considering the intent as the first
                    # and the source name as the second key.
                    sorted_field_intent_list = sorted(field_intent_list, key=operator.itemgetter(1,0))

                    # In case of TARGET intent place representative source first in the list.
                    if 'TARGET' in inputs.intent:
                        sorted_field_intent_list = utils.place_repr_source_first(sorted_field_intent_list, repr_source)

                    for field_intent in sorted_field_intent_list:
                        mosweight = self.heuristics.mosweight(field_intent[1], field_intent[0])
                        for spwspec in filtered_spwlist_local:
                            # Start with original vis list
                            vislist_field_spw_combinations[field_intent[0]]['vislist'] = original_vislist_field_spw_combinations[field_intent[0]]['vislist']

                            # The field/intent and spwspec loops still cover the full parameter
                            # space. Here we filter the actual combinations.
                            valid_field_spwspec_combination = False
                            actual_spwids = []
                            if vislist_field_spw_combinations[field_intent[0]].get('spwids', None) is not None:
                                for spwid in spwspec.split(','):
                                    if valid_data[str(vislist)].get(field_intent, None):
                                        if valid_data[str(vislist)][field_intent].get(str(spwid), None):
                                            if int(spwid) in vislist_field_spw_combinations[field_intent[0]]['spwids']:
                                                valid_field_spwspec_combination = True
                                                actual_spwids.append(spwid)
                            if not valid_field_spwspec_combination:
                                continue

                            # For 'cont' mode we still need to restrict the virtual spw ID list to just
                            # the ones that were actually observed for this field.
                            adjusted_spwspec = ','.join(map(str, actual_spwids))

                            spwspec_ok = True
                            actual_spwspec_list = []
                            spwsel = {}
                            all_continuum = True
                            cont_ranges_spwsel_dict = {}
                            all_continuum_spwsel_dict = {}
                            spwsel_spwid_dict = {}

                            # Check if the globally selected data type is available for this field/spw combination.
                            if selected_datatype_str is not None and inputs.datacolumn in ('', None):
                                if automatic_datatype_choice:
                                    # In automatic mode check for source/spw specific fall back to next available data type.
                                    (local_ms_objects_and_columns, local_selected_datatype) = inputs.context.observing_run.get_measurement_sets_of_type(dtypes=specmode_datatypes, msonly=False, source=field_intent[0], spw=adjusted_spwspec)
                                else:
                                    # In manual mode check determine the data column for the current data type.
                                    (local_ms_objects_and_columns, local_selected_datatype) = inputs.context.observing_run.get_measurement_sets_of_type(dtypes=[eval(f'DataType.{selected_datatype_str}')], msonly=False, source=field_intent[0], spw=adjusted_spwspec)

                                if local_selected_datatype is None:
                                    LOG.warn(f'Data type {selected_datatype_str} is not available for field {field_intent[0]} SPW {adjusted_spwspec} in the chosen vis list. Skipping imaging target.')
                                    continue

                                local_selected_datatype_str = str(local_selected_datatype).replace('DataType.', '')
                                local_selected_datatype_info = local_selected_datatype_str
                                local_columns = list(local_ms_objects_and_columns.values())

                                if local_selected_datatype_str != selected_datatype_str:
                                    if automatic_datatype_choice:
                                        LOG.warn(f'Data type {selected_datatype_str} is not available for field {field_intent[0]} SPW {adjusted_spwspec}. Falling back to data type {local_selected_datatype_str}.')
                                        local_selected_datatype_info = f'{local_selected_datatype_str} instead of {selected_datatype}'
                                    else:
                                        # Manually selected data type unavailable -> skip making an imaging target
                                        LOG.warn(f'Data type {selected_datatype_str} is not available for field {field_intent[0]} SPW {adjusted_spwspec} in the chosen vis list. Skipping imaging target.')
                                        continue

                                if local_columns != []:
                                    if not all(local_column == local_columns[0] for local_column in local_columns):
                                        LOG.warn(f'Data type based column selection changes among MSes: {",".join(f"{k.basename}: {v}" for k,v in local_ms_objects_and_columns.items())}.')

                                if inputs.datacolumn not in (None, ''):
                                    local_datacolumn = global_datacolumn
                                    local_selected_datatype_str = global_datatype_str
                                    local_selected_datatype_info = global_datatype_info
                                    LOG.info(f'Manual override of datacolumn to {global_datacolumn}. Data type based datacolumn would have been "{"data" if local_columns[0] == "DATA" else "corrected"}".')
                                else:
<<<<<<< HEAD
                                    if local_columns[0] == 'DATA':
                                        local_datacolumn = 'data'
                                    elif local_columns[0] == 'CORRECTED_DATA':
                                        local_datacolumn = 'corrected'
=======
                                    if local_columns != []:
                                        if local_columns[0] == 'DATA':
                                            local_datacolumn = 'data'
                                        elif local_columns[0] == 'CORRECTED_DATA':
                                            local_datacolumn = 'corrected'
                                        else:
                                            LOG.warn(f'Unknown column name {local_columns[0]}')
                                            local_datacolumn = ''
>>>>>>> 05d45768
                                    else:
                                        LOG.warn(f'Empty list of columns')
                                        local_datacolumn = ''

                                datacolumn = local_datacolumn

                                if original_vislist_field_spw_combinations[field_intent[0]]['vislist'] != [k.basename for k in local_ms_objects_and_columns.keys()]:
                                    vislist_field_spw_combinations[field_intent[0]]['vislist'] = [k.basename for k in local_ms_objects_and_columns.keys()]
                                    if automatic_datatype_choice and local_selected_datatype_str != selected_datatype_str:
                                        LOG.warn(f'''Modifying vis list from {original_vislist_field_spw_combinations[field_intent[0]]['vislist']} to {vislist_field_spw_combinations[field_intent[0]]['vislist']} for fallback data type {local_selected_datatype_str}.''')
                                    else:
                                        LOG.warn(f'''Modifying vis list from {original_vislist_field_spw_combinations[field_intent[0]]['vislist']} to {vislist_field_spw_combinations[field_intent[0]]['vislist']} for data type {local_selected_datatype_str}.''')

                                    if vislist_field_spw_combinations[field_intent[0]]['vislist'] == []:
                                        LOG.warn(f'Empty vis list for field {field_intent[0]} specmode {specmode} data type {local_selected_datatype_str}. Skipping imaging target.')
                                        continue
                            else:
                                datacolumn = global_datacolumn

                                local_selected_datatype = None
                                local_selected_datatype_str = 'N/A'
                                local_selected_datatype_info = 'N/A'

                            # Save the specific vislist in a copy of the heuristics object tailored to the
                            # current imaging target
                            target_heuristics = copy.deepcopy(self.heuristics)
                            target_heuristics.vislist = vislist_field_spw_combinations[field_intent[0]]['vislist']

                            for spwid in adjusted_spwspec.split(','):
                                cont_ranges_spwsel_dict[spwid], all_continuum_spwsel_dict[spwid] = target_heuristics.cont_ranges_spwsel()
                                spwsel_spwid_dict[spwid] = cont_ranges_spwsel_dict[spwid].get(utils.dequote(field_intent[0]), {}).get(spwid, 'NONE')

                            no_cont_ranges = False
                            if (field_intent[1] == 'TARGET' and specmode == 'cont' and
                                    all([v == 'NONE' for v in spwsel_spwid_dict.values()])):
                                LOG.warning('No valid continuum ranges were found for any spw. Creating an aggregate continuum'
                                            ' image from the full bandwidth from all spws, but this should be used with'
                                            ' caution.')
                                no_cont_ranges = True

                            for spwid in adjusted_spwspec.split(','):
                                spwsel_spwid = spwsel_spwid_dict[spwid]
                                if field_intent[1] == 'TARGET' and not no_cont_ranges:
                                    if spwsel_spwid == 'NONE':
                                        if specmode == 'cont':
                                            LOG.warning('Spw {!s} will not be used in creating the aggregate continuum image'
                                                        ' of {!s} because no continuum range was found.'
                                                        ''.format(spwid, field_intent[0]))
                                        else:
                                            LOG.warning('Spw {!s} will not be used for {!s} because no continuum range was'
                                                        ' found.'.format(spwid, field_intent[0]))
                                            spwspec_ok = False
                                        continue
                                    #elif (spwsel_spwid == ''):
                                    #    LOG.warning('Empty continuum frequency range for %s, spw %s. Run hif_findcont ?' % (field_intent[0], spwid))

                                all_continuum = all_continuum and all_continuum_spwsel_dict[spwid].get(utils.dequote(field_intent[0]), {}).get(spwid, False)

                                if spwsel_spwid in ('ALL', '', 'NONE'):
                                    spwsel_spwid_freqs = ''
                                    if target_heuristics.is_eph_obj(field_intent[0]):
                                        spwsel_spwid_refer = 'SOURCE'
                                    else:
                                        spwsel_spwid_refer = 'LSRK'
                                else:
                                    spwsel_spwid_freqs, spwsel_spwid_refer = spwsel_spwid.split()

                                if spwsel_spwid_refer not in ('LSRK', 'SOURCE'):
                                    LOG.warning('Frequency selection is specified in %s but must be in LSRK or SOURCE'
                                                '' % spwsel_spwid_refer)
                                    # TODO: skip this field and/or spw ?

                                actual_spwspec_list.append(spwid)
                                spwsel['spw%s' % (spwid)] = spwsel_spwid

                            actual_spwspec = ','.join(actual_spwspec_list)

                            num_all_spws = len(adjusted_spwspec.split(','))
                            num_good_spws = 0 if no_cont_ranges else len(actual_spwspec_list)

                            # construct imagename
                            if inputs.imagename == '':
                                imagename = target_heuristics.imagename(output_dir=inputs.output_dir, intent=field_intent[1],
                                                                        field=field_intent[0], spwspec=actual_spwspec,
                                                                        specmode=specmode, band=band)
                            else:
                                imagename = inputs.imagename

                            if inputs.nbins != '' and inputs.specmode != 'cont':
                                nbin_items = inputs.nbins.split(',')
                                nbins_dict = {}
                                for nbin_item in nbin_items:
                                    key, value = nbin_item.split(':')
                                    nbins_dict[key] = int(value)
                                try:
                                    if '*' in nbins_dict:
                                        nbin = nbins_dict['*']
                                    else:
                                        nbin = nbins_dict[spwspec]
                                except:
                                    LOG.warning('Could not determine binning factor for spw %s. Using default channel width.'
                                                '' % adjusted_spwspec)
                                    nbin = -1
                            else:
<<<<<<< HEAD
                                # Filter MSs with fully flagged field/spw selections
                                filtered_vislist = [v for v in domain_filtered_vislist if valid_data[v][field_intent][str(adjusted_spwspec)]]

                            # Save the filtered vislist
                            target_heuristics.vislist = filtered_vislist

                            # Get list of antenna IDs
                            antenna_ids = target_heuristics.antenna_ids(inputs.intent)
                            # PIPE-964: The '&' at the end of the antenna input was added to not to consider the cross
                            #  baselines by default. The cross baselines with antennas not listed (for TARGET images
                            #  the antennas with the minority antenna sizes are not listed) could be added in some
                            #  future configurations by removing this character.
                            antenna = [','.join(map(str, antenna_ids.get(os.path.basename(v), '')))+'&'
                                       for v in filtered_vislist]

                            target = CleanTarget(
                                antenna=antenna,
                                field=field_intent[0],
                                intent=field_intent[1],
                                spw=actual_spwspec,
                                spwsel_lsrk=spwsel,
                                spwsel_all_cont=all_continuum,
                                num_all_spws=num_all_spws,
                                num_good_spws=num_good_spws,
                                cell=cells[spwspec],
                                imsize=imsizes[(field_intent[0], spwspec)],
                                phasecenter=phasecenters[field_intent[0]],
                                specmode=inputs.specmode,
                                gridder=target_heuristics.gridder(field_intent[1], field_intent[0]),
                                imagename=imagename,
                                start=inputs.start,
                                width=widths[(field_intent[0], spwspec)],
                                nbin=nbin,
                                nchan=nchans[(field_intent[0], spwspec)],
                                robust=robust,
                                uvrange=uvrange[(field_intent[0], spwspec)],
                                bl_ratio=bl_ratio[(field_intent[0], spwspec)],
                                uvtaper=uvtaper,
                                stokes='I',
                                heuristics=target_heuristics,
                                vis=filtered_vislist,
                                datacolumn=datacolumn,
                                datatype_info=selected_datatype_info,
                                is_per_eb=inputs.per_eb if inputs.per_eb else None,
                                usepointing=usepointing,
                                mosweight=mosweight,
                                drcorrect=self._get_drcorrect(field_intent[0], actual_spwspec, datacolumn)
                            )

                            result.add_target(target)
=======
                                nbin = -1

                            if spwspec_ok and (field_intent[0], spwspec) in imsizes and ('invalid' not in cells[spwspec]):
                                LOG.debug(
                                  'field:%s intent:%s spw:%s cell:%s imsize:%s phasecenter:%s' %
                                  (field_intent[0], field_intent[1], adjusted_spwspec,
                                   cells[spwspec], imsizes[(field_intent[0], spwspec)],
                                   phasecenters[field_intent[0]]))

                                # Remove MSs that do not contain data for the given field/intent combination
                                # FIXME: This should already have been filtered above. This filter is just from the domain objects.
                                scanidlist, visindexlist = target_heuristics.get_scanidlist(vislist_field_spw_combinations[field_intent[0]]['vislist'],
                                                                                            field_intent[0], field_intent[1])
                                domain_filtered_vislist = [vislist_field_spw_combinations[field_intent[0]]['vislist'][i] for i in visindexlist]
                                if inputs.specmode == 'cont':
                                    filtered_vislist = domain_filtered_vislist
                                else:
                                    # Filter MSs with fully flagged field/spw selections
                                    filtered_vislist = [v for v in domain_filtered_vislist if valid_data[v][field_intent][str(adjusted_spwspec)]]

                                # Save the filtered vislist
                                target_heuristics.vislist = filtered_vislist

                                # Get list of antenna IDs
                                antenna_ids = target_heuristics.antenna_ids(inputs.intent)
                                # PIPE-964: The '&' at the end of the antenna input was added to not to consider the cross
                                #  baselines by default. The cross baselines with antennas not listed (for TARGET images
                                #  the antennas with the minority antenna sizes are not listed) could be added in some
                                #  future configurations by removing this character.
                                antenna = [','.join(map(str, antenna_ids.get(os.path.basename(v), '')))+'&'
                                           for v in filtered_vislist]

                                target = CleanTarget(
                                    antenna=antenna,
                                    field=field_intent[0],
                                    intent=field_intent[1],
                                    spw=actual_spwspec,
                                    spwsel_lsrk=spwsel,
                                    spwsel_all_cont=all_continuum,
                                    num_all_spws=num_all_spws,
                                    num_good_spws=num_good_spws,
                                    cell=cells[spwspec],
                                    imsize=imsizes[(field_intent[0], spwspec)],
                                    phasecenter=phasecenters[field_intent[0]],
                                    specmode=inputs.specmode,
                                    gridder=target_heuristics.gridder(field_intent[1], field_intent[0]),
                                    imagename=imagename,
                                    start=inputs.start,
                                    width=widths[(field_intent[0], spwspec)],
                                    nbin=nbin,
                                    nchan=nchans[(field_intent[0], spwspec)],
                                    robust=robust,
                                    uvrange=uvrange[(field_intent[0], spwspec)],
                                    bl_ratio=bl_ratio[(field_intent[0], spwspec)],
                                    uvtaper=uvtaper,
                                    stokes='I',
                                    heuristics=target_heuristics,
                                    vis=filtered_vislist,
                                    datacolumn=datacolumn,
                                    datatype=local_selected_datatype_str,
                                    datatype_info=local_selected_datatype_info,
                                    is_per_eb=inputs.per_eb if inputs.per_eb else None,
                                    usepointing=usepointing,
                                    mosweight=mosweight
                                )

                                result.add_target(target)
>>>>>>> 05d45768

        if inputs.intent == 'CHECK':
            if not any(have_targets.values()):
                info_msg = 'No check source found.'
                LOG.info(info_msg)
                result.set_info({'msg': info_msg, 'intent': 'CHECK', 'specmode': inputs.specmode})
            elif inputs.per_eb and (not all(have_targets.values())):
                info_msg = 'No check source data found in EBs %s.' % (','.join([os.path.basename(k)
                                                                                for k, v in have_targets.items()
                                                                                if not v]))
                LOG.info(info_msg)
                result.set_info({'msg': info_msg, 'intent': 'CHECK', 'specmode': inputs.specmode})

        # Record total number of expected clean targets
        result.set_max_num_targets(max_num_targets)

        # Pass contfile and linefile names to context (via resultobjects)
        # for hif_findcont and hif_makeimages
        result.contfile = inputs.contfile
        result.linesfile = inputs.linesfile

        result.synthesized_beams = known_synthesized_beams

        return result

    def analyse(self, result):
        return result

    def _get_drcorrect(self, field, spw_sel, datacolumn):
        """Get the modified drcorrect parameter based on existing selfcal results.
        
        TODO: currently we assume that selfcal'ed data only exist in the 'corrected' column; this needs to be updated using
        the datatype implementation from PIPE-1474.
        """

        drcorrect = None
        context = self.inputs.context

        if context.project_summary.telescope in ('VLA', 'JVLA', 'EVLA'):
            return drcorrect

        if hasattr(context, 'scal_targets') and datacolumn == 'corrected' and self.inputs.specmode in ('cont', 'mfs'):
            for sc_target in context.scal_targets:
                sc_spw = set(sc_target['spw'].split(','))
                im_spw = set(spw_sel.split(','))
                if sc_target['field'] == field and im_spw.intersection(sc_spw) and sc_target['sc_success']:
                    drcorrect = sc_target['sc_rms_scale']
                    LOG.info(
                        'Using dr_correct=%s for field %s and spw %s based on previous selfcal aggregate continuum imaging results.',
                        drcorrect, field, spw_sel)
                    break

        return drcorrect


# maps intent and specmode Inputs parameters to textual description of execution context.
_DESCRIPTIONS = {
    ('PHASE', 'mfs'): 'phase calibrator',
    ('PHASE', 'cont'): 'phase calibrator',
    ('BANDPASS', 'mfs'): 'bandpass calibrator',
    ('BANDPASS', 'cont'): 'bandpass calibrator',
    ('AMPLITUDE', 'mfs'): 'flux calibrator',
    ('AMPLITUDE', 'cont'): 'flux calibrator',
    ('POLARIZATION', 'mfs'): 'polarization calibrator',
    ('POLARIZATION', 'cont'): 'polarization calibrator',
    ('POLANGLE', 'mfs'): 'polarization calibrator',
    ('POLANGLE', 'cont'): 'polarization calibrator',
    ('POLLEAKAGE', 'mfs'): 'polarization calibrator',
    ('POLLEAKAGE', 'cont'): 'polarization calibrator',
    ('CHECK', 'mfs'): 'check source',
    ('CHECK', 'cont'): 'check source',
    ('TARGET', 'mfs'): 'target per-spw continuum',
    ('TARGET', 'cont'): 'target aggregate continuum',
    ('TARGET', 'cube'): 'target cube',
    ('TARGET', 'repBW'): 'representative bandwidth target cube'
}

_SIDEBAR_SUFFIX = {
    ('PHASE', 'mfs'): 'cals',
    ('PHASE', 'cont'): 'cals',
    ('BANDPASS', 'mfs'): 'cals',
    ('BANDPASS', 'cont'): 'cals',
    ('AMPLITUDE', 'mfs'): 'cals',
    ('AMPLITUDE', 'cont'): 'cals',
    ('POLARIZATION', 'mfs'): 'cals',
    ('POLARIZATION', 'cont'): 'cals',
    ('POLANGLE', 'mfs'): 'cals',
    ('POLANGLE', 'cont'): 'cals',
    ('POLLEAKAGE', 'mfs'): 'cals',
    ('POLLEAKAGE', 'cont'): 'cals',
    ('CHECK', 'mfs'): 'checksrc',
    ('CHECK', 'cont'): 'checksrc',
    ('TARGET', 'mfs'): 'mfs',
    ('TARGET', 'cont'): 'cont',
    ('TARGET', 'cube'): 'cube',
    ('TARGET', 'repBW'): 'cube_repBW'
}<|MERGE_RESOLUTION|>--- conflicted
+++ resolved
@@ -173,13 +173,8 @@
     def __init__(self, context, output_dir=None, vis=None, imagename=None, intent=None, field=None, spw=None,
                  contfile=None, linesfile=None, uvrange=None, specmode=None, outframe=None, hm_imsize=None,
                  hm_cell=None, calmaxpix=None, phasecenter=None, nchan=None, start=None, width=None, nbins=None,
-<<<<<<< HEAD
-                 robust=None, uvtaper=None, clearlist=None, per_eb=None, calcsb=None, datacolumn=None, parallel=None,
-                 known_synthesized_beams=None, scal=False):
-=======
-                 robust=None, uvtaper=None, clearlist=None, per_eb=None, calcsb=None, datatype= None,
-                 datacolumn=None, parallel=None, known_synthesized_beams=None):
->>>>>>> 05d45768
+                 robust=None, uvtaper=None, clearlist=None, per_eb=None, calcsb=None, datatype=None,
+                 datacolumn=None, parallel=None, known_synthesized_beams=None, scal=False):
         self.context = context
         self.output_dir = output_dir
         self.vis = vis
@@ -586,72 +581,6 @@
 
         max_num_targets = 0
 
-<<<<<<< HEAD
-        for band in band_spws:
-            if band != None:
-                spw = band_spws[band].__repr__()
-                spwlist = band_spws[band]
-            for vislist in vislists:
-                if inputs.per_eb:
-                    imagename_prefix = os.path.basename(vislist[0]).strip('.ms')
-                else:
-                    imagename_prefix = inputs.context.project_structure.ousstatus_entity_id
-
-                self.heuristics = image_heuristics_factory.getHeuristics(
-                    vislist=vislist,
-                    spw=spw,
-                    observing_run=inputs.context.observing_run,
-                    imagename_prefix=imagename_prefix,
-                    proj_params=inputs.context.project_performance_parameters,
-                    contfile=inputs.contfile,
-                    linesfile=inputs.linesfile,
-                    imaging_params=inputs.context.imaging_parameters,
-                    imaging_mode=imaging_mode
-                )
-                if inputs.specmode == 'cont':
-                    # Make sure the spw list is sorted numerically
-                    spwlist_local = [','.join(map(str, sorted(map(int, spwlist))))]
-                else:
-                    spwlist_local = spwlist
-
-                # get list of field_ids/intents to be cleaned
-                if (not repr_target_mode) or (repr_target_mode and image_repr_target):
-                    field_intent_list = self.heuristics.field_intent_list(
-                      intent=inputs.intent, field=inputs.field)
-                else:
-                    continue
-
-                # Expand cont spws
-                if inputs.specmode == 'cont':
-                    spwids = spwlist_local[0].split(',')
-                else:
-                    spwids = spwlist_local
-
-                # Generate list of observed vis/field/spw combinations
-                vislist_field_spw_combinations = {}
-                for field_intent in field_intent_list:
-                    vislist_for_field = []
-                    spwids_for_field = set()
-                    for vis in vislist:
-                        ms_domain_obj = inputs.context.observing_run.get_ms(vis)
-                        # Get the real spw IDs for this MS
-                        ms_science_spwids = [s.id for s in ms_domain_obj.get_spectral_windows()]
-                        if field_intent[0] in [f.name for f in ms_domain_obj.fields]:
-                            try:
-                                # Get a field domain object. Make sure that it has the necessary intent. Otherwise the list of spw IDs
-                                # will not match with the available science spw IDs.
-                                # Using all intents (inputs.intent) here. Further filtering is performed in the next block.
-                                if ms_domain_obj.get_fields(field_intent[0], intent=inputs.intent) != []:
-                                    field_domain_obj = ms_domain_obj.get_fields(field_intent[0], intent=inputs.intent)[0]
-                                    # Get all science spw IDs for this field and record the ones that are present in this MS
-                                    field_science_spwids = [spw_domain_obj.id for spw_domain_obj in field_domain_obj.valid_spws if spw_domain_obj.id in ms_science_spwids]
-                                    # Record the virtual spwids
-                                    spwids_per_vis_and_field = [
-                                        inputs.context.observing_run.real2virtual_spw_id(spwid, ms_domain_obj)
-                                        for spwid in field_science_spwids
-                                        if inputs.context.observing_run.real2virtual_spw_id(spwid, ms_domain_obj) in list(map(int, spwids))]
-                                else:
-=======
         for selected_datatype_str, selected_datatype_info in zip(selected_datatypes_str, selected_datatypes_info):
             for band in band_spws:
                 if band != None:
@@ -672,7 +601,7 @@
                         contfile=inputs.contfile,
                         linesfile=inputs.linesfile,
                         imaging_params=inputs.context.imaging_parameters,
-                        imaging_mode=inputs.context.project_summary.telescope
+                        imaging_mode=imaging_mode
                     )
                     if inputs.specmode == 'cont':
                         # Make sure the spw list is sorted numerically
@@ -720,7 +649,6 @@
                                         spwids_per_vis_and_field = []
                                 except Exception as e:
                                     LOG.error(e)
->>>>>>> 05d45768
                                     spwids_per_vis_and_field = []
                             else:
                                 spwids_per_vis_and_field = []
@@ -1111,12 +1039,6 @@
                                     local_selected_datatype_info = global_datatype_info
                                     LOG.info(f'Manual override of datacolumn to {global_datacolumn}. Data type based datacolumn would have been "{"data" if local_columns[0] == "DATA" else "corrected"}".')
                                 else:
-<<<<<<< HEAD
-                                    if local_columns[0] == 'DATA':
-                                        local_datacolumn = 'data'
-                                    elif local_columns[0] == 'CORRECTED_DATA':
-                                        local_datacolumn = 'corrected'
-=======
                                     if local_columns != []:
                                         if local_columns[0] == 'DATA':
                                             local_datacolumn = 'data'
@@ -1125,7 +1047,6 @@
                                         else:
                                             LOG.warn(f'Unknown column name {local_columns[0]}')
                                             local_datacolumn = ''
->>>>>>> 05d45768
                                     else:
                                         LOG.warn(f'Empty list of columns')
                                         local_datacolumn = ''
@@ -1230,58 +1151,6 @@
                                                 '' % adjusted_spwspec)
                                     nbin = -1
                             else:
-<<<<<<< HEAD
-                                # Filter MSs with fully flagged field/spw selections
-                                filtered_vislist = [v for v in domain_filtered_vislist if valid_data[v][field_intent][str(adjusted_spwspec)]]
-
-                            # Save the filtered vislist
-                            target_heuristics.vislist = filtered_vislist
-
-                            # Get list of antenna IDs
-                            antenna_ids = target_heuristics.antenna_ids(inputs.intent)
-                            # PIPE-964: The '&' at the end of the antenna input was added to not to consider the cross
-                            #  baselines by default. The cross baselines with antennas not listed (for TARGET images
-                            #  the antennas with the minority antenna sizes are not listed) could be added in some
-                            #  future configurations by removing this character.
-                            antenna = [','.join(map(str, antenna_ids.get(os.path.basename(v), '')))+'&'
-                                       for v in filtered_vislist]
-
-                            target = CleanTarget(
-                                antenna=antenna,
-                                field=field_intent[0],
-                                intent=field_intent[1],
-                                spw=actual_spwspec,
-                                spwsel_lsrk=spwsel,
-                                spwsel_all_cont=all_continuum,
-                                num_all_spws=num_all_spws,
-                                num_good_spws=num_good_spws,
-                                cell=cells[spwspec],
-                                imsize=imsizes[(field_intent[0], spwspec)],
-                                phasecenter=phasecenters[field_intent[0]],
-                                specmode=inputs.specmode,
-                                gridder=target_heuristics.gridder(field_intent[1], field_intent[0]),
-                                imagename=imagename,
-                                start=inputs.start,
-                                width=widths[(field_intent[0], spwspec)],
-                                nbin=nbin,
-                                nchan=nchans[(field_intent[0], spwspec)],
-                                robust=robust,
-                                uvrange=uvrange[(field_intent[0], spwspec)],
-                                bl_ratio=bl_ratio[(field_intent[0], spwspec)],
-                                uvtaper=uvtaper,
-                                stokes='I',
-                                heuristics=target_heuristics,
-                                vis=filtered_vislist,
-                                datacolumn=datacolumn,
-                                datatype_info=selected_datatype_info,
-                                is_per_eb=inputs.per_eb if inputs.per_eb else None,
-                                usepointing=usepointing,
-                                mosweight=mosweight,
-                                drcorrect=self._get_drcorrect(field_intent[0], actual_spwspec, datacolumn)
-                            )
-
-                            result.add_target(target)
-=======
                                 nbin = -1
 
                             if spwspec_ok and (field_intent[0], spwspec) in imsizes and ('invalid' not in cells[spwspec]):
@@ -1345,11 +1214,10 @@
                                     datatype_info=local_selected_datatype_info,
                                     is_per_eb=inputs.per_eb if inputs.per_eb else None,
                                     usepointing=usepointing,
-                                    mosweight=mosweight
-                                )
+                                    mosweight=mosweight,
+                                    drcorrect=self._get_drcorrect(field_intent[0], actual_spwspec, datacolumn))
 
                                 result.add_target(target)
->>>>>>> 05d45768
 
         if inputs.intent == 'CHECK':
             if not any(have_targets.values()):
