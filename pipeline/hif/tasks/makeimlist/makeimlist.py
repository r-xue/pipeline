import copy
import os
import operator

import pipeline.domain.measures as measures
import pipeline.infrastructure as infrastructure
import pipeline.infrastructure.basetask as basetask
import pipeline.infrastructure.utils as utils
import pipeline.infrastructure.vdp as vdp
from pipeline.domain import DataType
from pipeline.hif.heuristics import imageparams_factory
from pipeline.infrastructure import casa_tools
from pipeline.infrastructure import task_registry
from .cleantarget import CleanTarget
from .resultobjects import MakeImListResult

LOG = infrastructure.get_logger(__name__)


class MakeImListInputs(vdp.StandardInputs):
    # Must use empty data type list to allow for user override and
    # automatic determination depending on specmode, field and spw.
    processing_data_type = []

    # simple properties with no logic ----------------------------------------------------------------------------------
    calmaxpix = vdp.VisDependentProperty(default=300)
    imagename = vdp.VisDependentProperty(default='')
    intent = vdp.VisDependentProperty(default='TARGET')
    nchan = vdp.VisDependentProperty(default=-1)
    outframe = vdp.VisDependentProperty(default='LSRK')
    phasecenter = vdp.VisDependentProperty(default='')
    start = vdp.VisDependentProperty(default='')
    uvrange = vdp.VisDependentProperty(default='')
    width = vdp.VisDependentProperty(default='')
    clearlist = vdp.VisDependentProperty(default=True)
    per_eb = vdp.VisDependentProperty(default=False)
    calcsb = vdp.VisDependentProperty(default=False)
    datatype = vdp.VisDependentProperty(default='')
    datacolumn = vdp.VisDependentProperty(default='')
    parallel = vdp.VisDependentProperty(default='automatic')
    robust = vdp.VisDependentProperty(default=None)
    uvtaper = vdp.VisDependentProperty(default=None)

    # properties requiring some processing or MS-dependent logic -------------------------------------------------------

    contfile = vdp.VisDependentProperty(default='cont.dat')

    @contfile.postprocess
    def contfile(self, unprocessed):
        return os.path.join(self.context.output_dir, unprocessed)

    @vdp.VisDependentProperty
    def field(self):
        if 'TARGET' in self.intent and 'field' in self.context.size_mitigation_parameters:
            return self.context.size_mitigation_parameters['field']
        return ''

    @vdp.VisDependentProperty
    def hm_cell(self):
        if 'TARGET' in self.intent and 'hm_cell' in self.context.size_mitigation_parameters:
            return self.context.size_mitigation_parameters['hm_cell']
        return []

    @hm_cell.convert
    def hm_cell(self, val):
        if not isinstance(val, str) and not isinstance(val, list):
            raise ValueError('Malformatted value for hm_cell: {!r}'.format(val))

        if isinstance(val, str):
            val = [val]

        for item in val:
            if isinstance(item, str):
                if 'ppb' in item:
                    return item

        return val

    @vdp.VisDependentProperty
    def hm_imsize(self):
        if 'TARGET' in self.intent and 'hm_imsize' in self.context.size_mitigation_parameters:
            return self.context.size_mitigation_parameters['hm_imsize']
        return []

    @hm_imsize.convert
    def hm_imsize(self, val):
        if not isinstance(val, int) and not isinstance(val, str) and not isinstance(val, list):
            raise ValueError('Malformatted value for hm_imsize: {!r}'.format(val))

        if isinstance(val, int):
            return [val, val]

        if isinstance(val, str):
            val = [val]

        for item in val:
            if isinstance(item, str):
                if 'pb' in item:
                    return item

        return val

    linesfile = vdp.VisDependentProperty(default='lines.dat')

    @linesfile.postprocess
    def linesfile(self, unprocessed):
        return os.path.join(self.context.output_dir, unprocessed)

    @vdp.VisDependentProperty
    def nbins(self):
        if 'TARGET' in self.intent and 'nbins' in self.context.size_mitigation_parameters:
            return self.context.size_mitigation_parameters['nbins']
        return ''

    @vdp.VisDependentProperty
    def spw(self):
        if 'TARGET' in self.intent and 'spw' in self.context.size_mitigation_parameters and self.specmode=='cube':
            return self.context.size_mitigation_parameters['spw']
        return ''

    @spw.convert
    def spw(self, val):
        # Use str() method to catch single spwid case via PPR which maps to int.
        return str(val)

    @vdp.VisDependentProperty
    def specmode(self):
        if 'TARGET' in self.intent:
            return 'cube'
        return 'mfs'

    def get_spw_hm_cell(self, spwlist):
        """If possible obtain spwlist specific hm_cell, otherwise return generic value.

        hif_checkproductsize() task determines the mitigation parameters. It does not know, however, about the
        set spwlist in the hif_makeimlist call and determines mitigation parameters per band (complete spw set).
        The band containing the set spwlist is determined by checking whether spwlist is a subset of the band
        spw list. The mitigation parameters found for the matching band are applied to the set spwlist.

        If no singluar band (spw set) is found that would contain spwlist, then the default hm_cell heuristics is
        returned.

        TODO: refactor and make hif_checkproductsize() (or a new task) spwlist aware."""
        mitigated_hm_cell = None
        multi_target_size_mitigation = self.context.size_mitigation_parameters.get('multi_target_size_mitigation', {})
        if multi_target_size_mitigation:
            multi_target_spwlist = [spws for spws in multi_target_size_mitigation.keys() if set(spwlist.split(',')).issubset(set(spws.split(',')))]
            if len(multi_target_spwlist) == 1:
                mitigated_hm_cell = multi_target_size_mitigation.get(multi_target_spwlist[0], {}).get('hm_cell')
        if mitigated_hm_cell not in [None, {}]:
            return mitigated_hm_cell
        else:
            return self.hm_cell

    def get_spw_hm_imsize(self, spwlist):
        """If possible obtain spwlist specific hm_imsize, otherwise return generic value.

        TODO: refactor and make hif_checkproductsize() (or a new task) spwlist aware."""
        mitigated_hm_imsize = None
        multi_target_size_mitigation = self.context.size_mitigation_parameters.get('multi_target_size_mitigation', {})
        if multi_target_size_mitigation:
            multi_target_spwlist = [spws for spws in multi_target_size_mitigation.keys() if set(spwlist.split(',')).issubset(set(spws.split(',')))]
            if len(multi_target_spwlist) == 1:
                mitigated_hm_imsize = multi_target_size_mitigation.get(multi_target_spwlist[0], {}).get('hm_imsize')
        if mitigated_hm_imsize not in [None, {}]:
            return mitigated_hm_imsize
        else:
            return self.hm_imsize

    def __init__(self, context, output_dir=None, vis=None, imagename=None, intent=None, field=None, spw=None,
                 contfile=None, linesfile=None, uvrange=None, specmode=None, outframe=None, hm_imsize=None,
                 hm_cell=None, calmaxpix=None, phasecenter=None, nchan=None, start=None, width=None, nbins=None,
                 robust=None, uvtaper=None, clearlist=None, per_eb=None, calcsb=None, datatype=None,
                 datacolumn=None, parallel=None, known_synthesized_beams=None, scal=False):
        self.context = context
        self.output_dir = output_dir
        self.vis = vis

        self.imagename = imagename
        self.intent = intent
        self.field = field
        self.spw = spw
        self.contfile = contfile
        self.linesfile = linesfile
        self.uvrange = uvrange
        self.specmode = specmode
        self.outframe = outframe
        self.hm_imsize = hm_imsize
        self.hm_cell = hm_cell
        self.calmaxpix = calmaxpix
        self.phasecenter = phasecenter
        self.nchan = nchan
        self.start = start
        self.width = width
        self.nbins = nbins
        self.robust = robust
        self.uvtaper = uvtaper
        self.clearlist = clearlist
        self.per_eb = per_eb
        self.calcsb = calcsb
        self.datatype = datatype
        self.datacolumn = datacolumn
        self.parallel = parallel
        self.known_synthesized_beams = known_synthesized_beams
        self.scal = scal


@task_registry.set_equivalent_casa_task('hif_makeimlist')
@task_registry.set_casa_commands_comment('A list of target sources to be imaged is constructed.')
class MakeImList(basetask.StandardTaskTemplate):
    Inputs = MakeImListInputs

    is_multi_vis_task = True

    def prepare(self):
        # this python class will produce a list of images to be calculated.
        inputs = self.inputs

        calcsb = inputs.calcsb
        parallel = inputs.parallel
        if inputs.known_synthesized_beams is not None:
            known_synthesized_beams = inputs.known_synthesized_beams
        else:
            known_synthesized_beams = inputs.context.synthesized_beams
        qaTool = casa_tools.quanta

        imaging_mode = inputs.context.project_summary.telescope

        if inputs.scal:
            if imaging_mode in ['ALMA', 'VLA', 'JVLA', 'EVLA']:
                imaging_mode += '-SCAL'
            else:
                raise Exception('The self-cal imaging modes (*-SCAL) are only allowed for ALMA and VLA')

        result = MakeImListResult()
        result.clearlist = inputs.clearlist

        # describe the function of this task by interpreting the inputs
        # parameters to give an execution context
        long_descriptions = [_DESCRIPTIONS.get((intent.strip(), inputs.specmode), inputs.specmode) for intent in inputs.intent.split(',')]
        result.metadata['long description'] = 'Set-up parameters for %s imaging' % ' & '.join(set(long_descriptions))

        sidebar_suffixes = {_SIDEBAR_SUFFIX.get((intent.strip(), inputs.specmode), inputs.specmode) for intent in inputs.intent.split(',')}
        result.metadata['sidebar suffix'] = '/'.join(sidebar_suffixes)

        # Check for size mitigation errors.
        if 'status' in inputs.context.size_mitigation_parameters:
            if inputs.context.size_mitigation_parameters['status'] == 'ERROR':
                result.mitigation_error = True
                result.set_info({'msg': 'Size mitigation had failed. No imaging targets were created.',
                                 'intent': inputs.intent,
                                 'specmode': inputs.specmode})
                result.contfile = None
                result.linesfile = None
                return result

        # validate vis
        if inputs.vis not in (None, '', ['']) and not isinstance(inputs.vis, list):
            msg = '"vis" must be a list of strings'
            LOG.error(msg)
            result.error = True
            result.error_msg = msg
            return result

        # validate specmode
        if inputs.specmode not in ('mfs', 'cont', 'cube', 'repBW'):
            msg = '"specmode" must be one of "mfs", "cont", "cube", or "repBW"'
            LOG.error(msg)
            result.error = True
            result.error_msg = msg
            return result

        # datatype and datacolumn are mutually exclusive
        if inputs.datatype not in (None, '') and inputs.datacolumn not in (None, ''):
            msg = '"datatype" and "datacolumn" are mutually exclusive'
            LOG.error(msg)
            result.error = True
            result.error_msg = msg
            return result

        # validate datacolumn
        if inputs.datacolumn.upper() not in (None, '', 'DATA', 'CORRECTED'):
            msg = '"datacolumn" must be "data" or "corrected"'
            LOG.error(msg)
            result.error = True
            result.error_msg = msg
            return result

        # make sure inputs.vis is a list, even it is one that contains a
        # single measurement set
        if not isinstance(inputs.vis, list):
            inputs.vis = [inputs.vis]

<<<<<<< HEAD
        if inputs.intent == 'TARGET':
            if inputs.specmode in ('mfs', 'cont'):
                # The preferred data types are SELFCAL_CONTLINE_SCIENCE and REGCAL_CONTLINE_SCIENCE.
                # The remaining fallback values are just there to support experimental usage of
                # The first set of MSes.
                specmode_datatypes = [DataType.SELFCAL_CONTLINE_SCIENCE, DataType.REGCAL_CONTLINE_SCIENCE, DataType.REGCAL_CONTLINE_ALL, DataType.RAW]
            else:
                # The preferred data types for cube and repBW specmodes are SELFCAL_LINE_SCIENCE and
                # REGCAL_LINE_SCIENCE. The remaining fallback values are just there to support
                # experimental usage of The first and second sets of MSes.
                specmode_datatypes = [DataType.SELFCAL_LINE_SCIENCE, DataType.REGCAL_LINE_SCIENCE, DataType.SELFCAL_CONTLINE_SCIENCE, DataType.REGCAL_CONTLINE_SCIENCE, DataType.REGCAL_CONTLINE_ALL, DataType.RAW]
        else:
            # Calibrators are only present in the first set of MSes. Thus
            # listing only their possible data types.
            specmode_datatypes = [DataType.REGCAL_CONTLINE_ALL, DataType.RAW]
=======
        # obtain the list of datatypes to consider in case that no datatype was explicitly requested
        specmode_datatypes = get_specmode_datatypes(inputs.intent, inputs.specmode)
>>>>>>> 71934d66

        # Check against any user input for datatype to make sure that the
        # correct initial vis list is chosen (e.g. for REGCAL_CONTLINE_ALL and RAW).
        known_datatypes_str = [v.name for v in DataType]
        explicit_user_datatypes = False
        if inputs.datatype not in (None, ''):
            # Consider every comma separated user value just once
            user_datatypes_str = list(set([datatype_str.strip().upper() for datatype_str in inputs.datatype.split(',')]))
            if all(datatype_str not in ('BEST', 'ALL', 'SELFCAL', 'REGCAL') for datatype_str in user_datatypes_str):
                datatype_checklist = [datatype_str not in known_datatypes_str for datatype_str in user_datatypes_str]
                if any(datatype_checklist):
                    msg = 'Undefined data type(s): {}'.format(','.join(d for d, c in zip(user_datatypes_str, datatype_checklist) if c))
                    LOG.error(msg)
                    result.error = True
                    result.error_msg = msg
                    return result
                explicit_user_datatypes = True
                # Use only intersection of specmode and user data types
                specmode_datatypes = list(set(specmode_datatypes).intersection(set(DataType[datatype_str] for datatype_str in user_datatypes_str)))
        else:
            user_datatypes_str = []

        specmode_datatypes_str = [specmode_datatype.name for specmode_datatype in specmode_datatypes]

        datacolumn = inputs.datacolumn

        # Data type handling considers automatic and manual use cases. The automatic
        # use case tries to choose the best available data type by walking through the
        # predefined lists of data types per specmode. The first available data type
        # is used and if a fallback data type must be used, a warning is issued.

        # The manual use case is controlled by the "datatype" task parameter. It can
        # is a string that can contain comma separated explicit data type strings
        # (not DataType enums) or the special strings "best", "all", "selfcal",
        # "regcal" or "selfcal,regcal".

        # The following code block checks for any such task parameter input to override
        # the automatic scheme. Several variables are defined to pass the information
        # into the actual loop over imaging targets. The naming convention is such that
        # simple variable names like "global_datatype" or "selected_datatype" refer to
        # actual DataType enums. To compare these against the user input, one needs
        # stringified versions. The corresponding variables have "_str" appended. In
        # addition, there are variables aimed at rendering the data type information in
        # the weblog. These are not just simple data type strings, but can also be
        # something like "<actual data type> instead of <desired data type>" or "N/A".
        # Those variables have the basename as above and then "_info" appended. For
        # the loops over several user data types, lists are needed. The list names
        # are using the plurals of the basenames and the corresponding "_str" or "_info"
        # appendices.

        # Select the correct vis list
        if inputs.vis in (None, '', ['']):
            (ms_objects_and_columns, selected_datatype) = inputs.context.observing_run.get_measurement_sets_of_type(dtypes=specmode_datatypes, msonly=False)
        else:
            (ms_objects_and_columns, selected_datatype) = inputs.context.observing_run.get_measurement_sets_of_type(dtypes=specmode_datatypes, msonly=False, vis=inputs.vis)

        if not ms_objects_and_columns:
            result.set_info({'msg': 'No data found. No imaging targets were created.',
                             'intent': inputs.intent,
                             'specmode': inputs.specmode})
            result.contfile = None
            result.linesfile = None
            return result

        # Check for changing vis lists.
        if explicit_user_datatypes:
            for user_datatype_str in user_datatypes_str:
                if inputs.vis in (None, '', ['']):
                    (sub_ms_objects_and_columns, sub_selected_datatype) = inputs.context.observing_run.get_measurement_sets_of_type(dtypes=[DataType[user_datatype_str]], msonly=False)
                else:
                    (sub_ms_objects_and_columns, sub_selected_datatype) = inputs.context.observing_run.get_measurement_sets_of_type(dtypes=[DataType[user_datatype_str]], msonly=False, vis=inputs.vis)
                if set(ms_objects_and_columns) != set(sub_ms_objects_and_columns):
                    msg = 'Requested data types and specmode lead to multiple vis lists. Please run hif_makeimlist with data type selections per kind of MS (targets, targets_line, etc.).'
                    LOG.error(msg)
                    result.error = True
                    result.error_msg = msg
                    return result

        global_datatype = selected_datatype
        global_datatype_str = global_datatype.name
        global_datatype_info = global_datatype_str
        selected_datatypes_str = [global_datatype_str]
        selected_datatypes_info = [global_datatype_info]
        automatic_datatype_choice = True

        global_columns = list(ms_objects_and_columns.values())

        if inputs.datatype in (None, '') and inputs.datacolumn in (None, ''):
            # Log these messages only if there is no user data type
            LOG.info(f'Using data type {selected_datatype.name} for imaging.')

            if selected_datatype == DataType.RAW:
                LOG.warn('Falling back to raw data for imaging.')

            if not all(global_column == global_columns[0] for global_column in global_columns):
                LOG.warn(f'Data type based column selection changes among MSes: {",".join(f"{k.basename}: {v}" for k,v in ms_objects_and_columns.items())}.')

        if inputs.datacolumn not in (None, ''):
            ms_datacolumn = inputs.datacolumn.upper()
            # Handle difference in MS and tclean column naming schemes
            if ms_datacolumn == 'CORRECTED':
                ms_datacolumn = 'CORRECTED_DATA'
            ms_object = list(ms_objects_and_columns)[0]
            if ms_datacolumn not in ms_object.data_colnames():
                msg = f'Data column {inputs.datacolumn} not available.'
                LOG.error(msg)
                result.error = True
                result.error_msg = msg
                return result
            global_datacolumn = inputs.datacolumn.upper()
            global_datatype = ms_object.get_data_type(ms_datacolumn)
            global_datatype_str = global_datatype.name
            global_datatype_info = f'{global_datatype_str} instead of {selected_datatype.name} due to user datacolumn'
            selected_datatypes_str = [global_datatype_str]
            selected_datatypes_info = [global_datatype_info]
            automatic_datatype_choice = False
            LOG.info(f'Manual override of datacolumn to {global_datacolumn}. Automatic data type ({selected_datatype.name}) based datacolumn would have been "{"DATA" if global_columns[0] == "DATA" else "CORRECTED"}". Data type of {global_datacolumn} column is {global_datatype_str}.')
        else:
            if global_columns[0] == 'DATA':
                global_datacolumn = 'data'
            elif global_columns[0] == 'CORRECTED_DATA':
                global_datacolumn = 'corrected'
            else:
                LOG.warn(f'Unknown column name {global_columns[0]}')
                global_datacolumn = ''

        datacolumn = global_datacolumn
        inputs.vis = [k.basename for k in ms_objects_and_columns.keys()]

        # Handle user supplied data type requests
        if inputs.datatype not in (None, ''):
            # Extract all available data types for the vis list
            vislist_datatypes_str = []
            for vis in inputs.vis:
                ms_object = inputs.context.observing_run.get_ms(vis)
                # Collect the data types across the vis list
                vislist_datatypes_str = vislist_datatypes_str + [ms_datatype.name for ms_datatype in ms_object.data_column]
            # Use just a set
            vislist_datatypes_str = list(set(vislist_datatypes_str))
            # Intersection of specmode based and vis based datatypes gives
            # list of actually available data types for this call.
            available_datatypes_str = list(set(specmode_datatypes_str).intersection(vislist_datatypes_str))

            if 'BEST' in user_datatypes_str:
                if user_datatypes_str != ['BEST']:
                    msg = '"BEST" and all other options are mutually exclusive'
                    LOG.error(msg)
                    result.error = True
                    result.error_msg = msg
                    return result

                # Automatic choice with fallback per source/spw selection
                user_datatypes_str = [global_datatype_str]
                user_datatypes_info = [global_datatype_info]
                automatic_datatype_choice = global_datatype is not None
                LOG.info(f'Using data type {global_datatype} for imaging.')
            elif 'ALL' in user_datatypes_str:
                if user_datatypes_str != ['ALL']:
                    msg = '"ALL" and all other options are mutually exclusive'
                    LOG.error(msg)
                    result.error = True
                    result.error_msg = msg
                    return result

                # All SELFCAL and REGCAL choices available for this vis list
                # List selfcal first, then regcal
                user_datatypes_str = [datatype_str for datatype_str in available_datatypes_str if 'SELFCAL' in datatype_str]
                user_datatypes_str = user_datatypes_str + [datatype_str for datatype_str in available_datatypes_str if 'REGCAL' in datatype_str]
                user_datatypes_info = [datatype_str for datatype_str in user_datatypes_str]
                automatic_datatype_choice = False
            else:
                user_datatypes_str = [datatype_str.strip().upper() for datatype_str in inputs.datatype.split(',')]
                if 'REGCAL' in user_datatypes_str or 'SELFCAL' in user_datatypes_str:
                    # Check if any explicit data types are given
                    if any(datatype_str in specmode_datatypes for datatype_str in user_datatypes_str):
                        msg = '"REGCAL"/"SELFCAL" and explicit data types are mutually exclusive'
                        LOG.error(msg)
                        result.error = True
                        result.error_msg = msg
                        return result

                    # Expand SELFCAL and REGCAL to explicit data types for this vis list
                    expanded_user_datatypes_str = []
                    # List selfcal first, then regcal
                    if 'SELFCAL' in user_datatypes_str:
                        expanded_user_datatypes_str = expanded_user_datatypes_str + [datatype_str for datatype_str in available_datatypes_str if 'SELFCAL' in datatype_str]
                    if 'REGCAL' in user_datatypes_str:
                        expanded_user_datatypes_str = expanded_user_datatypes_str + [datatype_str for datatype_str in available_datatypes_str if 'REGCAL' in datatype_str]
                    user_datatypes_str = expanded_user_datatypes_str
                    automatic_datatype_choice = False
                else:
                    # Explicit individual data types
                    datatype_checklist = [datatype_str not in known_datatypes_str for datatype_str in user_datatypes_str]
                    if any(datatype_checklist):
                        msg = 'Undefined data type(s): {}'.format(','.join(d for d, c in zip(user_datatypes_str, datatype_checklist) if c))
                        LOG.error(msg)
                        result.error = True
                        result.error_msg = msg
                        return result
                    automatic_datatype_choice = False
                user_datatypes_info = [datatype_str for datatype_str in user_datatypes_str]

            selected_datatypes_str = user_datatypes_str
            selected_datatypes_info = user_datatypes_info

        image_heuristics_factory = imageparams_factory.ImageParamsHeuristicsFactory()

        # Initial heuristics instance without spw information.
        self.heuristics = image_heuristics_factory.getHeuristics(
            vislist=inputs.vis,
            spw='',
            observing_run=inputs.context.observing_run,
            imagename_prefix=inputs.context.project_structure.ousstatus_entity_id,
            proj_params=inputs.context.project_performance_parameters,
            contfile=inputs.contfile,
            linesfile=inputs.linesfile,
            imaging_params=inputs.context.imaging_parameters,
            imaging_mode=imaging_mode
        )

        # Get representative target information
        repr_target, repr_source, repr_spw, repr_freq, reprBW_mode, real_repr_target, minAcceptableAngResolution, maxAcceptableAngResolution, maxAllowedBeamAxialRatio, sensitivityGoal = self.heuristics.representative_target()

        # representative target case
        if inputs.specmode == 'repBW':
            repr_target_mode = True
            image_repr_target = False

            # The PI cube shall only be created for real representative targets
            if not real_repr_target:
                LOG.info('No representative target found. No PI cube will be made.')
                result.set_info({'msg': 'No representative target found. No PI cube will be made.',
                                 'intent': 'TARGET',
                                 'specmode': 'repBW'})
                result.contfile = None
                result.linesfile = None
                return result
            # The PI cube shall only be created for cube mode
            elif reprBW_mode in ['multi_spw', 'all_spw']:
                LOG.info("Representative target bandwidth specifies aggregate continuum. No PI cube will be made since"
                         " specmode='cont' already covers this case.")
                result.set_info({'msg': "Representative target bandwidth specifies aggregate continuum. No PI cube will"
                                        " be made since specmode='cont' already covers this case.",
                                 'intent': 'TARGET',
                                 'specmode': 'repBW'})
                result.contfile = None
                result.linesfile = None
                return result
            elif reprBW_mode == 'repr_spw':
                LOG.info("Representative target bandwidth specifies per spw continuum. No PI cube will be made since"
                         " specmode='mfs' already covers this case.")
                result.set_info({'msg': "Representative target bandwidth specifies per spw continuum. No PI cube will"
                                        " be made since specmode='mfs' already covers this case.",
                                 'intent': 'TARGET',
                                 'specmode': 'repBW'})
                result.contfile = None
                result.linesfile = None
                return result
            else:
                repr_spw_nbin = 1
                if inputs.context.size_mitigation_parameters.get('nbins', '') != '':
                    nbin_items = inputs.nbins.split(',')
                    for nbin_item in nbin_items:
                        key, value = nbin_item.split(':')
                        if key == str(repr_spw):
                            repr_spw_nbin = int(value)

                # The PI cube shall only be created if the PI bandwidth is greater
                # than 4 times the nbin averaged bandwidth used in the default cube
                ref_ms = inputs.context.observing_run.get_ms(inputs.vis[0])
                real_repr_spw = inputs.context.observing_run.virtual2real_spw_id(repr_spw, ref_ms)
                physicalBW_of_1chan_Hz = float(ref_ms.get_spectral_window(real_repr_spw).channels[0].getWidth().convert_to(measures.FrequencyUnits.HERTZ).value)
                repr_spw_nbin_bw_Hz = repr_spw_nbin * physicalBW_of_1chan_Hz
                reprBW_Hz = qaTool.getvalue(qaTool.convert(repr_target[2], 'Hz'))

                if reprBW_Hz > 4.0 * repr_spw_nbin_bw_Hz:
                    repr_spw_nbin = int(reprBW_Hz / physicalBW_of_1chan_Hz + 0.5)
                    inputs.nbins = '%d:%d' % (repr_spw, repr_spw_nbin)
                    LOG.info('Making PI cube at %.3g MHz channel width.' % (physicalBW_of_1chan_Hz * repr_spw_nbin / 1e6))
                    image_repr_target = True
                    inputs.field = repr_source
                    inputs.spw = str(repr_spw)
                else:
                    LOG.info('Representative target bandwidth is less or equal than 4 times the nbin averaged default'
                             ' cube channel width. No PI cube will be made since the default cube already covers this'
                             ' case.')
                    result.set_info({'msg': 'Representative target bandwidth is less or equal than 4 times the nbin'
                                            ' averaged default cube channel width. No PI cube will be made since the'
                                            ' default cube already covers this case.',
                                     'intent': 'TARGET',
                                     'specmode': 'repBW'})
                    result.contfile = None
                    result.linesfile = None
                    return result
        else:
            repr_target_mode = False
            image_repr_target = False

        if (not repr_target_mode) or (repr_target_mode and image_repr_target):
            # read the spw, if none then set default
            spw = inputs.spw

            if spw == '':
                spwids = sorted(inputs.context.observing_run.virtual_science_spw_ids, key=int)
            else:
                spwids = spw.split(',')
            spw = ','.join("'%s'" % (spwid) for spwid in spwids)
            spw = '[%s]' % spw

            spwlist = spw.replace('[', '').replace(']', '')
            spwlist = spwlist[1:-1].split("','")
        else:
            spw = '[]'
            spwlist = []

        if inputs.per_eb:
            vislists = [[vis] for vis in inputs.vis]
        else:
            vislists = [inputs.vis]

        # VLA only
        if inputs.context.project_summary.telescope in ('VLA', 'JVLA', 'EVLA') and inputs.specmode == 'cont':
            ms = inputs.context.observing_run.get_ms(inputs.vis[0])
            band = ms.get_vla_spw2band()
            band_spws = {}
            for k, v in band.items():
                if str(k) in spwlist:
                    band_spws.setdefault(v, []).append(k)
        else:
            band_spws = {None: 0}

        # Need to record if there are targets for a vislist
        have_targets = {}

        max_num_targets = 0

        for selected_datatype_str, selected_datatype_info in zip(selected_datatypes_str, selected_datatypes_info):
            for band in band_spws:
                if band != None:
                    spw = band_spws[band].__repr__()
                    spwlist = band_spws[band]
                for vislist in vislists:
                    if inputs.per_eb:
                        imagename_prefix = os.path.basename(vislist[0]).strip('.ms')
                    else:
                        imagename_prefix = inputs.context.project_structure.ousstatus_entity_id

                    self.heuristics = image_heuristics_factory.getHeuristics(
                        vislist=vislist,
                        spw=spw,
                        observing_run=inputs.context.observing_run,
                        imagename_prefix=imagename_prefix,
                        proj_params=inputs.context.project_performance_parameters,
                        contfile=inputs.contfile,
                        linesfile=inputs.linesfile,
                        imaging_params=inputs.context.imaging_parameters,
                        imaging_mode=imaging_mode
                    )
                    if inputs.specmode == 'cont':
                        # Make sure the spw list is sorted numerically
                        spwlist_local = [','.join(map(str, sorted(map(int, spwlist))))]
                    else:
                        spwlist_local = spwlist

                    # get list of field_ids/intents to be cleaned
                    if (not repr_target_mode) or (repr_target_mode and image_repr_target):
                        field_intent_list = self.heuristics.field_intent_list(
                          intent=inputs.intent, field=inputs.field)
                    else:
                        continue

                    # Expand cont spws
                    if inputs.specmode == 'cont':
                        spwids = spwlist_local[0].split(',')
                    else:
                        spwids = spwlist_local

                    # Generate list of observed vis/field/spw combinations
                    vislist_field_spw_combinations = {}
                    for field_intent in field_intent_list:
                        vislist_for_field = []
                        spwids_for_field = set()
                        for vis in vislist:
                            ms_domain_obj = inputs.context.observing_run.get_ms(vis)
                            # Get the real spw IDs for this MS
                            ms_science_spwids = [s.id for s in ms_domain_obj.get_spectral_windows()]
                            if field_intent[0] in [f.name for f in ms_domain_obj.fields]:
                                try:
                                    # Get a field domain object. Make sure that it has the necessary intent. Otherwise the list of spw IDs
                                    # will not match with the available science spw IDs.
                                    # Using all intents (inputs.intent) here. Further filtering is performed in the next block.
                                    if ms_domain_obj.get_fields(field_intent[0], intent=inputs.intent) != []:
                                        field_domain_obj = ms_domain_obj.get_fields(field_intent[0], intent=inputs.intent)[0]
                                        # Get all science spw IDs for this field and record the ones that are present in this MS
                                        field_science_spwids = [spw_domain_obj.id for spw_domain_obj in field_domain_obj.valid_spws if spw_domain_obj.id in ms_science_spwids]
                                        # Record the virtual spwids
                                        spwids_per_vis_and_field = [
                                            inputs.context.observing_run.real2virtual_spw_id(spwid, ms_domain_obj)
                                            for spwid in field_science_spwids
                                            if inputs.context.observing_run.real2virtual_spw_id(spwid, ms_domain_obj) in list(map(int, spwids))]
                                    else:
                                        spwids_per_vis_and_field = []
                                except Exception as e:
                                    LOG.error(e)
                                    spwids_per_vis_and_field = []
                            else:
                                spwids_per_vis_and_field = []
                            if spwids_per_vis_and_field != []:
                                vislist_for_field.append(vis)
                                spwids_for_field.update(spwids_per_vis_and_field)
                        vislist_field_spw_combinations[field_intent[0]] = {'vislist': None, 'spwids': None}
                        if vislist_for_field != []:
                            vislist_field_spw_combinations[field_intent[0]]['vislist'] = vislist_for_field
                            vislist_field_spw_combinations[field_intent[0]]['spwids'] = sorted(list(spwids_for_field), key=int)

                            # Add number of expected clean targets
                            if inputs.specmode == 'cont':
                                max_num_targets += 1
                            else:
                                max_num_targets += len(spwids_for_field)

                    # Save original vislist_field_spw_combinations dictionary to be able to generate
                    # proper messages if the vis list changes when falling back to a different data
                    # type for a given source/spw combination later on. The vislist_field_spw_combinations
                    # dictionary is possibly being modified on-the-fly below.
                    original_vislist_field_spw_combinations = copy.deepcopy(vislist_field_spw_combinations)

                    # Remove bad spws and record actual vis/field/spw combinations containing data.
                    # Record all spws with actual data in a global list.
                    # Need all spw keys (individual and cont) to distribute the
                    # cell and imsize heuristic results which work on the
                    # highest/lowest frequency spw only.
                    all_spw_keys = []
                    if field_intent_list != set([]):
                        valid_data = {}
                        filtered_spwlist = []
                        valid_data[str(vislist)] = {}
                        for vis in vislist:
                            ms_domain_obj = inputs.context.observing_run.get_ms(vis)
                            valid_data[vis] = {}
                            for field_intent in field_intent_list:
                                valid_data[vis][field_intent] = {}
                                if field_intent not in valid_data[str(vislist)]:
                                    valid_data[str(vislist)][field_intent] = {}
                                # Check only possible field/spw combinations to speed up
                                if vislist_field_spw_combinations.get(field_intent[0], None) is not None:
                                    # Check if this field is present in the current MS and has the necessary intent.
                                    # Using get_fields(name=...) since it does not throw an exception if the field is not found.
                                    if ms_domain_obj.get_fields(name=field_intent[0], intent=field_intent[1]) != []:
                                        observed_vis_list = vislist_field_spw_combinations.get(field_intent[0], None).get('vislist', None)
                                        observed_spwids_list = vislist_field_spw_combinations.get(field_intent[0], None).get('spwids', None)
                                        if observed_vis_list is not None and observed_spwids_list is not None:
                                            # Save spws in main list
                                            all_spw_keys.extend(map(str, observed_spwids_list))
                                            # Also save cont selection
                                            all_spw_keys.append(','.join(map(str, observed_spwids_list)))
                                            for observed_spwid in map(str, observed_spwids_list):
                                                valid_data[vis][field_intent][str(observed_spwid)] = self.heuristics.has_data(field_intent_list=[field_intent], spwspec=observed_spwid, vislist=[vis])[field_intent]
                                                if not valid_data[vis][field_intent][str(observed_spwid)] and vis in observed_vis_list:
                                                    LOG.warning('Data for EB {}, field {}, spw {} is completely flagged.'.format(
                                                        os.path.basename(vis), field_intent[0], observed_spwid))
                                                # Aggregated value per vislist (replace with lookup pattern later)
                                                if str(observed_spwid) not in valid_data[str(vislist)][field_intent]:
                                                    valid_data[str(vislist)][field_intent][str(observed_spwid)] = valid_data[vis][field_intent][str(observed_spwid)]
                                                else:
                                                    valid_data[str(vislist)][field_intent][str(observed_spwid)] = valid_data[str(vislist)][field_intent][str(observed_spwid)] or valid_data[vis][field_intent][str(observed_spwid)]
                                                if valid_data[vis][field_intent][str(observed_spwid)]:
                                                    filtered_spwlist.append(observed_spwid)
                        filtered_spwlist = sorted(list(set(filtered_spwlist)), key=int)
                    else:
                        continue

                    # Collapse cont spws
                    if inputs.specmode == 'cont':
                        filtered_spwlist_local = [','.join(filtered_spwlist)]
                    else:
                        filtered_spwlist_local = filtered_spwlist

                    if filtered_spwlist_local == [] or filtered_spwlist_local == ['']:
                        LOG.error('No spws left for vis list {}'.format(','.join(os.path.basename(vis) for vis in vislist)))
                        continue

                    # Parse hm_cell to get optional pixperbeam setting
                    cell = inputs.get_spw_hm_cell(filtered_spwlist_local[0])
                    if isinstance(cell, str):
                        pixperbeam = float(cell.split('ppb')[0])
                        cell = []
                    else:
                        pixperbeam = 5.0

                    # Add actual, possibly reduced cont spw combination to be able to properly populate the lookup tables later on
                    if inputs.specmode == 'cont':
                        all_spw_keys.append(','.join(filtered_spwlist))
                    # Keep only unique entries
                    all_spw_keys = list(set(all_spw_keys))

                    # Select only the lowest / highest frequency spw to get the smallest (for cell size)
                    # and largest beam (for imsize)
                    ref_ms = inputs.context.observing_run.get_ms(vislist[0])
                    min_freq = 1e15
                    max_freq = 0.0
                    min_freq_spwid = -1
                    max_freq_spwid = -1
                    for spwid in filtered_spwlist:
                        real_spwid = inputs.context.observing_run.virtual2real_spw_id(spwid, ref_ms)
                        spwid_centre_freq = ref_ms.get_spectral_window(real_spwid).centre_frequency.to_units(measures.FrequencyUnits.HERTZ)
                        if spwid_centre_freq < min_freq:
                            min_freq = spwid_centre_freq
                            min_freq_spwid = spwid
                        if spwid_centre_freq > max_freq:
                            max_freq = spwid_centre_freq
                            max_freq_spwid = spwid

                    if min_freq_spwid == -1 or max_freq_spwid == -1:
                        LOG.error('Could not determine min/max frequency spw IDs for %s.' % (str(filtered_spwlist_local)))
                        continue

                    min_freq_spwlist = [str(min_freq_spwid)]
                    max_freq_spwlist = [str(max_freq_spwid)]

                    # Get robust and uvtaper values
                    if inputs.robust not in (None, -999.0):
                        robust = inputs.robust
                    elif 'robust' in inputs.context.imaging_parameters:
                        robust = inputs.context.imaging_parameters['robust']
                    else:
                        robust = self.heuristics.robust()

                    if inputs.uvtaper not in (None, []):
                        uvtaper = inputs.uvtaper
                    elif 'uvtaper' in inputs.context.imaging_parameters:
                        uvtaper = inputs.context.imaging_parameters['uvtaper']
                    else:
                        uvtaper = self.heuristics.uvtaper()

                    # Get field specific uvrange value
                    uvrange = {}
                    bl_ratio = {}
                    for field_intent in field_intent_list:
                        for spwspec in filtered_spwlist_local:
                            if inputs.uvrange not in (None, [], ''):
                                uvrange[(field_intent[0], spwspec)] = inputs.uvrange
                            else:
                                try:
                                    (uvrange[(field_intent[0], spwspec)], bl_ratio[(field_intent[0], spwspec)]) = \
                                        self.heuristics.uvrange(field=field_intent[0], spwspec=spwspec)
                                except Exception as e:
                                    # problem defining uvrange
                                    LOG.warning(e)
                                    pass

                    # cell is a list of form [cellx, celly]. If the list has form [cell]
                    # then that means the cell is the same size in x and y. If cell is
                    # empty then fill it with a heuristic result
                    cells = {}
                    if cell == []:
                        synthesized_beams = {}
                        min_cell = ['3600arcsec']
                        for spwspec in max_freq_spwlist:
                            # Use only fields that were observed in spwspec
                            actual_field_intent_list = []
                            for field_intent in field_intent_list:
                                if (vislist_field_spw_combinations.get(field_intent[0], None) is not None and
                                        vislist_field_spw_combinations[field_intent[0]].get('spwids', None) is not None and
                                        spwspec in list(map(str, vislist_field_spw_combinations[field_intent[0]]['spwids']))):
                                    actual_field_intent_list.append(field_intent)

                            synthesized_beams[spwspec], known_synthesized_beams = self.heuristics.synthesized_beam(
                                field_intent_list=actual_field_intent_list, spwspec=spwspec, robust=robust, uvtaper=uvtaper,
                                pixperbeam=pixperbeam, known_beams=known_synthesized_beams, force_calc=calcsb,
                                parallel=parallel, shift=True)

                            if synthesized_beams[spwspec] == 'invalid':
                                LOG.error('Beam for virtual spw %s and robust value of %.1f is invalid. Cannot continue.'
                                          '' % (spwspec, robust))
                                result.error = True
                                result.error_msg = 'Invalid beam'
                                return result

                            # Avoid recalculating every time since the dictionary will be cleared with the first recalculation request.
                            calcsb = False
                            # the heuristic cell is always the same for x and y as
                            # the value derives from the single value returned by
                            # imager.advise
                            cells[spwspec] = self.heuristics.cell(beam=synthesized_beams[spwspec], pixperbeam=pixperbeam)
                            if ('invalid' not in cells[spwspec]):
                                min_cell = cells[spwspec] if (qaTool.convert(cells[spwspec][0], 'arcsec')['value'] < qaTool.convert(min_cell[0], 'arcsec')['value']) else min_cell
                        # Rounding to two significant figures
                        min_cell = ['%.2g%s' % (qaTool.getvalue(min_cell[0]), qaTool.getunit(min_cell[0]))]
                        # Use same cell size for all spws (in a band (TODO))
                        # Need to populate all spw keys because the imsize heuristic picks
                        # up the lowest frequency spw.
                        for spwspec in all_spw_keys:
                            cells[spwspec] = min_cell
                    else:
                        for spwspec in all_spw_keys:
                            cells[spwspec] = cell

                    # if phase center not set then use heuristic code to calculate the
                    # centers for each field
                    phasecenter = inputs.phasecenter
                    phasecenters = {}
                    if phasecenter == '':
                        for field_intent in field_intent_list:
                            try:
                                gridder = self.heuristics.gridder(field_intent[1], field_intent[0])
                                field_ids = self.heuristics.field(field_intent[1], field_intent[0], vislist=vislist_field_spw_combinations[field_intent[0]]['vislist'])
                                phasecenters[field_intent[0]] = self.heuristics.phasecenter(field_ids, vislist=vislist_field_spw_combinations[field_intent[0]]['vislist'])
                            except Exception as e:
                                # problem defining center
                                LOG.warning(e)
                                pass
                    else:
                        for field_intent in field_intent_list:
                            phasecenters[field_intent[0]] = phasecenter

                    # if imsize not set then use heuristic code to calculate the
                    # centers for each field/spwspec
                    imsize = inputs.get_spw_hm_imsize(filtered_spwlist_local[0])
                    if isinstance(imsize, str):
                        sfpblimit = float(imsize.split('pb')[0])
                        imsize = []
                    else:
                        sfpblimit = 0.2
                    imsizes = {}
                    if imsize == []:
                        # get primary beams
                        largest_primary_beams = {}
                        for spwspec in min_freq_spwlist:
                            if list(field_intent_list) != []:
                                largest_primary_beams[spwspec] = self.heuristics.largest_primary_beam_size(spwspec=spwspec, intent=list(field_intent_list)[0][1])
                            else:
                                largest_primary_beams[spwspec] = self.heuristics.largest_primary_beam_size(spwspec=spwspec, intent='TARGET')

                        for field_intent in field_intent_list:
                            max_x_size = 1
                            max_y_size = 1
                            for spwspec in min_freq_spwlist:

                                try:
                                    gridder = self.heuristics.gridder(field_intent[1], field_intent[0])
                                    field_ids = self.heuristics.field(field_intent[1], field_intent[0], vislist=vislist_field_spw_combinations[field_intent[0]]['vislist'])
                                    # Image size (FOV) may be determined depending on the fractional bandwidth of the
                                    # selected spectral windows. In continuum spectral mode pass the spw list string
                                    # to imsize heuristics (used only for VLA), otherwise pass None to disable the feature.
                                    imsize_spwlist = filtered_spwlist_local if inputs.specmode == 'cont' else None
                                    himsize = self.heuristics.imsize(
                                        fields=field_ids, cell=cells[spwspec], primary_beam=largest_primary_beams[spwspec],
                                        sfpblimit=sfpblimit, centreonly=False, vislist=vislist_field_spw_combinations[field_intent[0]]['vislist'],
                                        spwspec=imsize_spwlist)
                                    if field_intent[1] in [
                                            'PHASE',
                                            'BANDPASS',
                                            'AMPLITUDE',
                                            'FLUX',
                                            'CHECK',
                                            'POLARIZATION',
                                            'POLANGLE',
                                            'POLLEAKAGE'
                                            ]:
                                        himsize = [min(npix, inputs.calmaxpix) for npix in himsize]
                                    imsizes[(field_intent[0], spwspec)] = himsize
                                    if imsizes[(field_intent[0], spwspec)][0] > max_x_size:
                                        max_x_size = imsizes[(field_intent[0], spwspec)][0]
                                    if imsizes[(field_intent[0], spwspec)][1] > max_y_size:
                                        max_y_size = imsizes[(field_intent[0], spwspec)][1]
                                except Exception as e:
                                    # problem defining imsize
                                    LOG.warning(e)
                                    pass

                            if max_x_size == 1 or max_y_size == 1:
                                LOG.error('imsize of [{:d}, {:d}] for field {!s} intent {!s} spw {!s} is degenerate.'.format(max_x_size, max_y_size, field_intent[0], field_intent[1], min_freq_spwlist))
                            else:
                                # Use same size for all spws (in a band (TODO))
                                # Need to populate all spw keys because the imsize for the cont
                                # target is taken from this dictionary.
                                for spwspec in all_spw_keys:
                                    imsizes[(field_intent[0], spwspec)] = [max_x_size, max_y_size]

                    else:
                        for field_intent in field_intent_list:
                            for spwspec in all_spw_keys:
                                imsizes[(field_intent[0], spwspec)] = imsize

                    # if nchan is not set then use heuristic code to calculate it
                    # for each field/spwspec. The channel width needs to be calculated
                    # at the same time.
                    specmode = inputs.specmode
                    nchan = inputs.nchan
                    nchans = {}
                    width = inputs.width
                    widths = {}
                    if specmode not in ('mfs', 'cont') and width == 'pilotimage':
                        for field_intent in field_intent_list:
                            for spwspec in filtered_spwlist_local:
                                try:
                                    nchans[(field_intent[0], spwspec)], widths[(field_intent[0], spwspec)] = \
                                      self.heuristics.nchan_and_width(field_intent=field_intent[1], spwspec=spwspec)
                                except Exception as e:
                                    # problem defining nchan and width
                                    LOG.warning(e)
                                    pass

                    else:
                        for field_intent in field_intent_list:
                            for spwspec in all_spw_keys:
                                nchans[(field_intent[0], spwspec)] = nchan
                                widths[(field_intent[0], spwspec)] = width

                    usepointing = self.heuristics.usepointing()

                    # now construct the list of imaging command parameter lists that must
                    # be run to obtain the required images

                    # Remember if there are targets for this vislist
                    have_targets[','.join(vislist)] = len(field_intent_list) > 0

                    # Sort field/intent list alphabetically considering the intent as the first
                    # and the source name as the second key.
                    sorted_field_intent_list = sorted(field_intent_list, key=operator.itemgetter(1,0))

                    # In case of TARGET intent place representative source first in the list.
                    if 'TARGET' in inputs.intent:
                        sorted_field_intent_list = utils.place_repr_source_first(sorted_field_intent_list, repr_source)

                    for field_intent in sorted_field_intent_list:
                        mosweight = self.heuristics.mosweight(field_intent[1], field_intent[0])
                        for spwspec in filtered_spwlist_local:
                            # Start with original vis list
                            vislist_field_spw_combinations[field_intent[0]]['vislist'] = original_vislist_field_spw_combinations[field_intent[0]]['vislist']

                            # The field/intent and spwspec loops still cover the full parameter
                            # space. Here we filter the actual combinations.
                            valid_field_spwspec_combination = False
                            actual_spwids = []
                            if vislist_field_spw_combinations[field_intent[0]].get('spwids', None) is not None:
                                for spwid in spwspec.split(','):
                                    if valid_data[str(vislist)].get(field_intent, None):
                                        if valid_data[str(vislist)][field_intent].get(str(spwid), None):
                                            if int(spwid) in vislist_field_spw_combinations[field_intent[0]]['spwids']:
                                                valid_field_spwspec_combination = True
                                                actual_spwids.append(spwid)
                            if not valid_field_spwspec_combination:
                                continue

                            # For 'cont' mode we still need to restrict the virtual spw ID list to just
                            # the ones that were actually observed for this field.
                            adjusted_spwspec = ','.join(map(str, actual_spwids))

                            spwspec_ok = True
                            actual_spwspec_list = []
                            spwsel = {}
                            all_continuum = True
                            cont_ranges_spwsel_dict = {}
                            all_continuum_spwsel_dict = {}
                            spwsel_spwid_dict = {}

                            # Check if the globally selected data type is available for this field/spw combination.
                            if selected_datatype_str not in (None, '', 'N/A') and inputs.datacolumn in (None, ''):
                                if automatic_datatype_choice:
                                    # In automatic mode check for source/spw specific fall back to next available data type.
                                    (local_ms_objects_and_columns, local_selected_datatype) = inputs.context.observing_run.get_measurement_sets_of_type(dtypes=specmode_datatypes, msonly=False, source=field_intent[0], spw=adjusted_spwspec, vis=vislist)
                                else:
                                    # In manual mode check determine the data column for the current data type.
                                    (local_ms_objects_and_columns, local_selected_datatype) = inputs.context.observing_run.get_measurement_sets_of_type(dtypes=[DataType[selected_datatype_str]], msonly=False, source=field_intent[0], spw=adjusted_spwspec, vis=vislist)

                                if local_selected_datatype is None:
                                    LOG.warn(f'Data type {selected_datatype_str} is not available for field {field_intent[0]} SPW {adjusted_spwspec} in the chosen vis list. Skipping imaging target.')
                                    continue

                                local_selected_datatype_str = local_selected_datatype.name
                                local_selected_datatype_info = local_selected_datatype_str
                                local_columns = list(local_ms_objects_and_columns.values())

                                if local_selected_datatype_str != selected_datatype_str:
                                    if automatic_datatype_choice:
                                        LOG.warn(f'Data type {selected_datatype_str} is not available for field {field_intent[0]} SPW {adjusted_spwspec}. Falling back to data type {local_selected_datatype_str}.')
                                        local_selected_datatype_info = f'{local_selected_datatype_str} instead of {selected_datatype_str} due to source/spw selection'
                                    else:
                                        # Manually selected data type unavailable -> skip making an imaging target
                                        LOG.warn(f'Data type {selected_datatype_str} is not available for field {field_intent[0]} SPW {adjusted_spwspec} in the chosen vis list. Skipping imaging target.')
                                        continue

                                if local_columns != []:
                                    if not all(local_column == local_columns[0] for local_column in local_columns):
                                        LOG.warn(f'Data type based column selection changes among MSes: {",".join(f"{k.basename}: {v}" for k,v in local_ms_objects_and_columns.items())}.')

                                if local_columns != []:
                                    if local_columns[0] == 'DATA':
                                        local_datacolumn = 'data'
                                    elif local_columns[0] == 'CORRECTED_DATA':
                                        local_datacolumn = 'corrected'
                                    else:
                                        LOG.warn(f'Unknown column name {local_columns[0]}')
                                        local_datacolumn = ''
                                else:
                                    LOG.warn(f'Empty list of columns')
                                    local_datacolumn = ''

                                datacolumn = local_datacolumn

                                if not inputs.per_eb and original_vislist_field_spw_combinations[field_intent[0]]['vislist'] != [k.basename for k in local_ms_objects_and_columns.keys()]:
                                    vislist_field_spw_combinations[field_intent[0]]['vislist'] = [k.basename for k in local_ms_objects_and_columns.keys()]
                                    if automatic_datatype_choice and local_selected_datatype_str != selected_datatype_str:
                                        LOG.warn(f'''Modifying vis list from {original_vislist_field_spw_combinations[field_intent[0]]['vislist']} to {vislist_field_spw_combinations[field_intent[0]]['vislist']} for fallback data type {local_selected_datatype_str}.''')
                                    else:
                                        LOG.warn(f'''Modifying vis list from {original_vislist_field_spw_combinations[field_intent[0]]['vislist']} to {vislist_field_spw_combinations[field_intent[0]]['vislist']} for data type {local_selected_datatype_str}.''')

                                    if vislist_field_spw_combinations[field_intent[0]]['vislist'] == []:
                                        LOG.warn(f'Empty vis list for field {field_intent[0]} specmode {specmode} data type {local_selected_datatype_str}. Skipping imaging target.')
                                        continue
                            else:
                                datacolumn = global_datacolumn
                                local_selected_datatype = global_datatype
                                local_selected_datatype_str = global_datatype_str
                                local_selected_datatype_info = global_datatype_info

                            # PIPE-1710: add a suffix to image file name depending on datatype
                            if local_selected_datatype_str.lower().startswith('regcal'):
                                datatype_suffix = 'regcal'
                            elif local_selected_datatype_str.lower().startswith('selfcal'):
                                datatype_suffix = 'selfcal'
                            else:
                                datatype_suffix = None

                            # Save the specific vislist in a copy of the heuristics object tailored to the
                            # current imaging target
                            target_heuristics = copy.deepcopy(self.heuristics)
                            target_heuristics.vislist = vislist_field_spw_combinations[field_intent[0]]['vislist']

                            for spwid in adjusted_spwspec.split(','):
                                cont_ranges_spwsel_dict[spwid], all_continuum_spwsel_dict[spwid] = target_heuristics.cont_ranges_spwsel()
                                spwsel_spwid_dict[spwid] = cont_ranges_spwsel_dict[spwid].get(utils.dequote(field_intent[0]), {}).get(spwid, 'NONE')

                            no_cont_ranges = False
                            if (field_intent[1] == 'TARGET' and specmode == 'cont' and
                                    all([v == 'NONE' for v in spwsel_spwid_dict.values()])):
                                LOG.warning('No valid continuum ranges were found for any spw. Creating an aggregate continuum'
                                            ' image from the full bandwidth from all spws, but this should be used with'
                                            ' caution.')
                                no_cont_ranges = True

                            for spwid in adjusted_spwspec.split(','):
                                spwsel_spwid = spwsel_spwid_dict[spwid]
                                if field_intent[1] == 'TARGET' and not no_cont_ranges:
                                    if spwsel_spwid == 'NONE':
                                        if specmode == 'cont':
                                            LOG.warning('Spw {!s} will not be used in creating the aggregate continuum image'
                                                        ' of {!s} because no continuum range was found.'
                                                        ''.format(spwid, field_intent[0]))
                                        else:
                                            LOG.warning('Spw {!s} will not be used for {!s} because no continuum range was'
                                                        ' found.'.format(spwid, field_intent[0]))
                                            spwspec_ok = False
                                        continue
                                    #elif (spwsel_spwid == ''):
                                    #    LOG.warning('Empty continuum frequency range for %s, spw %s. Run hif_findcont ?' % (field_intent[0], spwid))

                                all_continuum = all_continuum and all_continuum_spwsel_dict[spwid].get(utils.dequote(field_intent[0]), {}).get(spwid, False)

                                if spwsel_spwid in ('ALL', '', 'NONE'):
                                    spwsel_spwid_freqs = ''
                                    if target_heuristics.is_eph_obj(field_intent[0]):
                                        spwsel_spwid_refer = 'SOURCE'
                                    else:
                                        spwsel_spwid_refer = 'LSRK'
                                else:
                                    spwsel_spwid_freqs, spwsel_spwid_refer = spwsel_spwid.split()

                                if spwsel_spwid_refer not in ('LSRK', 'SOURCE'):
                                    LOG.warning('Frequency selection is specified in %s but must be in LSRK or SOURCE'
                                                '' % spwsel_spwid_refer)
                                    # TODO: skip this field and/or spw ?

                                actual_spwspec_list.append(spwid)
                                spwsel['spw%s' % (spwid)] = spwsel_spwid

                            actual_spwspec = ','.join(actual_spwspec_list)

                            num_all_spws = len(adjusted_spwspec.split(','))
                            num_good_spws = 0 if no_cont_ranges else len(actual_spwspec_list)

                            # construct imagename
                            if inputs.imagename == '':
                                imagename = target_heuristics.imagename(output_dir=inputs.output_dir, intent=field_intent[1],
                                                                        field=field_intent[0], spwspec=actual_spwspec,
                                                                        specmode=specmode, band=band, datatype=datatype_suffix)
                            else:
                                imagename = inputs.imagename

                            if inputs.nbins != '' and inputs.specmode != 'cont':
                                nbin_items = inputs.nbins.split(',')
                                nbins_dict = {}
                                for nbin_item in nbin_items:
                                    key, value = nbin_item.split(':')
                                    nbins_dict[key] = int(value)
                                try:
                                    if '*' in nbins_dict:
                                        nbin = nbins_dict['*']
                                    else:
                                        nbin = nbins_dict[spwspec]
                                except:
                                    LOG.warning('Could not determine binning factor for spw %s. Using default channel width.'
                                                '' % adjusted_spwspec)
                                    nbin = -1
                            else:
                                nbin = -1

                            if spwspec_ok and (field_intent[0], spwspec) in imsizes and ('invalid' not in cells[spwspec]):
                                LOG.debug(
                                  'field:%s intent:%s spw:%s cell:%s imsize:%s phasecenter:%s' %
                                  (field_intent[0], field_intent[1], adjusted_spwspec,
                                   cells[spwspec], imsizes[(field_intent[0], spwspec)],
                                   phasecenters[field_intent[0]]))

                                # Remove MSs that do not contain data for the given field/intent combination
                                # FIXME: This should already have been filtered above. This filter is just from the domain objects.
                                scanidlist, visindexlist = target_heuristics.get_scanidlist(vislist_field_spw_combinations[field_intent[0]]['vislist'],
                                                                                            field_intent[0], field_intent[1])
                                domain_filtered_vislist = [vislist_field_spw_combinations[field_intent[0]]['vislist'][i] for i in visindexlist]
                                if inputs.specmode == 'cont':
                                    filtered_vislist = domain_filtered_vislist
                                else:
                                    # Filter MSs with fully flagged field/spw selections
                                    filtered_vislist = [v for v in domain_filtered_vislist if valid_data[v][field_intent][str(adjusted_spwspec)]]

                                # Save the filtered vislist
                                target_heuristics.vislist = filtered_vislist

                                # Get list of antenna IDs
                                antenna_ids = target_heuristics.antenna_ids(inputs.intent)
                                # PIPE-964: The '&' at the end of the antenna input was added to not to consider the cross
                                #  baselines by default. The cross baselines with antennas not listed (for TARGET images
                                #  the antennas with the minority antenna sizes are not listed) could be added in some
                                #  future configurations by removing this character.
                                antenna = [','.join(map(str, antenna_ids.get(os.path.basename(v), '')))+'&'
                                           for v in filtered_vislist]

                                target = CleanTarget(
                                    antenna=antenna,
                                    field=field_intent[0],
                                    intent=field_intent[1],
                                    spw=actual_spwspec,
                                    spwsel_lsrk=spwsel,
                                    spwsel_all_cont=all_continuum,
                                    num_all_spws=num_all_spws,
                                    num_good_spws=num_good_spws,
                                    cell=cells[spwspec],
                                    imsize=imsizes[(field_intent[0], spwspec)],
                                    phasecenter=phasecenters[field_intent[0]],
                                    specmode=inputs.specmode,
                                    gridder=target_heuristics.gridder(field_intent[1], field_intent[0]),
                                    imagename=imagename,
                                    start=inputs.start,
                                    width=widths[(field_intent[0], spwspec)],
                                    nbin=nbin,
                                    nchan=nchans[(field_intent[0], spwspec)],
                                    robust=robust,
                                    uvrange=uvrange[(field_intent[0], spwspec)],
                                    bl_ratio=bl_ratio[(field_intent[0], spwspec)],
                                    uvtaper=uvtaper,
                                    stokes='I',
                                    heuristics=target_heuristics,
                                    vis=filtered_vislist,
                                    datacolumn=datacolumn,
                                    datatype=local_selected_datatype_str,
                                    datatype_info=local_selected_datatype_info,
                                    is_per_eb=inputs.per_eb if inputs.per_eb else None,
                                    usepointing=usepointing,
                                    mosweight=mosweight)
                                target['drcorrect'] = self._get_drcorrect(target['field'], target['spw'], target['datatype'])
                                target['deconvolver'], target['nterms'] = self._get_deconvolver_nterms(
                                    target['field'], target['spw'], target['datatype'])

                                result.add_target(target)

        if inputs.intent == 'CHECK':
            if not any(have_targets.values()):
                info_msg = 'No check source found.'
                LOG.info(info_msg)
                result.set_info({'msg': info_msg, 'intent': 'CHECK', 'specmode': inputs.specmode})
            elif inputs.per_eb and (not all(have_targets.values())):
                info_msg = 'No check source data found in EBs %s.' % (','.join([os.path.basename(k)
                                                                                for k, v in have_targets.items()
                                                                                if not v]))
                LOG.info(info_msg)
                result.set_info({'msg': info_msg, 'intent': 'CHECK', 'specmode': inputs.specmode})

        # Record total number of expected clean targets
        result.set_max_num_targets(max_num_targets)

        # Pass contfile and linefile names to context (via resultobjects)
        # for hif_findcont and hif_makeimages
        result.contfile = inputs.contfile
        result.linesfile = inputs.linesfile

        result.synthesized_beams = known_synthesized_beams

        return result

    def analyse(self, result):
        return result

    def _get_deconvolver_nterms(self, field, spw_sel, datatype_str):
        """Get the modified nterms parameter based on existing selfcal results."""

        deconvolver, nterms = None, None
        context = self.inputs.context

        if hasattr(context, 'scal_targets') and datatype_str.startswith('SELFCAL_') and self.inputs.specmode == 'cont':
            for sc_target in context.scal_targets:
                sc_spw = set(sc_target['spw'].split(','))
                im_spw = set(spw_sel.split(','))
                if sc_target['field'] == field and im_spw.intersection(sc_spw) and sc_target['sc_success']:
                    nterms_sc = sc_target['sc_lib']['nterms']
                    if nterms_sc is not None and nterms_sc > 1:
                        nterms = nterms_sc
                        deconvolver = 'mtmfs'
                        LOG.info(f"Using deconvolver='mtmfs', nterms={nterms} for field {field} and spw {spw_sel} based "
                                 "on previous selfcal aggregate continuum imaging results.")
                    break

        return deconvolver, nterms

    def _get_drcorrect(self, field, spw_sel, datatype_str):
        """Get the modified drcorrect parameter based on existing selfcal results."""

        drcorrect = None
        context = self.inputs.context

        if context.project_summary.telescope in ('VLA', 'JVLA', 'EVLA'):
            return drcorrect

        if hasattr(context, 'scal_targets') and datatype_str.startswith('SELFCAL_') and self.inputs.specmode == 'cont':
            for sc_target in context.scal_targets:
                sc_spw = set(sc_target['spw'].split(','))
                im_spw = set(spw_sel.split(','))
                if sc_target['field'] == field and im_spw.intersection(sc_spw) and sc_target['sc_success']:
                    drcorrect = sc_target['sc_rms_scale']
                    LOG.info(f"Using drcorrect={drcorrect} for field {field} and spw {spw_sel} based "
                             "on previous selfcal aggregate continuum imaging results.")
                    break

        return drcorrect


def get_specmode_datatypes(intent, specmode):
    """
    Return the list of valid datatypes depending on the intent and specmode,
    in order of preference for the automatic choice of datatype (if not manually overridden).
    """
    if intent == 'TARGET':
        if specmode in ('mfs', 'cont'):
            # The preferred data types are SELFCAL_CONTLINE_SCIENCE and REGCAL_CONTLINE_SCIENCE.
            # The remaining fallback values are just there to support experimental usage of
            # the first set of MSes.
            specmode_datatypes = [DataType.SELFCAL_CONTLINE_SCIENCE, DataType.REGCAL_CONTLINE_SCIENCE,
                                  DataType.REGCAL_CONTLINE_ALL, DataType.RAW]
        else:
            # The preferred data types for cube and repBW specmodes are SELFCAL_LINE_SCIENCE and
            # REGCAL_LINE_SCIENCE. The remaining fallback values are just there to support
            # experimental usage of the first and second sets of MSes.
            specmode_datatypes = [DataType.SELFCAL_LINE_SCIENCE, DataType.REGCAL_LINE_SCIENCE,
                                  DataType.SELFCAL_CONTLINE_SCIENCE, DataType.REGCAL_CONTLINE_SCIENCE,
                                  DataType.REGCAL_CONTLINE_ALL, DataType.RAW]
    else:
        # Calibrators are only present in the first set of MSes.
        # Thus listing only their possible data types.
        specmode_datatypes = [DataType.REGCAL_CONTLINE_ALL, DataType.RAW]
    return specmode_datatypes


# maps intent and specmode Inputs parameters to textual description of execution context.
_DESCRIPTIONS = {
    ('PHASE', 'mfs'): 'phase calibrator',
    ('PHASE', 'cont'): 'phase calibrator',
    ('BANDPASS', 'mfs'): 'bandpass calibrator',
    ('BANDPASS', 'cont'): 'bandpass calibrator',
    ('AMPLITUDE', 'mfs'): 'flux calibrator',
    ('AMPLITUDE', 'cont'): 'flux calibrator',
    ('POLARIZATION', 'mfs'): 'polarization calibrator',
    ('POLARIZATION', 'cont'): 'polarization calibrator',
    ('POLANGLE', 'mfs'): 'polarization calibrator',
    ('POLANGLE', 'cont'): 'polarization calibrator',
    ('POLLEAKAGE', 'mfs'): 'polarization calibrator',
    ('POLLEAKAGE', 'cont'): 'polarization calibrator',
    ('CHECK', 'mfs'): 'check source',
    ('CHECK', 'cont'): 'check source',
    ('TARGET', 'mfs'): 'target per-spw continuum',
    ('TARGET', 'cont'): 'target aggregate continuum',
    ('TARGET', 'cube'): 'target cube',
    ('TARGET', 'repBW'): 'representative bandwidth target cube'
}

_SIDEBAR_SUFFIX = {
    ('PHASE', 'mfs'): 'cals',
    ('PHASE', 'cont'): 'cals',
    ('BANDPASS', 'mfs'): 'cals',
    ('BANDPASS', 'cont'): 'cals',
    ('AMPLITUDE', 'mfs'): 'cals',
    ('AMPLITUDE', 'cont'): 'cals',
    ('POLARIZATION', 'mfs'): 'cals',
    ('POLARIZATION', 'cont'): 'cals',
    ('POLANGLE', 'mfs'): 'cals',
    ('POLANGLE', 'cont'): 'cals',
    ('POLLEAKAGE', 'mfs'): 'cals',
    ('POLLEAKAGE', 'cont'): 'cals',
    ('CHECK', 'mfs'): 'checksrc',
    ('CHECK', 'cont'): 'checksrc',
    ('TARGET', 'mfs'): 'mfs',
    ('TARGET', 'cont'): 'cont',
    ('TARGET', 'cube'): 'cube',
    ('TARGET', 'repBW'): 'cube_repBW'
}<|MERGE_RESOLUTION|>--- conflicted
+++ resolved
@@ -291,26 +291,8 @@
         if not isinstance(inputs.vis, list):
             inputs.vis = [inputs.vis]
 
-<<<<<<< HEAD
-        if inputs.intent == 'TARGET':
-            if inputs.specmode in ('mfs', 'cont'):
-                # The preferred data types are SELFCAL_CONTLINE_SCIENCE and REGCAL_CONTLINE_SCIENCE.
-                # The remaining fallback values are just there to support experimental usage of
-                # The first set of MSes.
-                specmode_datatypes = [DataType.SELFCAL_CONTLINE_SCIENCE, DataType.REGCAL_CONTLINE_SCIENCE, DataType.REGCAL_CONTLINE_ALL, DataType.RAW]
-            else:
-                # The preferred data types for cube and repBW specmodes are SELFCAL_LINE_SCIENCE and
-                # REGCAL_LINE_SCIENCE. The remaining fallback values are just there to support
-                # experimental usage of The first and second sets of MSes.
-                specmode_datatypes = [DataType.SELFCAL_LINE_SCIENCE, DataType.REGCAL_LINE_SCIENCE, DataType.SELFCAL_CONTLINE_SCIENCE, DataType.REGCAL_CONTLINE_SCIENCE, DataType.REGCAL_CONTLINE_ALL, DataType.RAW]
-        else:
-            # Calibrators are only present in the first set of MSes. Thus
-            # listing only their possible data types.
-            specmode_datatypes = [DataType.REGCAL_CONTLINE_ALL, DataType.RAW]
-=======
         # obtain the list of datatypes to consider in case that no datatype was explicitly requested
         specmode_datatypes = get_specmode_datatypes(inputs.intent, inputs.specmode)
->>>>>>> 71934d66
 
         # Check against any user input for datatype to make sure that the
         # correct initial vis list is chosen (e.g. for REGCAL_CONTLINE_ALL and RAW).
