--- conflicted
+++ resolved
@@ -1095,15 +1095,9 @@
                                 local_selected_datatype_info = 'N/A'
 
                             # PIPE-1710: add a suffix to image file name depending on datatype
-<<<<<<< HEAD
-                            if local_selected_datatype_info.lower().startswith('regcal'):
-                                datatype_suffix = 'regcal'
-                            elif local_selected_datatype_info.lower().startswith('selfcal'):
-=======
                             if local_selected_datatype_str.lower().startswith('regcal'):
                                 datatype_suffix = 'regcal'
                             elif local_selected_datatype_str.lower().startswith('selfcal'):
->>>>>>> ca7e3c49
                                 datatype_suffix = 'selfcal'
                             else:
                                 datatype_suffix = None
