import copy
import os
import operator

import pipeline.domain.measures as measures
import pipeline.infrastructure as infrastructure
import pipeline.infrastructure.basetask as basetask
import pipeline.infrastructure.utils as utils
import pipeline.infrastructure.vdp as vdp
from pipeline.domain import DataType
from pipeline.hif.heuristics import imageparams_factory
from pipeline.infrastructure import casa_tools
from pipeline.infrastructure import task_registry
from .cleantarget import CleanTarget
from .resultobjects import MakeImListResult

LOG = infrastructure.get_logger(__name__)


class MakeImListInputs(vdp.StandardInputs):
    # Must use empty data type list to allow for user override and
    # automatic determination depending on specmode, field and spw.
    processing_data_type = []

    # simple properties with no logic ----------------------------------------------------------------------------------
    calmaxpix = vdp.VisDependentProperty(default=300)
    imagename = vdp.VisDependentProperty(default='')
    intent = vdp.VisDependentProperty(default='TARGET')
    nchan = vdp.VisDependentProperty(default=-1)
    outframe = vdp.VisDependentProperty(default='LSRK')
    phasecenter = vdp.VisDependentProperty(default='')
    start = vdp.VisDependentProperty(default='')
    uvrange = vdp.VisDependentProperty(default='')
    width = vdp.VisDependentProperty(default='')
    clearlist = vdp.VisDependentProperty(default=True)
    per_eb = vdp.VisDependentProperty(default=False)
    calcsb = vdp.VisDependentProperty(default=False)
    datatype = vdp.VisDependentProperty(default='')
    datacolumn = vdp.VisDependentProperty(default='')
    parallel = vdp.VisDependentProperty(default='automatic')
    robust = vdp.VisDependentProperty(default=None)
    uvtaper = vdp.VisDependentProperty(default=None)

    # properties requiring some processing or MS-dependent logic -------------------------------------------------------

    contfile = vdp.VisDependentProperty(default='cont.dat')

    @contfile.postprocess
    def contfile(self, unprocessed):
        return os.path.join(self.context.output_dir, unprocessed)

    @vdp.VisDependentProperty
    def field(self):
        if 'TARGET' in self.intent and 'field' in self.context.size_mitigation_parameters:
            return self.context.size_mitigation_parameters['field']
        return ''

    @vdp.VisDependentProperty
    def hm_cell(self):
        if 'TARGET' in self.intent and 'hm_cell' in self.context.size_mitigation_parameters:
            return self.context.size_mitigation_parameters['hm_cell']
        return []

    @hm_cell.convert
    def hm_cell(self, val):
        if not isinstance(val, str) and not isinstance(val, list):
            raise ValueError('Malformatted value for hm_cell: {!r}'.format(val))

        if isinstance(val, str):
            val = [val]

        for item in val:
            if isinstance(item, str):
                if 'ppb' in item:
                    return item

        return val

    @vdp.VisDependentProperty
    def hm_imsize(self):
        if 'TARGET' in self.intent and 'hm_imsize' in self.context.size_mitigation_parameters:
            return self.context.size_mitigation_parameters['hm_imsize']
        return []

    @hm_imsize.convert
    def hm_imsize(self, val):
        if not isinstance(val, int) and not isinstance(val, str) and not isinstance(val, list):
            raise ValueError('Malformatted value for hm_imsize: {!r}'.format(val))

        if isinstance(val, int):
            return [val, val]

        if isinstance(val, str):
            val = [val]

        for item in val:
            if isinstance(item, str):
                if 'pb' in item:
                    return item

        return val

    linesfile = vdp.VisDependentProperty(default='lines.dat')

    @linesfile.postprocess
    def linesfile(self, unprocessed):
        return os.path.join(self.context.output_dir, unprocessed)

    @vdp.VisDependentProperty
    def nbins(self):
        if 'TARGET' in self.intent and 'nbins' in self.context.size_mitigation_parameters:
            return self.context.size_mitigation_parameters['nbins']
        return ''

    @vdp.VisDependentProperty
    def spw(self):
        if 'TARGET' in self.intent and 'spw' in self.context.size_mitigation_parameters and self.specmode=='cube':
            return self.context.size_mitigation_parameters['spw']
        return ''

    @spw.convert
    def spw(self, val):
        # Use str() method to catch single spwid case via PPR which maps to int.
        return str(val)

    @vdp.VisDependentProperty
    def specmode(self):
        if 'TARGET' in self.intent:
            return 'cube'
        return 'mfs'

    def get_spw_hm_cell(self, spwlist):
        """If possible obtain spwlist specific hm_cell, otherwise return generic value.

        hif_checkproductsize() task determines the mitigation parameters. It does not know, however, about the
        set spwlist in the hif_makeimlist call and determines mitigation parameters per band (complete spw set).
        The band containing the set spwlist is determined by checking whether spwlist is a subset of the band
        spw list. The mitigation parameters found for the matching band are applied to the set spwlist.

        If no singluar band (spw set) is found that would contain spwlist, then the default hm_cell heuristics is
        returned.

        TODO: refactor and make hif_checkproductsize() (or a new task) spwlist aware."""
        mitigated_hm_cell = None
        multi_target_size_mitigation = self.context.size_mitigation_parameters.get('multi_target_size_mitigation', {})
        if multi_target_size_mitigation:
            multi_target_spwlist = [spws for spws in multi_target_size_mitigation.keys() if set(spwlist.split(',')).issubset(set(spws.split(',')))]
            if len(multi_target_spwlist) == 1:
                mitigated_hm_cell = multi_target_size_mitigation.get(multi_target_spwlist[0], {}).get('hm_cell')
        if mitigated_hm_cell not in [None, {}]:
            return mitigated_hm_cell
        else:
            return self.hm_cell

    def get_spw_hm_imsize(self, spwlist):
        """If possible obtain spwlist specific hm_imsize, otherwise return generic value.

        TODO: refactor and make hif_checkproductsize() (or a new task) spwlist aware."""
        mitigated_hm_imsize = None
        multi_target_size_mitigation = self.context.size_mitigation_parameters.get('multi_target_size_mitigation', {})
        if multi_target_size_mitigation:
            multi_target_spwlist = [spws for spws in multi_target_size_mitigation.keys() if set(spwlist.split(',')).issubset(set(spws.split(',')))]
            if len(multi_target_spwlist) == 1:
                mitigated_hm_imsize = multi_target_size_mitigation.get(multi_target_spwlist[0], {}).get('hm_imsize')
        if mitigated_hm_imsize not in [None, {}]:
            return mitigated_hm_imsize
        else:
            return self.hm_imsize

    def __init__(self, context, output_dir=None, vis=None, imagename=None, intent=None, field=None, spw=None,
                 contfile=None, linesfile=None, uvrange=None, specmode=None, outframe=None, hm_imsize=None,
                 hm_cell=None, calmaxpix=None, phasecenter=None, nchan=None, start=None, width=None, nbins=None,
                 robust=None, uvtaper=None, clearlist=None, per_eb=None, calcsb=None, datatype=None,
                 datacolumn=None, parallel=None, known_synthesized_beams=None, scal=False):
        self.context = context
        self.output_dir = output_dir
        self.vis = vis

        self.imagename = imagename
        self.intent = intent
        self.field = field
        self.spw = spw
        self.contfile = contfile
        self.linesfile = linesfile
        self.uvrange = uvrange
        self.specmode = specmode
        self.outframe = outframe
        self.hm_imsize = hm_imsize
        self.hm_cell = hm_cell
        self.calmaxpix = calmaxpix
        self.phasecenter = phasecenter
        self.nchan = nchan
        self.start = start
        self.width = width
        self.nbins = nbins
        self.robust = robust
        self.uvtaper = uvtaper
        self.clearlist = clearlist
        self.per_eb = per_eb
        self.calcsb = calcsb
        self.datatype = datatype
        self.datacolumn = datacolumn
        self.parallel = parallel
        self.known_synthesized_beams = known_synthesized_beams
        self.scal = scal


@task_registry.set_equivalent_casa_task('hif_makeimlist')
@task_registry.set_casa_commands_comment('A list of target sources to be imaged is constructed.')
class MakeImList(basetask.StandardTaskTemplate):
    Inputs = MakeImListInputs

    is_multi_vis_task = True

    def prepare(self):
        # this python class will produce a list of images to be calculated.
        inputs = self.inputs

        calcsb = inputs.calcsb
        parallel = inputs.parallel
        if inputs.known_synthesized_beams is not None:
            known_synthesized_beams = inputs.known_synthesized_beams
        else:
            known_synthesized_beams = inputs.context.synthesized_beams
        qaTool = casa_tools.quanta

        imaging_mode = inputs.context.project_summary.telescope

        if inputs.scal:
            if imaging_mode in ['ALMA', 'VLA', 'JVLA', 'EVLA']:
                imaging_mode += '-SCAL'
            else:
                raise Exception('The self-cal imaging modes (*-SCAL) are only allowed for ALMA and VLA')

        result = MakeImListResult()
        result.clearlist = inputs.clearlist

        # describe the function of this task by interpreting the inputs
        # parameters to give an execution context
        long_descriptions = [_DESCRIPTIONS.get((intent.strip(), inputs.specmode), inputs.specmode) for intent in inputs.intent.split(',')]
        result.metadata['long description'] = 'Set-up parameters for %s imaging' % ' & '.join(set(long_descriptions))

        sidebar_suffixes = {_SIDEBAR_SUFFIX.get((intent.strip(), inputs.specmode), inputs.specmode) for intent in inputs.intent.split(',')}
        result.metadata['sidebar suffix'] = '/'.join(sidebar_suffixes)

        # Check for size mitigation errors.
        if 'status' in inputs.context.size_mitigation_parameters:
            if inputs.context.size_mitigation_parameters['status'] == 'ERROR':
                result.mitigation_error = True
                result.set_info({'msg': 'Size mitigation had failed. No imaging targets were created.',
                                 'intent': inputs.intent,
                                 'specmode': inputs.specmode})
                result.contfile = None
                result.linesfile = None
                return result

        # validate vis
        if inputs.vis not in (None, '', ['']) and not isinstance(inputs.vis, list):
            msg = '"vis" must be a list of strings'
            LOG.error(msg)
            result.error = True
            result.error_msg = msg
            return result

        # validate specmode
        if inputs.specmode not in ('mfs', 'cont', 'cube', 'repBW'):
            msg = '"specmode" must be one of "mfs", "cont", "cube", or "repBW"'
            LOG.error(msg)
            result.error = True
            result.error_msg = msg
            return result

        # datatype and datacolumn are mutually exclusive
        if inputs.datatype not in (None, '') and inputs.datacolumn not in (None, ''):
            msg = '"datatype" and "datacolumn" are mutually exclusive'
            LOG.error(msg)
            result.error = True
            result.error_msg = msg
            return result

        # validate datacolumn
        if inputs.datacolumn.upper() not in (None, '', 'DATA', 'CORRECTED'):
            msg = '"datacolumn" must be "data" or "corrected"'
            LOG.error(msg)
            result.error = True
            result.error_msg = msg
            return result

        # make sure inputs.vis is a list, even it is one that contains a
        # single measurement set
        if not isinstance(inputs.vis, list):
            inputs.vis = [inputs.vis]

        if inputs.intent == 'TARGET':
            if inputs.specmode in ('mfs', 'cont'):
                # The preferred data types are SELFCAL_CONTLINE_SCIENCE and REGCAL_CONTLINE_SCIENCE.
                # The remaining fallback values are just there to support experimental usage of
                # The first set of MSes.
                specmode_datatypes = [DataType.SELFCAL_CONTLINE_SCIENCE, DataType.REGCAL_CONTLINE_SCIENCE, DataType.REGCAL_CONTLINE_ALL, DataType.RAW]
<<<<<<< HEAD
            else:  # cube, repBW
                specmode_datatypes = [DataType.SELFCAL_LINE_SCIENCE, DataType.REGCAL_LINE_SCIENCE, DataType.REGCAL_CONTLINE_ALL, DataType.RAW]
=======
            else:
                # The preferred data types for cueb and repBW specmodes are SELFCAL_LINE_SCIENCE and
                # REGCAL_LINE_SCIENCE. The remaining fallback values are just there to support
                # experimental usage of The first and second sets of MSes.
                specmode_datatypes = [DataType.SELFCAL_LINE_SCIENCE, DataType.REGCAL_LINE_SCIENCE, DataType.SELFCAL_CONTLINE_SCIENCE, DataType.REGCAL_CONTLINE_SCIENCE, DataType.REGCAL_CONTLINE_ALL, DataType.RAW]
>>>>>>> dc874dc6
        else:
            # Calibrators are only present in the first set of MSes. Thus
            # listing only their possible data types.
            specmode_datatypes = [DataType.REGCAL_CONTLINE_ALL, DataType.RAW]

        # Check against any user input for datatype to make sure that the
        # correct initial vis list is chosen (e.g. for REGCAL_CONTLINE_ALL and RAW).
        known_datatypes_str = [v.name for v in DataType]
        explicit_user_datatypes = False
        if inputs.datatype not in (None, ''):
            # Consider every comma separated user value just once
            user_datatypes_str = list(set([datatype_str.strip().upper() for datatype_str in inputs.datatype.split(',')]))
            if all(datatype_str not in ('BEST', 'ALL', 'SELFCAL', 'REGCAL') for datatype_str in user_datatypes_str):
                datatype_checklist = [datatype_str not in known_datatypes_str for datatype_str in user_datatypes_str]
                if any(datatype_checklist):
                    msg = 'Undefined data type(s): {}'.format(','.join(d for d, c in zip(user_datatypes_str, datatype_checklist) if c))
                    LOG.error(msg)
                    result.error = True
                    result.error_msg = msg
                    return result
                explicit_user_datatypes = True
                # Use only intersection of specmode and user data types
                specmode_datatypes = list(set(specmode_datatypes).intersection(set(DataType[datatype_str] for datatype_str in user_datatypes_str)))
        else:
            user_datatypes_str = []

        specmode_datatypes_str = [specmode_datatype.name for specmode_datatype in specmode_datatypes]

        datacolumn = inputs.datacolumn

        # Data type handling considers automatic and manual use cases. The automatic
        # use case tries to choose the best available data type by walking through the
        # predefined lists of data types per specmode. The first available data type
        # is used and if a fallback data type must be used, a warning is issued.

        # The manual use case is controlled by the "datatype" task parameter. It can
        # is a string that can contain comma separated explicit data type strings
        # (not DataType enums) or the special strings "best", "all", "selfcal",
        # "regcal" or "selfcal,regcal".

        # The followinf code block checks for any such task parameter input to override
        # the automatic scheme. Several variables are defined to pass the information
        # into the actual loop over imaging targets. The naming convention is such that
        # simple variable names like "global_datatype" or "selected_datatype" refer to
        # actual DataType enums. To compare these agains the user input, one needs
        # stringified versions. The corresponding variables have "_str" appended. In
        # addition there are variables aimed at rendering the data type information in
        # the weblog. These are not just simple data type strings, but can also be
        # something like "<actual data type> instead of <desired data type>" or "N/A".
        # Those variables have the basename as above and then "_info" appended. For
        # the loops over several user data types, lists are needed. The list names
        # are using the plurals of the basenames and the corresponding "_str" or "_info"
        # appendices.

        # Select the correct vis list
        if inputs.vis in (None, '', ['']):
            (ms_objects_and_columns, selected_datatype) = inputs.context.observing_run.get_measurement_sets_of_type(dtypes=specmode_datatypes, msonly=False)
        else:
            (ms_objects_and_columns, selected_datatype) = inputs.context.observing_run.get_measurement_sets_of_type(dtypes=specmode_datatypes, msonly=False, vis=inputs.vis)

        if not ms_objects_and_columns:
            result.set_info({'msg': 'No data found. No imaging targets were created.',
                             'intent': inputs.intent,
                             'specmode': inputs.specmode})
            result.contfile = None
            result.linesfile = None
            return result

        # Check for changing vis lists.
        if explicit_user_datatypes:
            for user_datatype_str in user_datatypes_str:
                if inputs.vis in (None, '', ['']):
                    (sub_ms_objects_and_columns, sub_selected_datatype) = inputs.context.observing_run.get_measurement_sets_of_type(dtypes=[DataType[user_datatype_str]], msonly=False)
                else:
                    (sub_ms_objects_and_columns, sub_selected_datatype) = inputs.context.observing_run.get_measurement_sets_of_type(dtypes=[DataType[user_datatype_str]], msonly=False, vis=inputs.vis)
                if set(ms_objects_and_columns) != set(sub_ms_objects_and_columns):
                    msg = 'Requested data types and specmode lead to multiple vis lists. Please run hif_makeimlist with data type selections per kind of MS (targets, targets_line, etc.).'
                    LOG.error(msg)
                    result.error = True
                    result.error_msg = msg
                    return result

        global_datatype = selected_datatype
        global_datatype_str = global_datatype.name
        global_datatype_info = global_datatype_str
        selected_datatypes_str = [global_datatype_str]
        selected_datatypes_info = [global_datatype_info]
        automatic_datatype_choice = True

        global_columns = list(ms_objects_and_columns.values())

        if inputs.datatype in (None, '') and inputs.datacolumn in (None, ''):
            # Log these messages only if there is no user data type
            LOG.info(f'Using data type {selected_datatype.name} for imaging.')

            if selected_datatype == DataType.RAW:
                LOG.warn('Falling back to raw data for imaging.')

            if not all(global_column == global_columns[0] for global_column in global_columns):
                LOG.warn(f'Data type based column selection changes among MSes: {",".join(f"{k.basename}: {v}" for k,v in ms_objects_and_columns.items())}.')

        if inputs.datacolumn not in (None, ''):
            ms_datacolumn = inputs.datacolumn.upper()
            # Handle difference in MS and tclean column naming schemes
            if ms_datacolumn == 'CORRECTED':
                ms_datacolumn = 'CORRECTED_DATA'
            ms_object = list(ms_objects_and_columns)[0]
            if ms_datacolumn not in ms_object.data_colnames():
                msg = f'Data column {inputs.datacolumn} not available.'
                LOG.error(msg)
                result.error = True
                result.error_msg = msg
                return result
            global_datacolumn = inputs.datacolumn.upper()
            global_datatype = ms_object.get_data_type(ms_datacolumn)
            global_datatype_str = global_datatype.name
            global_datatype_info = f'{global_datatype_str} instead of {selected_datatype.name} due to user datacolumn'
            selected_datatypes_str = [global_datatype_str]
            selected_datatypes_info = [global_datatype_info]
            automatic_datatype_choice = False
            LOG.info(f'Manual override of datacolumn to {global_datacolumn}. Automatic data type ({selected_datatype.name}) based datacolumn would have been "{"DATA" if global_columns[0] == "DATA" else "CORRECTED"}". Data type of {global_datacolumn} column is {global_datatype_str}.')
        else:
            if global_columns[0] == 'DATA':
                global_datacolumn = 'data'
            elif global_columns[0] == 'CORRECTED_DATA':
                global_datacolumn = 'corrected'
            else:
                LOG.warn(f'Unknown column name {global_columns[0]}')
                global_datacolumn = ''

        datacolumn = global_datacolumn
        inputs.vis = [k.basename for k in ms_objects_and_columns.keys()]

        # Handle user supplied data type requests
        if inputs.datatype not in (None, ''):
            # Extract all available data types for the vis list
            vislist_datatypes_str = []
            for vis in inputs.vis:
                ms_object = inputs.context.observing_run.get_ms(vis)
                # Collect the data types across the vis list
                vislist_datatypes_str = vislist_datatypes_str + [ms_datatype.name for ms_datatype in ms_object.data_column]
            # Use just a set
            vislist_datatypes_str = list(set(vislist_datatypes_str))
            # Intersection of specmode based and vis based datatypes gives
            # list of actually available data types for this call.
            available_datatypes_str = list(set(specmode_datatypes_str).intersection(vislist_datatypes_str))

            if 'BEST' in user_datatypes_str:
                if user_datatypes_str != ['BEST']:
                    msg = '"BEST" and all other options are mutually exclusive'
                    LOG.error(msg)
                    result.error = True
                    result.error_msg = msg
                    return result

                # Automatic choice with fallback per source/spw selection
                user_datatypes_str = [global_datatype_str]
                user_datatypes_info = [global_datatype_info]
                automatic_datatype_choice = global_datatype is not None
                LOG.info(f'Using data type {global_datatype} for imaging.')
            elif 'ALL' in user_datatypes_str:
                if user_datatypes_str != ['ALL']:
                    msg = '"ALL" and all other options are mutually exclusive'
                    LOG.error(msg)
                    result.error = True
                    result.error_msg = msg
                    return result

                # All SELFCAL and REGCAL choices available for this vis list
                # List selfcal first, then regcal
                user_datatypes_str = [datatype_str for datatype_str in available_datatypes_str if 'SELFCAL' in datatype_str]
                user_datatypes_str = user_datatypes_str + [datatype_str for datatype_str in available_datatypes_str if 'REGCAL' in datatype_str]
                user_datatypes_info = [datatype_str for datatype_str in user_datatypes_str]
                automatic_datatype_choice = False
            else:
                user_datatypes_str = [datatype_str.strip().upper() for datatype_str in inputs.datatype.split(',')]
                if 'REGCAL' in user_datatypes_str or 'SELFCAL' in user_datatypes_str:
                    # Check if any explicit data types are given
                    if any(datatype_str in specmode_datatypes for datatype_str in user_datatypes_str):
                        msg = '"REGCAL"/"SELFCAL" and explicit data types are mutually exclusive'
                        LOG.error(msg)
                        result.error = True
                        result.error_msg = msg
                        return result

                    # Expand SELFCAL and REGCAL to explicit data types for this vis list
                    expanded_user_datatypes_str = []
                    # List selfcal first, then regcal
                    if 'SELFCAL' in user_datatypes_str:
                        expanded_user_datatypes_str = expanded_user_datatypes_str + [datatype_str for datatype_str in available_datatypes_str if 'SELFCAL' in datatype_str]
                    if 'REGCAL' in user_datatypes_str:
                        expanded_user_datatypes_str = expanded_user_datatypes_str + [datatype_str for datatype_str in available_datatypes_str if 'REGCAL' in datatype_str]
                    user_datatypes_str = expanded_user_datatypes_str
                    automatic_datatype_choice = False
                else:
                    # Explicit individual data types
                    datatype_checklist = [datatype_str not in known_datatypes_str for datatype_str in user_datatypes_str]
                    if any(datatype_checklist):
                        msg = 'Undefined data type(s): {}'.format(','.join(d for d, c in zip(user_datatypes_str, datatype_checklist) if c))
                        LOG.error(msg)
                        result.error = True
                        result.error_msg = msg
                        return result
                    automatic_datatype_choice = False
                user_datatypes_info = [datatype_str for datatype_str in user_datatypes_str]

            selected_datatypes_str = user_datatypes_str
            selected_datatypes_info = user_datatypes_info

        image_heuristics_factory = imageparams_factory.ImageParamsHeuristicsFactory()

        # Initial heuristics instance without spw information.
        self.heuristics = image_heuristics_factory.getHeuristics(
            vislist=inputs.vis,
            spw='',
            observing_run=inputs.context.observing_run,
            imagename_prefix=inputs.context.project_structure.ousstatus_entity_id,
            proj_params=inputs.context.project_performance_parameters,
            contfile=inputs.contfile,
            linesfile=inputs.linesfile,
            imaging_params=inputs.context.imaging_parameters,
            imaging_mode=imaging_mode
        )

        # Get representative target information
        repr_target, repr_source, repr_spw, repr_freq, reprBW_mode, real_repr_target, minAcceptableAngResolution, maxAcceptableAngResolution, maxAllowedBeamAxialRatio, sensitivityGoal = self.heuristics.representative_target()

        # representative target case
        if inputs.specmode == 'repBW':
            repr_target_mode = True
            image_repr_target = False

            # The PI cube shall only be created for real representative targets
            if not real_repr_target:
                LOG.info('No representative target found. No PI cube will be made.')
                result.set_info({'msg': 'No representative target found. No PI cube will be made.',
                                 'intent': 'TARGET',
                                 'specmode': 'repBW'})
                result.contfile = None
                result.linesfile = None
                return result
            # The PI cube shall only be created for cube mode
            elif reprBW_mode in ['multi_spw', 'all_spw']:
                LOG.info("Representative target bandwidth specifies aggregate continuum. No PI cube will be made since"
                         " specmode='cont' already covers this case.")
                result.set_info({'msg': "Representative target bandwidth specifies aggregate continuum. No PI cube will"
                                        " be made since specmode='cont' already covers this case.",
                                 'intent': 'TARGET',
                                 'specmode': 'repBW'})
                result.contfile = None
                result.linesfile = None
                return result
            elif reprBW_mode == 'repr_spw':
                LOG.info("Representative target bandwidth specifies per spw continuum. No PI cube will be made since"
                         " specmode='mfs' already covers this case.")
                result.set_info({'msg': "Representative target bandwidth specifies per spw continuum. No PI cube will"
                                        " be made since specmode='mfs' already covers this case.",
                                 'intent': 'TARGET',
                                 'specmode': 'repBW'})
                result.contfile = None
                result.linesfile = None
                return result
            else:
                repr_spw_nbin = 1
                if inputs.context.size_mitigation_parameters.get('nbins', '') != '':
                    nbin_items = inputs.nbins.split(',')
                    for nbin_item in nbin_items:
                        key, value = nbin_item.split(':')
                        if key == str(repr_spw):
                            repr_spw_nbin = int(value)

                # The PI cube shall only be created if the PI bandwidth is greater
                # than 4 times the nbin averaged bandwidth used in the default cube
                ref_ms = inputs.context.observing_run.get_ms(inputs.vis[0])
                real_repr_spw = inputs.context.observing_run.virtual2real_spw_id(repr_spw, ref_ms)
                physicalBW_of_1chan_Hz = float(ref_ms.get_spectral_window(real_repr_spw).channels[0].getWidth().convert_to(measures.FrequencyUnits.HERTZ).value)
                repr_spw_nbin_bw_Hz = repr_spw_nbin * physicalBW_of_1chan_Hz
                reprBW_Hz = qaTool.getvalue(qaTool.convert(repr_target[2], 'Hz'))

                if reprBW_Hz > 4.0 * repr_spw_nbin_bw_Hz:
                    repr_spw_nbin = int(reprBW_Hz / physicalBW_of_1chan_Hz + 0.5)
                    inputs.nbins = '%d:%d' % (repr_spw, repr_spw_nbin)
                    LOG.info('Making PI cube at %.3g MHz channel width.' % (physicalBW_of_1chan_Hz * repr_spw_nbin / 1e6))
                    image_repr_target = True
                    inputs.field = repr_source
                    inputs.spw = str(repr_spw)
                else:
                    LOG.info('Representative target bandwidth is less or equal than 4 times the nbin averaged default'
                             ' cube channel width. No PI cube will be made since the default cube already covers this'
                             ' case.')
                    result.set_info({'msg': 'Representative target bandwidth is less or equal than 4 times the nbin'
                                            ' averaged default cube channel width. No PI cube will be made since the'
                                            ' default cube already covers this case.',
                                     'intent': 'TARGET',
                                     'specmode': 'repBW'})
                    result.contfile = None
                    result.linesfile = None
                    return result
        else:
            repr_target_mode = False
            image_repr_target = False

        if (not repr_target_mode) or (repr_target_mode and image_repr_target):
            # read the spw, if none then set default
            spw = inputs.spw

            if spw == '':
                spwids = sorted(inputs.context.observing_run.virtual_science_spw_ids, key=int)
            else:
                spwids = spw.split(',')
            spw = ','.join("'%s'" % (spwid) for spwid in spwids)
            spw = '[%s]' % spw

            spwlist = spw.replace('[', '').replace(']', '')
            spwlist = spwlist[1:-1].split("','")
        else:
            spw = '[]'
            spwlist = []

        if inputs.per_eb:
            vislists = [[vis] for vis in inputs.vis]
        else:
            vislists = [inputs.vis]

        # VLA only
        if inputs.context.project_summary.telescope in ('VLA', 'JVLA', 'EVLA') and inputs.specmode == 'cont':
            ms = inputs.context.observing_run.get_ms(inputs.vis[0])
            band = ms.get_vla_spw2band()
            band_spws = {}
            for k, v in band.items():
                if str(k) in spwlist:
                    band_spws.setdefault(v, []).append(k)
        else:
            band_spws = {None: 0}

        # Need to record if there are targets for a vislist
        have_targets = {}

        max_num_targets = 0

        for selected_datatype_str, selected_datatype_info in zip(selected_datatypes_str, selected_datatypes_info):
            for band in band_spws:
                if band != None:
                    spw = band_spws[band].__repr__()
                    spwlist = band_spws[band]
                for vislist in vislists:
                    if inputs.per_eb:
                        imagename_prefix = os.path.basename(vislist[0]).strip('.ms')
                    else:
                        imagename_prefix = inputs.context.project_structure.ousstatus_entity_id

                    self.heuristics = image_heuristics_factory.getHeuristics(
                        vislist=vislist,
                        spw=spw,
                        observing_run=inputs.context.observing_run,
                        imagename_prefix=imagename_prefix,
                        proj_params=inputs.context.project_performance_parameters,
                        contfile=inputs.contfile,
                        linesfile=inputs.linesfile,
                        imaging_params=inputs.context.imaging_parameters,
                        imaging_mode=imaging_mode
                    )
                    if inputs.specmode == 'cont':
                        # Make sure the spw list is sorted numerically
                        spwlist_local = [','.join(map(str, sorted(map(int, spwlist))))]
                    else:
                        spwlist_local = spwlist

                    # get list of field_ids/intents to be cleaned
                    if (not repr_target_mode) or (repr_target_mode and image_repr_target):
                        field_intent_list = self.heuristics.field_intent_list(
                          intent=inputs.intent, field=inputs.field)
                    else:
                        continue

                    # Expand cont spws
                    if inputs.specmode == 'cont':
                        spwids = spwlist_local[0].split(',')
                    else:
                        spwids = spwlist_local

                    # Generate list of observed vis/field/spw combinations
                    vislist_field_spw_combinations = {}
                    for field_intent in field_intent_list:
                        vislist_for_field = []
                        spwids_for_field = set()
                        for vis in vislist:
                            ms_domain_obj = inputs.context.observing_run.get_ms(vis)
                            # Get the real spw IDs for this MS
                            ms_science_spwids = [s.id for s in ms_domain_obj.get_spectral_windows()]
                            if field_intent[0] in [f.name for f in ms_domain_obj.fields]:
                                try:
                                    # Get a field domain object. Make sure that it has the necessary intent. Otherwise the list of spw IDs
                                    # will not match with the available science spw IDs.
                                    # Using all intents (inputs.intent) here. Further filtering is performed in the next block.
                                    if ms_domain_obj.get_fields(field_intent[0], intent=inputs.intent) != []:
                                        field_domain_obj = ms_domain_obj.get_fields(field_intent[0], intent=inputs.intent)[0]
                                        # Get all science spw IDs for this field and record the ones that are present in this MS
                                        field_science_spwids = [spw_domain_obj.id for spw_domain_obj in field_domain_obj.valid_spws if spw_domain_obj.id in ms_science_spwids]
                                        # Record the virtual spwids
                                        spwids_per_vis_and_field = [
                                            inputs.context.observing_run.real2virtual_spw_id(spwid, ms_domain_obj)
                                            for spwid in field_science_spwids
                                            if inputs.context.observing_run.real2virtual_spw_id(spwid, ms_domain_obj) in list(map(int, spwids))]
                                    else:
                                        spwids_per_vis_and_field = []
                                except Exception as e:
                                    LOG.error(e)
                                    spwids_per_vis_and_field = []
                            else:
                                spwids_per_vis_and_field = []
                            if spwids_per_vis_and_field != []:
                                vislist_for_field.append(vis)
                                spwids_for_field.update(spwids_per_vis_and_field)
                        vislist_field_spw_combinations[field_intent[0]] = {'vislist': None, 'spwids': None}
                        if vislist_for_field != []:
                            vislist_field_spw_combinations[field_intent[0]]['vislist'] = vislist_for_field
                            vislist_field_spw_combinations[field_intent[0]]['spwids'] = sorted(list(spwids_for_field), key=int)

                            # Add number of expected clean targets
                            if inputs.specmode == 'cont':
                                max_num_targets += 1
                            else:
                                max_num_targets += len(spwids_for_field)

                    # Save original vislist_field_spw_combinations dictionary to be able to generate
                    # proper messages if the vis list changes when falling back to a different data
                    # type for a given source/spw combination later on. The vislist_field_spw_combinations
                    # dictionary is possibly being modified on-the-fly below.
                    original_vislist_field_spw_combinations = copy.deepcopy(vislist_field_spw_combinations)

                    # Remove bad spws and record actual vis/field/spw combinations containing data.
                    # Record all spws with actual data in a global list.
                    # Need all spw keys (individual and cont) to distribute the
                    # cell and imsize heuristic results which work on the
                    # highest/lowest frequency spw only.
                    all_spw_keys = []
                    if field_intent_list != set([]):
                        valid_data = {}
                        filtered_spwlist = []
                        valid_data[str(vislist)] = {}
                        for vis in vislist:
                            ms_domain_obj = inputs.context.observing_run.get_ms(vis)
                            valid_data[vis] = {}
                            for field_intent in field_intent_list:
                                valid_data[vis][field_intent] = {}
                                if field_intent not in valid_data[str(vislist)]:
                                    valid_data[str(vislist)][field_intent] = {}
                                # Check only possible field/spw combinations to speed up
                                if vislist_field_spw_combinations.get(field_intent[0], None) is not None:
                                    # Check if this field is present in the current MS and has the necessary intent.
                                    # Using get_fields(name=...) since it does not throw an exception if the field is not found.
                                    if ms_domain_obj.get_fields(name=field_intent[0], intent=field_intent[1]) != []:
                                        observed_vis_list = vislist_field_spw_combinations.get(field_intent[0], None).get('vislist', None)
                                        observed_spwids_list = vislist_field_spw_combinations.get(field_intent[0], None).get('spwids', None)
                                        if observed_vis_list is not None and observed_spwids_list is not None:
                                            # Save spws in main list
                                            all_spw_keys.extend(map(str, observed_spwids_list))
                                            # Also save cont selection
                                            all_spw_keys.append(','.join(map(str, observed_spwids_list)))
                                            for observed_spwid in map(str, observed_spwids_list):
                                                valid_data[vis][field_intent][str(observed_spwid)] = self.heuristics.has_data(field_intent_list=[field_intent], spwspec=observed_spwid, vislist=[vis])[field_intent]
                                                if not valid_data[vis][field_intent][str(observed_spwid)] and vis in observed_vis_list:
                                                    LOG.warning('Data for EB {}, field {}, spw {} is completely flagged.'.format(
                                                        os.path.basename(vis), field_intent[0], observed_spwid))
                                                # Aggregated value per vislist (replace with lookup pattern later)
                                                if str(observed_spwid) not in valid_data[str(vislist)][field_intent]:
                                                    valid_data[str(vislist)][field_intent][str(observed_spwid)] = valid_data[vis][field_intent][str(observed_spwid)]
                                                else:
                                                    valid_data[str(vislist)][field_intent][str(observed_spwid)] = valid_data[str(vislist)][field_intent][str(observed_spwid)] or valid_data[vis][field_intent][str(observed_spwid)]
                                                if valid_data[vis][field_intent][str(observed_spwid)]:
                                                    filtered_spwlist.append(observed_spwid)
                        filtered_spwlist = sorted(list(set(filtered_spwlist)), key=int)
                    else:
                        continue

                    # Collapse cont spws
                    if inputs.specmode == 'cont':
                        filtered_spwlist_local = [','.join(filtered_spwlist)]
                    else:
                        filtered_spwlist_local = filtered_spwlist

                    if filtered_spwlist_local == [] or filtered_spwlist_local == ['']:
                        LOG.error('No spws left for vis list {}'.format(','.join(os.path.basename(vis) for vis in vislist)))
                        continue

                    # Parse hm_cell to get optional pixperbeam setting
                    cell = inputs.get_spw_hm_cell(filtered_spwlist_local[0])
                    if isinstance(cell, str):
                        pixperbeam = float(cell.split('ppb')[0])
                        cell = []
                    else:
                        pixperbeam = 5.0

                    # Add actual, possibly reduced cont spw combination to be able to properly populate the lookup tables later on
                    if inputs.specmode == 'cont':
                        all_spw_keys.append(','.join(filtered_spwlist))
                    # Keep only unique entries
                    all_spw_keys = list(set(all_spw_keys))

                    # Select only the lowest / highest frequency spw to get the smallest (for cell size)
                    # and largest beam (for imsize)
                    ref_ms = inputs.context.observing_run.get_ms(vislist[0])
                    min_freq = 1e15
                    max_freq = 0.0
                    min_freq_spwid = -1
                    max_freq_spwid = -1
                    for spwid in filtered_spwlist:
                        real_spwid = inputs.context.observing_run.virtual2real_spw_id(spwid, ref_ms)
                        spwid_centre_freq = ref_ms.get_spectral_window(real_spwid).centre_frequency.to_units(measures.FrequencyUnits.HERTZ)
                        if spwid_centre_freq < min_freq:
                            min_freq = spwid_centre_freq
                            min_freq_spwid = spwid
                        if spwid_centre_freq > max_freq:
                            max_freq = spwid_centre_freq
                            max_freq_spwid = spwid

                    if min_freq_spwid == -1 or max_freq_spwid == -1:
                        LOG.error('Could not determine min/max frequency spw IDs for %s.' % (str(filtered_spwlist_local)))
                        continue

                    min_freq_spwlist = [str(min_freq_spwid)]
                    max_freq_spwlist = [str(max_freq_spwid)]

                    # Get robust and uvtaper values
                    if inputs.robust not in (None, -999.0):
                        robust = inputs.robust
                    elif 'robust' in inputs.context.imaging_parameters:
                        robust = inputs.context.imaging_parameters['robust']
                    else:
                        robust = self.heuristics.robust()

                    if inputs.uvtaper not in (None, []):
                        uvtaper = inputs.uvtaper
                    elif 'uvtaper' in inputs.context.imaging_parameters:
                        uvtaper = inputs.context.imaging_parameters['uvtaper']
                    else:
                        uvtaper = self.heuristics.uvtaper()

                    # Get field specific uvrange value
                    uvrange = {}
                    bl_ratio = {}
                    for field_intent in field_intent_list:
                        for spwspec in filtered_spwlist_local:
                            if inputs.uvrange not in (None, [], ''):
                                uvrange[(field_intent[0], spwspec)] = inputs.uvrange
                            else:
                                try:
                                    (uvrange[(field_intent[0], spwspec)], bl_ratio[(field_intent[0], spwspec)]) = \
                                        self.heuristics.uvrange(field=field_intent[0], spwspec=spwspec)
                                except Exception as e:
                                    # problem defining uvrange
                                    LOG.warning(e)
                                    pass

                    # cell is a list of form [cellx, celly]. If the list has form [cell]
                    # then that means the cell is the same size in x and y. If cell is
                    # empty then fill it with a heuristic result
                    cells = {}
                    if cell == []:
                        synthesized_beams = {}
                        min_cell = ['3600arcsec']
                        for spwspec in max_freq_spwlist:
                            # Use only fields that were observed in spwspec
                            actual_field_intent_list = []
                            for field_intent in field_intent_list:
                                if (vislist_field_spw_combinations.get(field_intent[0], None) is not None and
                                        vislist_field_spw_combinations[field_intent[0]].get('spwids', None) is not None and
                                        spwspec in list(map(str, vislist_field_spw_combinations[field_intent[0]]['spwids']))):
                                    actual_field_intent_list.append(field_intent)

                            synthesized_beams[spwspec], known_synthesized_beams = self.heuristics.synthesized_beam(
                                field_intent_list=actual_field_intent_list, spwspec=spwspec, robust=robust, uvtaper=uvtaper,
                                pixperbeam=pixperbeam, known_beams=known_synthesized_beams, force_calc=calcsb,
                                parallel=parallel, shift=True)

                            if synthesized_beams[spwspec] == 'invalid':
                                LOG.error('Beam for virtual spw %s and robust value of %.1f is invalid. Cannot continue.'
                                          '' % (spwspec, robust))
                                result.error = True
                                result.error_msg = 'Invalid beam'
                                return result

                            # Avoid recalculating every time since the dictionary will be cleared with the first recalculation request.
                            calcsb = False
                            # the heuristic cell is always the same for x and y as
                            # the value derives from the single value returned by
                            # imager.advise
                            cells[spwspec] = self.heuristics.cell(beam=synthesized_beams[spwspec], pixperbeam=pixperbeam)
                            if ('invalid' not in cells[spwspec]):
                                min_cell = cells[spwspec] if (qaTool.convert(cells[spwspec][0], 'arcsec')['value'] < qaTool.convert(min_cell[0], 'arcsec')['value']) else min_cell
                        # Rounding to two significant figures
                        min_cell = ['%.2g%s' % (qaTool.getvalue(min_cell[0]), qaTool.getunit(min_cell[0]))]
                        # Use same cell size for all spws (in a band (TODO))
                        # Need to populate all spw keys because the imsize heuristic picks
                        # up the lowest frequency spw.
                        for spwspec in all_spw_keys:
                            cells[spwspec] = min_cell
                    else:
                        for spwspec in all_spw_keys:
                            cells[spwspec] = cell

                    # if phase center not set then use heuristic code to calculate the
                    # centers for each field
                    phasecenter = inputs.phasecenter
                    phasecenters = {}
                    if phasecenter == '':
                        for field_intent in field_intent_list:
                            try:
                                gridder = self.heuristics.gridder(field_intent[1], field_intent[0])
                                field_ids = self.heuristics.field(field_intent[1], field_intent[0], vislist=vislist_field_spw_combinations[field_intent[0]]['vislist'])
                                phasecenters[field_intent[0]] = self.heuristics.phasecenter(field_ids, vislist=vislist_field_spw_combinations[field_intent[0]]['vislist'])
                            except Exception as e:
                                # problem defining center
                                LOG.warning(e)
                                pass
                    else:
                        for field_intent in field_intent_list:
                            phasecenters[field_intent[0]] = phasecenter

                    # if imsize not set then use heuristic code to calculate the
                    # centers for each field/spwspec
                    imsize = inputs.get_spw_hm_imsize(filtered_spwlist_local[0])
                    if isinstance(imsize, str):
                        sfpblimit = float(imsize.split('pb')[0])
                        imsize = []
                    else:
                        sfpblimit = 0.2
                    imsizes = {}
                    if imsize == []:
                        # get primary beams
                        largest_primary_beams = {}
                        for spwspec in min_freq_spwlist:
                            if list(field_intent_list) != []:
                                largest_primary_beams[spwspec] = self.heuristics.largest_primary_beam_size(spwspec=spwspec, intent=list(field_intent_list)[0][1])
                            else:
                                largest_primary_beams[spwspec] = self.heuristics.largest_primary_beam_size(spwspec=spwspec, intent='TARGET')

                        for field_intent in field_intent_list:
                            max_x_size = 1
                            max_y_size = 1
                            for spwspec in min_freq_spwlist:

                                try:
                                    gridder = self.heuristics.gridder(field_intent[1], field_intent[0])
                                    field_ids = self.heuristics.field(field_intent[1], field_intent[0], vislist=vislist_field_spw_combinations[field_intent[0]]['vislist'])
                                    # Image size (FOV) may be determined depending on the fractional bandwidth of the
                                    # selected spectral windows. In continuum spectral mode pass the spw list string
                                    # to imsize heuristics (used only for VLA), otherwise pass None to disable the feature.
                                    imsize_spwlist = filtered_spwlist_local if inputs.specmode == 'cont' else None
                                    himsize = self.heuristics.imsize(
                                        fields=field_ids, cell=cells[spwspec], primary_beam=largest_primary_beams[spwspec],
                                        sfpblimit=sfpblimit, centreonly=False, vislist=vislist_field_spw_combinations[field_intent[0]]['vislist'],
                                        spwspec=imsize_spwlist)
                                    if field_intent[1] in [
                                            'PHASE',
                                            'BANDPASS',
                                            'AMPLITUDE',
                                            'FLUX',
                                            'CHECK',
                                            'POLARIZATION',
                                            'POLANGLE',
                                            'POLLEAKAGE'
                                            ]:
                                        himsize = [min(npix, inputs.calmaxpix) for npix in himsize]
                                    imsizes[(field_intent[0], spwspec)] = himsize
                                    if imsizes[(field_intent[0], spwspec)][0] > max_x_size:
                                        max_x_size = imsizes[(field_intent[0], spwspec)][0]
                                    if imsizes[(field_intent[0], spwspec)][1] > max_y_size:
                                        max_y_size = imsizes[(field_intent[0], spwspec)][1]
                                except Exception as e:
                                    # problem defining imsize
                                    LOG.warning(e)
                                    pass

                            if max_x_size == 1 or max_y_size == 1:
                                LOG.error('imsize of [{:d}, {:d}] for field {!s} intent {!s} spw {!s} is degenerate.'.format(max_x_size, max_y_size, field_intent[0], field_intent[1], min_freq_spwlist))
                            else:
                                # Use same size for all spws (in a band (TODO))
                                # Need to populate all spw keys because the imsize for the cont
                                # target is taken from this dictionary.
                                for spwspec in all_spw_keys:
                                    imsizes[(field_intent[0], spwspec)] = [max_x_size, max_y_size]

                    else:
                        for field_intent in field_intent_list:
                            for spwspec in all_spw_keys:
                                imsizes[(field_intent[0], spwspec)] = imsize

                    # if nchan is not set then use heuristic code to calculate it
                    # for each field/spwspec. The channel width needs to be calculated
                    # at the same time.
                    specmode = inputs.specmode
                    nchan = inputs.nchan
                    nchans = {}
                    width = inputs.width
                    widths = {}
                    if specmode not in ('mfs', 'cont') and width == 'pilotimage':
                        for field_intent in field_intent_list:
                            for spwspec in filtered_spwlist_local:
                                try:
                                    nchans[(field_intent[0], spwspec)], widths[(field_intent[0], spwspec)] = \
                                      self.heuristics.nchan_and_width(field_intent=field_intent[1], spwspec=spwspec)
                                except Exception as e:
                                    # problem defining nchan and width
                                    LOG.warning(e)
                                    pass

                    else:
                        for field_intent in field_intent_list:
                            for spwspec in all_spw_keys:
                                nchans[(field_intent[0], spwspec)] = nchan
                                widths[(field_intent[0], spwspec)] = width

                    usepointing = self.heuristics.usepointing()

                    # now construct the list of imaging command parameter lists that must
                    # be run to obtain the required images

                    # Remember if there are targets for this vislist
                    have_targets[','.join(vislist)] = len(field_intent_list) > 0

                    # Sort field/intent list alphabetically considering the intent as the first
                    # and the source name as the second key.
                    sorted_field_intent_list = sorted(field_intent_list, key=operator.itemgetter(1,0))

                    # In case of TARGET intent place representative source first in the list.
                    if 'TARGET' in inputs.intent:
                        sorted_field_intent_list = utils.place_repr_source_first(sorted_field_intent_list, repr_source)

                    for field_intent in sorted_field_intent_list:
                        mosweight = self.heuristics.mosweight(field_intent[1], field_intent[0])
                        for spwspec in filtered_spwlist_local:
                            # Start with original vis list
                            vislist_field_spw_combinations[field_intent[0]]['vislist'] = original_vislist_field_spw_combinations[field_intent[0]]['vislist']

                            # The field/intent and spwspec loops still cover the full parameter
                            # space. Here we filter the actual combinations.
                            valid_field_spwspec_combination = False
                            actual_spwids = []
                            if vislist_field_spw_combinations[field_intent[0]].get('spwids', None) is not None:
                                for spwid in spwspec.split(','):
                                    if valid_data[str(vislist)].get(field_intent, None):
                                        if valid_data[str(vislist)][field_intent].get(str(spwid), None):
                                            if int(spwid) in vislist_field_spw_combinations[field_intent[0]]['spwids']:
                                                valid_field_spwspec_combination = True
                                                actual_spwids.append(spwid)
                            if not valid_field_spwspec_combination:
                                continue

                            # For 'cont' mode we still need to restrict the virtual spw ID list to just
                            # the ones that were actually observed for this field.
                            adjusted_spwspec = ','.join(map(str, actual_spwids))

                            spwspec_ok = True
                            actual_spwspec_list = []
                            spwsel = {}
                            all_continuum = True
                            cont_ranges_spwsel_dict = {}
                            all_continuum_spwsel_dict = {}
                            spwsel_spwid_dict = {}

                            # Check if the globally selected data type is available for this field/spw combination.
                            if selected_datatype_str not in (None, '', 'N/A') and inputs.datacolumn in (None, ''):
                                if automatic_datatype_choice:
                                    # In automatic mode check for source/spw specific fall back to next available data type.
                                    (local_ms_objects_and_columns, local_selected_datatype) = inputs.context.observing_run.get_measurement_sets_of_type(dtypes=specmode_datatypes, msonly=False, source=field_intent[0], spw=adjusted_spwspec, vis=vislist)
                                else:
                                    # In manual mode check determine the data column for the current data type.
                                    (local_ms_objects_and_columns, local_selected_datatype) = inputs.context.observing_run.get_measurement_sets_of_type(dtypes=[DataType[selected_datatype_str]], msonly=False, source=field_intent[0], spw=adjusted_spwspec, vis=vislist)

                                if local_selected_datatype is None:
                                    LOG.warn(f'Data type {selected_datatype_str} is not available for field {field_intent[0]} SPW {adjusted_spwspec} in the chosen vis list. Skipping imaging target.')
                                    continue

                                local_selected_datatype_str = local_selected_datatype.name
                                local_selected_datatype_info = local_selected_datatype_str
                                local_columns = list(local_ms_objects_and_columns.values())

                                if local_selected_datatype_str != selected_datatype_str:
                                    if automatic_datatype_choice:
                                        LOG.warn(f'Data type {selected_datatype_str} is not available for field {field_intent[0]} SPW {adjusted_spwspec}. Falling back to data type {local_selected_datatype_str}.')
                                        local_selected_datatype_info = f'{local_selected_datatype_str} instead of {selected_datatype_str} due to source/spw selection'
                                    else:
                                        # Manually selected data type unavailable -> skip making an imaging target
                                        LOG.warn(f'Data type {selected_datatype_str} is not available for field {field_intent[0]} SPW {adjusted_spwspec} in the chosen vis list. Skipping imaging target.')
                                        continue

                                if local_columns != []:
                                    if not all(local_column == local_columns[0] for local_column in local_columns):
                                        LOG.warn(f'Data type based column selection changes among MSes: {",".join(f"{k.basename}: {v}" for k,v in local_ms_objects_and_columns.items())}.')

                                if local_columns != []:
                                    if local_columns[0] == 'DATA':
                                        local_datacolumn = 'data'
                                    elif local_columns[0] == 'CORRECTED_DATA':
                                        local_datacolumn = 'corrected'
                                    else:
                                        LOG.warn(f'Unknown column name {local_columns[0]}')
                                        local_datacolumn = ''
                                else:
                                    LOG.warn(f'Empty list of columns')
                                    local_datacolumn = ''

                                datacolumn = local_datacolumn

                                if not inputs.per_eb and original_vislist_field_spw_combinations[field_intent[0]]['vislist'] != [k.basename for k in local_ms_objects_and_columns.keys()]:
                                    vislist_field_spw_combinations[field_intent[0]]['vislist'] = [k.basename for k in local_ms_objects_and_columns.keys()]
                                    if automatic_datatype_choice and local_selected_datatype_str != selected_datatype_str:
                                        LOG.warn(f'''Modifying vis list from {original_vislist_field_spw_combinations[field_intent[0]]['vislist']} to {vislist_field_spw_combinations[field_intent[0]]['vislist']} for fallback data type {local_selected_datatype_str}.''')
                                    else:
                                        LOG.warn(f'''Modifying vis list from {original_vislist_field_spw_combinations[field_intent[0]]['vislist']} to {vislist_field_spw_combinations[field_intent[0]]['vislist']} for data type {local_selected_datatype_str}.''')

                                    if vislist_field_spw_combinations[field_intent[0]]['vislist'] == []:
                                        LOG.warn(f'Empty vis list for field {field_intent[0]} specmode {specmode} data type {local_selected_datatype_str}. Skipping imaging target.')
                                        continue
                            else:
                                datacolumn = global_datacolumn
                                local_selected_datatype = global_datatype
                                local_selected_datatype_str = global_datatype_str
                                local_selected_datatype_info = global_datatype_info

                            # PIPE-1710: add a suffix to image file name depending on datatype
                            if local_selected_datatype_str.lower().startswith('regcal'):
                                datatype_suffix = 'regcal'
                            elif local_selected_datatype_str.lower().startswith('selfcal'):
                                datatype_suffix = 'selfcal'
                            else:
                                datatype_suffix = None

                            # Save the specific vislist in a copy of the heuristics object tailored to the
                            # current imaging target
                            target_heuristics = copy.deepcopy(self.heuristics)
                            target_heuristics.vislist = vislist_field_spw_combinations[field_intent[0]]['vislist']

                            for spwid in adjusted_spwspec.split(','):
                                cont_ranges_spwsel_dict[spwid], all_continuum_spwsel_dict[spwid] = target_heuristics.cont_ranges_spwsel()
                                spwsel_spwid_dict[spwid] = cont_ranges_spwsel_dict[spwid].get(utils.dequote(field_intent[0]), {}).get(spwid, 'NONE')

                            no_cont_ranges = False
                            if (field_intent[1] == 'TARGET' and specmode == 'cont' and
                                    all([v == 'NONE' for v in spwsel_spwid_dict.values()])):
                                LOG.warning('No valid continuum ranges were found for any spw. Creating an aggregate continuum'
                                            ' image from the full bandwidth from all spws, but this should be used with'
                                            ' caution.')
                                no_cont_ranges = True

                            for spwid in adjusted_spwspec.split(','):
                                spwsel_spwid = spwsel_spwid_dict[spwid]
                                if field_intent[1] == 'TARGET' and not no_cont_ranges:
                                    if spwsel_spwid == 'NONE':
                                        if specmode == 'cont':
                                            LOG.warning('Spw {!s} will not be used in creating the aggregate continuum image'
                                                        ' of {!s} because no continuum range was found.'
                                                        ''.format(spwid, field_intent[0]))
                                        else:
                                            LOG.warning('Spw {!s} will not be used for {!s} because no continuum range was'
                                                        ' found.'.format(spwid, field_intent[0]))
                                            spwspec_ok = False
                                        continue
                                    #elif (spwsel_spwid == ''):
                                    #    LOG.warning('Empty continuum frequency range for %s, spw %s. Run hif_findcont ?' % (field_intent[0], spwid))

                                all_continuum = all_continuum and all_continuum_spwsel_dict[spwid].get(utils.dequote(field_intent[0]), {}).get(spwid, False)

                                if spwsel_spwid in ('ALL', '', 'NONE'):
                                    spwsel_spwid_freqs = ''
                                    if target_heuristics.is_eph_obj(field_intent[0]):
                                        spwsel_spwid_refer = 'SOURCE'
                                    else:
                                        spwsel_spwid_refer = 'LSRK'
                                else:
                                    spwsel_spwid_freqs, spwsel_spwid_refer = spwsel_spwid.split()

                                if spwsel_spwid_refer not in ('LSRK', 'SOURCE'):
                                    LOG.warning('Frequency selection is specified in %s but must be in LSRK or SOURCE'
                                                '' % spwsel_spwid_refer)
                                    # TODO: skip this field and/or spw ?

                                actual_spwspec_list.append(spwid)
                                spwsel['spw%s' % (spwid)] = spwsel_spwid

                            actual_spwspec = ','.join(actual_spwspec_list)

                            num_all_spws = len(adjusted_spwspec.split(','))
                            num_good_spws = 0 if no_cont_ranges else len(actual_spwspec_list)

                            # construct imagename
                            if inputs.imagename == '':
                                imagename = target_heuristics.imagename(output_dir=inputs.output_dir, intent=field_intent[1],
                                                                        field=field_intent[0], spwspec=actual_spwspec,
                                                                        specmode=specmode, band=band, datatype=datatype_suffix)
                            else:
                                imagename = inputs.imagename

                            if inputs.nbins != '' and inputs.specmode != 'cont':
                                nbin_items = inputs.nbins.split(',')
                                nbins_dict = {}
                                for nbin_item in nbin_items:
                                    key, value = nbin_item.split(':')
                                    nbins_dict[key] = int(value)
                                try:
                                    if '*' in nbins_dict:
                                        nbin = nbins_dict['*']
                                    else:
                                        nbin = nbins_dict[spwspec]
                                except:
                                    LOG.warning('Could not determine binning factor for spw %s. Using default channel width.'
                                                '' % adjusted_spwspec)
                                    nbin = -1
                            else:
                                nbin = -1

                            if spwspec_ok and (field_intent[0], spwspec) in imsizes and ('invalid' not in cells[spwspec]):
                                LOG.debug(
                                  'field:%s intent:%s spw:%s cell:%s imsize:%s phasecenter:%s' %
                                  (field_intent[0], field_intent[1], adjusted_spwspec,
                                   cells[spwspec], imsizes[(field_intent[0], spwspec)],
                                   phasecenters[field_intent[0]]))

                                # Remove MSs that do not contain data for the given field/intent combination
                                # FIXME: This should already have been filtered above. This filter is just from the domain objects.
                                scanidlist, visindexlist = target_heuristics.get_scanidlist(vislist_field_spw_combinations[field_intent[0]]['vislist'],
                                                                                            field_intent[0], field_intent[1])
                                domain_filtered_vislist = [vislist_field_spw_combinations[field_intent[0]]['vislist'][i] for i in visindexlist]
                                if inputs.specmode == 'cont':
                                    filtered_vislist = domain_filtered_vislist
                                else:
                                    # Filter MSs with fully flagged field/spw selections
                                    filtered_vislist = [v for v in domain_filtered_vislist if valid_data[v][field_intent][str(adjusted_spwspec)]]

                                # Save the filtered vislist
                                target_heuristics.vislist = filtered_vislist

                                # Get list of antenna IDs
                                antenna_ids = target_heuristics.antenna_ids(inputs.intent)
                                # PIPE-964: The '&' at the end of the antenna input was added to not to consider the cross
                                #  baselines by default. The cross baselines with antennas not listed (for TARGET images
                                #  the antennas with the minority antenna sizes are not listed) could be added in some
                                #  future configurations by removing this character.
                                antenna = [','.join(map(str, antenna_ids.get(os.path.basename(v), '')))+'&'
                                           for v in filtered_vislist]

                                target = CleanTarget(
                                    antenna=antenna,
                                    field=field_intent[0],
                                    intent=field_intent[1],
                                    spw=actual_spwspec,
                                    spwsel_lsrk=spwsel,
                                    spwsel_all_cont=all_continuum,
                                    num_all_spws=num_all_spws,
                                    num_good_spws=num_good_spws,
                                    cell=cells[spwspec],
                                    imsize=imsizes[(field_intent[0], spwspec)],
                                    phasecenter=phasecenters[field_intent[0]],
                                    specmode=inputs.specmode,
                                    gridder=target_heuristics.gridder(field_intent[1], field_intent[0]),
                                    imagename=imagename,
                                    start=inputs.start,
                                    width=widths[(field_intent[0], spwspec)],
                                    nbin=nbin,
                                    nchan=nchans[(field_intent[0], spwspec)],
                                    robust=robust,
                                    uvrange=uvrange[(field_intent[0], spwspec)],
                                    bl_ratio=bl_ratio[(field_intent[0], spwspec)],
                                    uvtaper=uvtaper,
                                    stokes='I',
                                    heuristics=target_heuristics,
                                    vis=filtered_vislist,
                                    datacolumn=datacolumn,
                                    datatype=local_selected_datatype_str,
                                    datatype_info=local_selected_datatype_info,
                                    is_per_eb=inputs.per_eb if inputs.per_eb else None,
                                    usepointing=usepointing,
                                    mosweight=mosweight)
                                target['drcorrect'] = self._get_drcorrect(target['field'], target['spw'], target['datatype'])
                                target['deconvolver'], target['nterms'] = self._get_deconvolver_nterms(
                                    target['field'], target['spw'], target['datatype'])

                                result.add_target(target)

        if inputs.intent == 'CHECK':
            if not any(have_targets.values()):
                info_msg = 'No check source found.'
                LOG.info(info_msg)
                result.set_info({'msg': info_msg, 'intent': 'CHECK', 'specmode': inputs.specmode})
            elif inputs.per_eb and (not all(have_targets.values())):
                info_msg = 'No check source data found in EBs %s.' % (','.join([os.path.basename(k)
                                                                                for k, v in have_targets.items()
                                                                                if not v]))
                LOG.info(info_msg)
                result.set_info({'msg': info_msg, 'intent': 'CHECK', 'specmode': inputs.specmode})

        # Record total number of expected clean targets
        result.set_max_num_targets(max_num_targets)

        # Pass contfile and linefile names to context (via resultobjects)
        # for hif_findcont and hif_makeimages
        result.contfile = inputs.contfile
        result.linesfile = inputs.linesfile

        result.synthesized_beams = known_synthesized_beams

        return result

    def analyse(self, result):
        return result

    def _get_deconvolver_nterms(self, field, spw_sel, datatype_str):
        """Get the modified nterms parameter based on existing selfcal results."""

        deconvolver, nterms = None, None
        context = self.inputs.context

        if hasattr(context, 'scal_targets') and datatype_str.startswith('SELFCAL_') and self.inputs.specmode == 'cont':
            for sc_target in context.scal_targets:
                sc_spw = set(sc_target['spw'].split(','))
                im_spw = set(spw_sel.split(','))
                if sc_target['field'] == field and im_spw.intersection(sc_spw) and sc_target['sc_success']:
                    nterms_sc = sc_target['sc_lib']['nterms']
                    if nterms_sc is not None and nterms_sc > 1:
                        nterms = nterms_sc
                        deconvolver = 'mtmfs'
                        LOG.info(f"Using deconvolver='mtmfs', nterms={nterms} for field {field} and spw {spw_sel} based "
                                 "on previous selfcal aggregate continuum imaging results.")
                    break

        return deconvolver, nterms

    def _get_drcorrect(self, field, spw_sel, datatype_str):
        """Get the modified drcorrect parameter based on existing selfcal results."""

        drcorrect = None
        context = self.inputs.context

        if context.project_summary.telescope in ('VLA', 'JVLA', 'EVLA'):
            return drcorrect

        if hasattr(context, 'scal_targets') and datatype_str.startswith('SELFCAL_') and self.inputs.specmode == 'cont':
            for sc_target in context.scal_targets:
                sc_spw = set(sc_target['spw'].split(','))
                im_spw = set(spw_sel.split(','))
                if sc_target['field'] == field and im_spw.intersection(sc_spw) and sc_target['sc_success']:
                    drcorrect = sc_target['sc_rms_scale']
                    LOG.info(f"Using drcorrect={drcorrect} for field {field} and spw {spw_sel} based "
                             "on previous selfcal aggregate continuum imaging results.")
                    break

        return drcorrect


# maps intent and specmode Inputs parameters to textual description of execution context.
_DESCRIPTIONS = {
    ('PHASE', 'mfs'): 'phase calibrator',
    ('PHASE', 'cont'): 'phase calibrator',
    ('BANDPASS', 'mfs'): 'bandpass calibrator',
    ('BANDPASS', 'cont'): 'bandpass calibrator',
    ('AMPLITUDE', 'mfs'): 'flux calibrator',
    ('AMPLITUDE', 'cont'): 'flux calibrator',
    ('POLARIZATION', 'mfs'): 'polarization calibrator',
    ('POLARIZATION', 'cont'): 'polarization calibrator',
    ('POLANGLE', 'mfs'): 'polarization calibrator',
    ('POLANGLE', 'cont'): 'polarization calibrator',
    ('POLLEAKAGE', 'mfs'): 'polarization calibrator',
    ('POLLEAKAGE', 'cont'): 'polarization calibrator',
    ('CHECK', 'mfs'): 'check source',
    ('CHECK', 'cont'): 'check source',
    ('TARGET', 'mfs'): 'target per-spw continuum',
    ('TARGET', 'cont'): 'target aggregate continuum',
    ('TARGET', 'cube'): 'target cube',
    ('TARGET', 'repBW'): 'representative bandwidth target cube'
}

_SIDEBAR_SUFFIX = {
    ('PHASE', 'mfs'): 'cals',
    ('PHASE', 'cont'): 'cals',
    ('BANDPASS', 'mfs'): 'cals',
    ('BANDPASS', 'cont'): 'cals',
    ('AMPLITUDE', 'mfs'): 'cals',
    ('AMPLITUDE', 'cont'): 'cals',
    ('POLARIZATION', 'mfs'): 'cals',
    ('POLARIZATION', 'cont'): 'cals',
    ('POLANGLE', 'mfs'): 'cals',
    ('POLANGLE', 'cont'): 'cals',
    ('POLLEAKAGE', 'mfs'): 'cals',
    ('POLLEAKAGE', 'cont'): 'cals',
    ('CHECK', 'mfs'): 'checksrc',
    ('CHECK', 'cont'): 'checksrc',
    ('TARGET', 'mfs'): 'mfs',
    ('TARGET', 'cont'): 'cont',
    ('TARGET', 'cube'): 'cube',
    ('TARGET', 'repBW'): 'cube_repBW'
}<|MERGE_RESOLUTION|>--- conflicted
+++ resolved
@@ -297,16 +297,11 @@
                 # The remaining fallback values are just there to support experimental usage of
                 # The first set of MSes.
                 specmode_datatypes = [DataType.SELFCAL_CONTLINE_SCIENCE, DataType.REGCAL_CONTLINE_SCIENCE, DataType.REGCAL_CONTLINE_ALL, DataType.RAW]
-<<<<<<< HEAD
-            else:  # cube, repBW
-                specmode_datatypes = [DataType.SELFCAL_LINE_SCIENCE, DataType.REGCAL_LINE_SCIENCE, DataType.REGCAL_CONTLINE_ALL, DataType.RAW]
-=======
             else:
-                # The preferred data types for cueb and repBW specmodes are SELFCAL_LINE_SCIENCE and
+                # The preferred data types for cube and repBW specmodes are SELFCAL_LINE_SCIENCE and
                 # REGCAL_LINE_SCIENCE. The remaining fallback values are just there to support
                 # experimental usage of The first and second sets of MSes.
                 specmode_datatypes = [DataType.SELFCAL_LINE_SCIENCE, DataType.REGCAL_LINE_SCIENCE, DataType.SELFCAL_CONTLINE_SCIENCE, DataType.REGCAL_CONTLINE_SCIENCE, DataType.REGCAL_CONTLINE_ALL, DataType.RAW]
->>>>>>> dc874dc6
         else:
             # Calibrators are only present in the first set of MSes. Thus
             # listing only their possible data types.
