--- conflicted
+++ resolved
@@ -1007,12 +1007,8 @@
                                 real_spwid).centre_frequency.to_units(measures.FrequencyUnits.HERTZ))
                             filtered_spwlist_center_freq.append(spwid_centre_freq)
                         except Exception as e:
-<<<<<<< HEAD
-                            LOG.warn(f'Could not determine center frequency for spw {spwid}. Exception: {str(e)}')
+                            LOG.warning(f'Could not determine center frequency for spw {spwid}. Exception: {str(e)}')
                             filtered_spwlist_center_freq.append(np.nan)
-=======
-                            LOG.warning(f'Could not determine min/max frequency for spw {spwid}. Exception: {str(e)}')
->>>>>>> 8172f481
 
                     if np.nan in filtered_spwlist_center_freq:
                         LOG.error('Could not determine min/max frequency spw IDs for %s.' %
