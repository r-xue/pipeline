import copy
import os

import pipeline.domain.measures as measures
import pipeline.infrastructure as infrastructure
import pipeline.infrastructure.api as api
import pipeline.infrastructure.basetask as basetask
import pipeline.infrastructure.casatools as casatools
import pipeline.infrastructure.utils as utils
import pipeline.infrastructure.vdp as vdp
from pipeline.hif.heuristics import imageparams_factory
from pipeline.infrastructure import task_registry
from .cleantarget import CleanTarget
from .resultobjects import MakeImListResult

LOG = infrastructure.get_logger(__name__)


class MakeImListInputs(vdp.StandardInputs):
    # simple properties with no logic ----------------------------------------------------------------------------------
    calmaxpix = vdp.VisDependentProperty(default=300)
    imagename = vdp.VisDependentProperty(default='')
    intent = vdp.VisDependentProperty(default='TARGET')
    nchan = vdp.VisDependentProperty(default=-1)
    outframe = vdp.VisDependentProperty(default='LSRK')
    phasecenter = vdp.VisDependentProperty(default='')
    start = vdp.VisDependentProperty(default='')
    uvrange = vdp.VisDependentProperty(default='')
    width = vdp.VisDependentProperty(default='')
    clearlist = vdp.VisDependentProperty(default=True)
    per_eb = vdp.VisDependentProperty(default=False)
    calcsb = vdp.VisDependentProperty(default=False)
    parallel = vdp.VisDependentProperty(default='automatic')

    # properties requiring some processing or MS-dependent logic -------------------------------------------------------

    contfile = vdp.VisDependentProperty(default='cont.dat')

    @contfile.postprocess
    def contfile(self, unprocessed):
        return os.path.join(self.context.output_dir, unprocessed)

    @vdp.VisDependentProperty
    def field(self):
        if 'TARGET' in self.intent and 'field' in self.context.size_mitigation_parameters:
            return self.context.size_mitigation_parameters['field']
        return ''

    @vdp.VisDependentProperty
    def hm_cell(self):
        if 'TARGET' in self.intent and 'hm_cell' in self.context.size_mitigation_parameters:
            return self.context.size_mitigation_parameters['hm_cell']
        return []

    @hm_cell.convert
    def hm_cell(self, val):
        if not isinstance(val, str) and not isinstance(val, list):
            raise ValueError('Malformatted value for hm_cell: {!r}'.format(val))

        if isinstance(val, str):
            val = [val]

        for item in val:
            if isinstance(item, str):
                if 'ppb' in item:
                    return item

        return val

    @vdp.VisDependentProperty
    def hm_imsize(self):
        if 'TARGET' in self.intent and 'hm_imsize' in self.context.size_mitigation_parameters:
            return self.context.size_mitigation_parameters['hm_imsize']
        return []

    @hm_imsize.convert
    def hm_imsize(self, val):
        if not isinstance(val, int) and not isinstance(val, str) and not isinstance(val, list):
            raise ValueError('Malformatted value for hm_imsize: {!r}'.format(val))

        if isinstance(val, int):
            return [val, val]

        if isinstance(val, str):
            val = [val]

        for item in val:
            if isinstance(item, str):
                if 'pb' in item:
                    return item

        return val

    linesfile = vdp.VisDependentProperty(default='lines.dat')

    @linesfile.postprocess
    def linesfile(self, unprocessed):
        return os.path.join(self.context.output_dir, unprocessed)

    @vdp.VisDependentProperty
    def nbins(self):
        if 'TARGET' in self.intent and 'nbins' in self.context.size_mitigation_parameters:
            return self.context.size_mitigation_parameters['nbins']
        return ''

    @vdp.VisDependentProperty
    def spw(self):
        if 'TARGET' in self.intent and 'spw' in self.context.size_mitigation_parameters and self.specmode=='cube':
            return self.context.size_mitigation_parameters['spw']
        return ''

    @spw.convert
    def spw(self, val):
        # Use str() method to catch single spwid case via PPR which maps to int.
        return str(val)

    @vdp.VisDependentProperty
    def specmode(self):
        if 'TARGET' in self.intent:
            return 'cube'
        return 'mfs'

    def get_spw_hm_cell(self, spwlist):
        """If possible obtain spwlist specific hm_cell, otherwise return generic
        value."""
        if 'multi_target_size_mitigation' in self.context.size_mitigation_parameters:
            if spwlist in self.context.size_mitigation_parameters['multi_target_size_mitigation']:
                if 'hm_cell' in self.context.size_mitigation_parameters['multi_target_size_mitigation'][spwlist]:
                    return self.context.size_mitigation_parameters['multi_target_size_mitigation'][spwlist]['hm_cell']
        return self.hm_cell

    def get_spw_hm_imsize(self, spwlist):
        """If possible obtain spwlist specific hm_imsize, otherwise return generic
        value."""
        if 'multi_target_size_mitigation' in self.context.size_mitigation_parameters:
            if spwlist in self.context.size_mitigation_parameters['multi_target_size_mitigation']:
                if 'hm_imsize' in self.context.size_mitigation_parameters['multi_target_size_mitigation'][spwlist]:
                    return self.context.size_mitigation_parameters['multi_target_size_mitigation'][spwlist]['hm_imsize']
        return self.hm_imsize

    def __init__(self, context, output_dir=None, vis=None, imagename=None, intent=None, field=None, spw=None,
                 contfile=None, linesfile=None, uvrange=None, specmode=None, outframe=None, hm_imsize=None,
                 hm_cell=None, calmaxpix=None, phasecenter=None, nchan=None, start=None, width=None, nbins=None,
                 robust=None, uvtaper=None, clearlist=None, per_eb=None, calcsb=None, parallel=None, known_synthesized_beams=None):
        self.context = context
        self.output_dir = output_dir
        self.vis = vis

        self.imagename = imagename
        self.intent = intent
        self.field = field
        self.spw = spw
        self.contfile = contfile
        self.linesfile = linesfile
        self.uvrange = uvrange
        self.specmode = specmode
        self.outframe = outframe
        self.hm_imsize = hm_imsize
        self.hm_cell = hm_cell
        self.calmaxpix = calmaxpix
        self.phasecenter = phasecenter
        self.nchan = nchan
        self.start = start
        self.width = width
        self.nbins = nbins
        self.robust = robust
        self.uvtaper = uvtaper
        self.clearlist = clearlist
        self.per_eb = per_eb
        self.calcsb = calcsb
        self.parallel = parallel
        self.known_synthesized_beams = known_synthesized_beams


# tell the infrastructure to give us mstransformed data when possible by
# registering our preference for imaging measurement sets
api.ImagingMeasurementSetsPreferred.register(MakeImListInputs)


@task_registry.set_equivalent_casa_task('hif_makeimlist')
@task_registry.set_casa_commands_comment('A list of target sources to be imaged is constructed.')
class MakeImList(basetask.StandardTaskTemplate):
    Inputs = MakeImListInputs

    is_multi_vis_task = True

    def prepare(self):
        # this python class will produce a list of images to be calculated.
        inputs = self.inputs

        calcsb = inputs.calcsb
        parallel = inputs.parallel
        if inputs.known_synthesized_beams is not None:
            known_synthesized_beams = inputs.known_synthesized_beams
        else:
            known_synthesized_beams = inputs.context.synthesized_beams

        qaTool = casatools.quanta

        result = MakeImListResult()
        result.clearlist = inputs.clearlist

        # describe the function of this task by interpreting the inputs
        # parameters to give an execution context
        long_descriptions = [_DESCRIPTIONS.get((intent.strip(), inputs.specmode), inputs.specmode) for intent in inputs.intent.split(',')]
        result.metadata['long description'] = 'Set-up parameters for %s imaging' % ' & '.join(set(long_descriptions))

        sidebar_suffixes = {_SIDEBAR_SUFFIX.get((intent.strip(), inputs.specmode), inputs.specmode) for intent in inputs.intent.split(',')}
        result.metadata['sidebar suffix'] = '/'.join(sidebar_suffixes)

        # Check for size mitigation errors.
        if 'status' in inputs.context.size_mitigation_parameters:
            if inputs.context.size_mitigation_parameters['status'] == 'ERROR':
                result.mitigation_error = True
                result.set_info({'msg': 'Size mitigation had failed. No imaging targets were created.',
                                 'intent': inputs.intent,
                                 'specmode': inputs.specmode})
                result.contfile = None
                result.linesfile = None
                return result

        # make sure inputs.vis is a list, even it is one that contains a
        # single measurement set
        if not isinstance(inputs.vis, list):
            inputs.vis = [inputs.vis]

        image_heuristics_factory = imageparams_factory.ImageParamsHeuristicsFactory()

        # representative target case
        if inputs.specmode == 'repBW':
            repr_target_mode = True
            image_repr_target = False

            # Initial heuristics instance without spw information.
            self.heuristics = image_heuristics_factory.getHeuristics(
                vislist=inputs.vis,
                spw='',
                observing_run=inputs.context.observing_run,
                imagename_prefix=inputs.context.project_structure.ousstatus_entity_id,
                proj_params=inputs.context.project_performance_parameters,
                contfile=inputs.contfile,
                linesfile=inputs.linesfile,
                imaging_params=inputs.context.imaging_parameters,
                imaging_mode=inputs.context.project_summary.telescope
            )

            repr_target, repr_source, repr_spw, repr_freq, reprBW_mode, real_repr_target, minAcceptableAngResolution, maxAcceptableAngResolution, maxAllowedBeamAxialRatio, sensitivityGoal = self.heuristics.representative_target()
            # The PI cube shall only be created for real representative targets
            if not real_repr_target:
                LOG.info('No representative target found. No PI cube will be made.')
                result.set_info({'msg': 'No representative target found. No PI cube will be made.',
                                 'intent': 'TARGET',
                                 'specmode': 'repBW'})
                result.contfile = None
                result.linesfile = None
                return result
            # The PI cube shall only be created for cube mode
            elif reprBW_mode in ['multi_spw', 'all_spw']:
                LOG.info("Representative target bandwidth specifies aggregate continuum. No PI cube will be made since"
                         " specmode='cont' already covers this case.")
                result.set_info({'msg': "Representative target bandwidth specifies aggregate continuum. No PI cube will"
                                        " be made since specmode='cont' already covers this case.",
                                 'intent': 'TARGET',
                                 'specmode': 'repBW'})
                result.contfile = None
                result.linesfile = None
                return result
            elif reprBW_mode == 'repr_spw':
                LOG.info("Representative target bandwidth specifies per spw continuum. No PI cube will be made since"
                         " specmode='mfs' already covers this case.")
                result.set_info({'msg': "Representative target bandwidth specifies per spw continuum. No PI cube will"
                                        " be made since specmode='mfs' already covers this case.",
                                 'intent': 'TARGET',
                                 'specmode': 'repBW'})
                result.contfile = None
                result.linesfile = None
                return result
            else:
                repr_spw_nbin = 1
                if inputs.context.size_mitigation_parameters.get('nbins', '') != '':
                    nbin_items = inputs.nbins.split(',')
                    for nbin_item in nbin_items:
                        key, value = nbin_item.split(':')
                        if key == str(repr_spw):
                            repr_spw_nbin = int(value)

                # The PI cube shall only be created if the PI bandwidth is greater
                # than 4 times the nbin averaged bandwidth used in the default cube
                ref_ms = inputs.context.observing_run.get_ms(inputs.vis[0])
                real_repr_spw = inputs.context.observing_run.virtual2real_spw_id(repr_spw, ref_ms)
                physicalBW_of_1chan_Hz = float(ref_ms.get_spectral_window(real_repr_spw).channels[0].getWidth().convert_to(measures.FrequencyUnits.HERTZ).value)
                repr_spw_nbin_bw_Hz = repr_spw_nbin * physicalBW_of_1chan_Hz
                reprBW_Hz = qaTool.getvalue(qaTool.convert(repr_target[2], 'Hz'))

                if reprBW_Hz > 4.0 * repr_spw_nbin_bw_Hz:
                    repr_spw_nbin = int(reprBW_Hz / physicalBW_of_1chan_Hz + 0.5)
                    inputs.nbins = '%d:%d' % (repr_spw, repr_spw_nbin)
                    LOG.info('Making PI cube at %.3g MHz channel width.' % (physicalBW_of_1chan_Hz * repr_spw_nbin / 1e6))
                    image_repr_target = True
                    inputs.field = repr_source
                    inputs.spw = str(repr_spw)
                else:
                    LOG.info('Representative target bandwidth is less or equal than 4 times the nbin averaged default'
                             ' cube channel width. No PI cube will be made since the default cube already covers this'
                             ' case.')
                    result.set_info({'msg': 'Representative target bandwidth is less or equal than 4 times the nbin'
                                            ' averaged default cube channel width. No PI cube will be made since the'
                                            ' default cube already covers this case.',
                                     'intent': 'TARGET',
                                     'specmode': 'repBW'})
                    result.contfile = None
                    result.linesfile = None
                    return result
        else:
            repr_target_mode = False
            image_repr_target = False

        if (not repr_target_mode) or (repr_target_mode and image_repr_target):
            # read the spw, if none then set default 
            spw = inputs.spw

            if spw == '':
                spwids = sorted(inputs.context.observing_run.virtual_science_spw_ids, key=int)
            else:
                spwids = spw.split(',')
            spw = ','.join("'%s'" % (spwid) for spwid in spwids)
            spw = '[%s]' % spw

            spwlist = spw.replace('[', '').replace(']', '')
            spwlist = spwlist[1:-1].split("','")
        else:
            spw = '[]'
            spwlist = []

        if inputs.per_eb:
            vislists = [[vis] for vis in inputs.vis]
        else:
            vislists = [inputs.vis]

        # VLA only
        if inputs.context.project_summary.telescope in ('VLA', 'JVLA', 'EVLA') and inputs.specmode == 'cont':
            ms = inputs.context.observing_run.get_ms(inputs.vis[0])
            band = ms.get_vla_spw2band()
            band_spws = {}
            for k, v in band.items():
                if str(k) in spwlist:
                    band_spws.setdefault(v, []).append(k)
        else:
            band_spws = {None: 0}

        # Need to record if there are targets for a vislist
        have_targets = {}

        max_num_targets = 0

        for band in band_spws:
            if band != None:
                spw = band_spws[band].__repr__()
                spwlist = band_spws[band]
            for vislist in vislists:
                if inputs.per_eb:
                    imagename_prefix = os.path.basename(vislist[0]).strip('.ms')
                else:
                    imagename_prefix = inputs.context.project_structure.ousstatus_entity_id

                self.heuristics = image_heuristics_factory.getHeuristics(
                    vislist=vislist,
                    spw=spw,
                    observing_run=inputs.context.observing_run,
                    imagename_prefix=imagename_prefix,
                    proj_params=inputs.context.project_performance_parameters,
                    contfile=inputs.contfile,
                    linesfile=inputs.linesfile,
                    imaging_params=inputs.context.imaging_parameters,
                    imaging_mode=inputs.context.project_summary.telescope
                )
                if inputs.specmode == 'cont':
                    # Make sure the spw list is sorted numerically
                    spwlist = [','.join(map(str, sorted(map(int, spwlist))))]

                # get list of field_ids/intents to be cleaned
                if (not repr_target_mode) or (repr_target_mode and image_repr_target):
                    field_intent_list = self.heuristics.field_intent_list(
                      intent=inputs.intent, field=inputs.field)
                else:
                    continue

                # Expand cont spws
                if inputs.specmode == 'cont':
                    spwids = spwlist[0].split(',')
                else:
                    spwids = spwlist

                # Generate list of observed vis/field/spw combinations
                vislist_field_spw_combinations = {}
                for field_intent in field_intent_list:
                    vislist_for_field = []
                    spwids_for_field = set()
                    for vis in vislist:
                        ms_domain_obj = inputs.context.observing_run.get_ms(vis)
                        # Get the real spw IDs for this MS
                        ms_science_spwids = [s.id for s in ms_domain_obj.get_spectral_windows()]
                        if field_intent[0] in [f.name for f in ms_domain_obj.fields]:
                            try:
                                # Get a field domain object. Make sure that it has the necessary intent. Otherwise the list of spw IDs
                                # will not match with the available science spw IDs.
                                if ms_domain_obj.get_fields(field_intent[0], intent=inputs.intent) != []:
                                    field_domain_obj = ms_domain_obj.get_fields(field_intent[0], intent=inputs.intent)[0]
                                    # Get all science spw IDs for this field and record the ones that are present in this MS
                                    field_science_spwids = [spw_domain_obj.id for spw_domain_obj in field_domain_obj.valid_spws if spw_domain_obj.id in ms_science_spwids]
                                    # Record the virtual spwids
                                    spwids_per_vis_and_field = [
                                        inputs.context.observing_run.real2virtual_spw_id(spwid, ms_domain_obj)
                                        for spwid in field_science_spwids
                                        if inputs.context.observing_run.real2virtual_spw_id(spwid, ms_domain_obj) in list(map(int, spwids))]
                                else:
                                    spwids_per_vis_and_field = []
                            except Exception as e:
                                LOG.error(e)
                                spwids_per_vis_and_field = []
                        else:
                            spwids_per_vis_and_field = []
                        if spwids_per_vis_and_field != []:
                            vislist_for_field.append(vis)
                            spwids_for_field.update(spwids_per_vis_and_field)
                    vislist_field_spw_combinations[field_intent[0]] = {'vislist': None, 'spwids': None}
                    if vislist_for_field != []:
                        vislist_field_spw_combinations[field_intent[0]]['vislist'] = vislist_for_field
                        vislist_field_spw_combinations[field_intent[0]]['spwids'] = sorted(list(spwids_for_field), key=int)

                        # Add number of expected clean targets
                        if inputs.specmode == 'cont':
                            max_num_targets += 1
                        else:
                            max_num_targets += len(spwids_for_field)

                # Remove bad spws and record actual vis/field/spw combinations containing data.
                # Record all spws with actual data in a global list.
                # Need all spw keys (individual and cont) to distribute the
                # cell and imsize heuristic results which work on the
                # highest/lowest frequency spw only.
                all_spw_keys = []
                if field_intent_list != set([]):
                    valid_data = {}
                    filtered_spwlist = []
                    valid_data[str(vislist)] = {}
                    for vis in vislist:
                        valid_data[vis] = {}
                        for field_intent in field_intent_list:
                            valid_data[vis][field_intent] = {}
                            if field_intent not in valid_data[str(vislist)]:
                                valid_data[str(vislist)][field_intent] = {}
                            # Check only possible field/spw combinations to speed up
                            if vislist_field_spw_combinations.get(field_intent[0], None) is not None:
                                observed_vis_list = vislist_field_spw_combinations.get(field_intent[0], None).get('vislist', None)
                                observed_spwids_list = vislist_field_spw_combinations.get(field_intent[0], None).get('spwids', None)
                                if observed_vis_list is not None and observed_spwids_list is not None:
                                    # Save spws in main list
                                    all_spw_keys.extend(map(str, observed_spwids_list))
                                    # Also save cont selection
                                    all_spw_keys.append(','.join(map(str, observed_spwids_list)))
                                    for spw in map(str, observed_spwids_list):
                                        valid_data[vis][field_intent][str(spw)] = self.heuristics.has_data(field_intent_list=[field_intent], spwspec=spw, vislist=[vis])[field_intent]
                                        if not valid_data[vis][field_intent][str(spw)] and vis in observed_vis_list:
                                            LOG.warn('Data for EB {}, field {}, spw {} is completely flagged.'.format(os.path.basename(vis), field_intent[0], spw))
                                        # Aggregated value per vislist (replace with lookup pattern later)
                                        if str(spw) not in valid_data[str(vislist)][field_intent]:
                                            valid_data[str(vislist)][field_intent][str(spw)] = valid_data[vis][field_intent][str(spw)]
                                        else:
                                            valid_data[str(vislist)][field_intent][str(spw)] = valid_data[str(vislist)][field_intent][str(spw)] or valid_data[vis][field_intent][str(spw)]
                                        if valid_data[vis][field_intent][str(spw)]:
                                            filtered_spwlist.append(spw)
                    filtered_spwlist = sorted(list(set(filtered_spwlist)), key=int)
                else:
                    continue

                # Collapse cont spws
                if inputs.specmode == 'cont':
                    spwlist_local = [','.join(filtered_spwlist)]
                else:
                    spwlist_local = filtered_spwlist

<<<<<<< HEAD
                # Parse hm_cell to get optional pixperbeam setting
                cell = inputs.get_spw_hm_cell(spwlist_local[0])
                if isinstance(cell, str):
                    pixperbeam = float(cell.split('ppb')[0])
                    cell = []
                else:
                    pixperbeam = 5.0

                # Need all spw keys (individual and cont) to distribute the
                # cell and imsize heuristic results which work on the
                # highest/lowest frequency spw only.
                # The deep copy is necessary to avoid modifying observed_spwids_list
                all_spw_keys = list(map(str, copy.deepcopy(observed_spwids_list)))
                all_spw_keys.append(','.join(map(str, copy.deepcopy(observed_spwids_list))))
                # Add actual cont spw combinations to be able to properly populate the lookup tables later on
=======
                # Add actual, possibly reduced cont spw combination to be able to properly populate the lookup tables later on
>>>>>>> 6e167574
                if inputs.specmode == 'cont':
                    all_spw_keys.append(','.join(filtered_spwlist))
                # Keep only unique entries
                all_spw_keys = list(set(all_spw_keys))

                # Select only the lowest / highest frequency spw to get the smallest (for cell size)
                # and largest beam (for imsize)
                # TODO: substitute with heuristics get_min_max_freq() method, note centre_frequency vs. min/max_frequency
                ref_ms = inputs.context.observing_run.get_ms(vislist[0])
                min_freq = 1e15
                max_freq = 0.0
                min_freq_spwid = -1
                max_freq_spwid = -1
                for spwid in filtered_spwlist:
                    real_spwid = inputs.context.observing_run.virtual2real_spw_id(spwid, ref_ms)
                    spwid_centre_freq = ref_ms.get_spectral_window(real_spwid).centre_frequency.to_units(measures.FrequencyUnits.HERTZ)
                    if spwid_centre_freq < min_freq:
                        min_freq = spwid_centre_freq
                        min_freq_spwid = spwid
                    if spwid_centre_freq > max_freq:
                        max_freq = spwid_centre_freq
                        max_freq_spwid = spwid

                if min_freq_spwid == -1 or max_freq_spwid == -1:
                    LOG.error('Could not determine min/max frequency spw IDs for %s.' % (str(spwlist_local)))
                    continue

                min_freq_spwlist = [str(min_freq_spwid)]
                max_freq_spwlist = [str(max_freq_spwid)]

                # Get robust and uvtaper values
                if inputs.robust not in (None, -999.0):
                    robust = inputs.robust
                elif 'robust' in inputs.context.imaging_parameters:
                    robust = inputs.context.imaging_parameters['robust']
                else:
                    robust = self.heuristics.robust()

                if inputs.uvtaper not in (None, []):
                    uvtaper = inputs.uvtaper
                elif 'uvtaper' in inputs.context.imaging_parameters:
                    uvtaper = inputs.context.imaging_parameters['uvtaper']
                else:
                    uvtaper = self.heuristics.uvtaper()

                # cell is a list of form [cellx, celly]. If the list has form [cell]
                # then that means the cell is the same size in x and y. If cell is
                # empty then fill it with a heuristic result
                cells = {}
                if cell == []:
                    synthesized_beams = {}
                    min_cell = ['3600arcsec']
                    for spwspec in max_freq_spwlist:
                        # Use only fields that were observed in spwspec
                        actual_field_intent_list = []
                        for field_intent in field_intent_list:
                            if (vislist_field_spw_combinations.get(field_intent[0], None) is not None and
                                    vislist_field_spw_combinations[field_intent[0]].get('spwids', None) is not None and
                                    spwspec in list(map(str, vislist_field_spw_combinations[field_intent[0]]['spwids']))):
                                actual_field_intent_list.append(field_intent)

                        synthesized_beams[spwspec], known_synthesized_beams = self.heuristics.synthesized_beam(
                            field_intent_list=actual_field_intent_list, spwspec=spwspec, robust=robust, uvtaper=uvtaper,
                            pixperbeam=pixperbeam, known_beams=known_synthesized_beams, force_calc=calcsb,
                            parallel=parallel, shift=True)

                        if synthesized_beams[spwspec] == 'invalid':
                            LOG.error('Beam for virtual spw %s and robust value of %.1f is invalid. Cannot continue.'
                                      '' % (spwspec, robust))
                            result.error = True
                            result.error_msg = 'Invalid beam'
                            return result

                        # Avoid recalculating every time since the dictionary will be cleared with the first recalculation request.
                        calcsb = False
                        # the heuristic cell is always the same for x and y as
                        # the value derives from the single value returned by
                        # imager.advise
                        cells[spwspec] = self.heuristics.cell(beam=synthesized_beams[spwspec], pixperbeam=pixperbeam)
                        if ('invalid' not in cells[spwspec]):
                            min_cell = cells[spwspec] if (qaTool.convert(cells[spwspec][0], 'arcsec')['value'] < qaTool.convert(min_cell[0], 'arcsec')['value']) else min_cell
                    # Rounding to two significant figures
                    min_cell = ['%.2g%s' % (qaTool.getvalue(min_cell[0]), qaTool.getunit(min_cell[0]))]
                    # Use same cell size for all spws (in a band (TODO))
                    # Need to populate all spw keys because the imsize heuristic picks
                    # up the lowest frequency spw.
                    for spwspec in all_spw_keys:
                        cells[spwspec] = min_cell
                else:
                    for spwspec in all_spw_keys:
                        cells[spwspec] = cell

                # if phase center not set then use heuristic code to calculate the
                # centers for each field
                phasecenter = inputs.phasecenter
                phasecenters = {}
                if phasecenter == '':
                    for field_intent in field_intent_list:
                        try:
                            gridder = self.heuristics.gridder(field_intent[1], field_intent[0])
                            field_ids = self.heuristics.field(field_intent[1], field_intent[0], vislist=vislist_field_spw_combinations[field_intent[0]]['vislist'])
                            phasecenters[field_intent[0]] = self.heuristics.phasecenter(field_ids, vislist=vislist_field_spw_combinations[field_intent[0]]['vislist'])
                        except Exception as e:
                            # problem defining center
                            LOG.warn(e)
                            pass
                else:
                    for field_intent in field_intent_list:
                        phasecenters[field_intent[0]] = phasecenter

                # if imsize not set then use heuristic code to calculate the
                # centers for each field/spwspec
                imsize = inputs.get_spw_hm_imsize(spwlist_local[0])
                if isinstance(imsize, str):
                    sfpblimit = float(imsize.split('pb')[0])
                    imsize = []
                else:
                    sfpblimit = 0.2
                imsizes = {}
                if imsize == []:
                    # get primary beams
                    largest_primary_beams = {}
                    for spwspec in min_freq_spwlist:
                        if list(field_intent_list) != []:
                            largest_primary_beams[spwspec] = self.heuristics.largest_primary_beam_size(spwspec=spwspec, intent=list(field_intent_list)[0][1])
                        else:
                            largest_primary_beams[spwspec] = self.heuristics.largest_primary_beam_size(spwspec=spwspec, intent='TARGET')

                    for field_intent in field_intent_list:
                        max_x_size = 1
                        max_y_size = 1
                        for spwspec in min_freq_spwlist:

                            try:
                                gridder = self.heuristics.gridder(field_intent[1], field_intent[0])
                                field_ids = self.heuristics.field(field_intent[1], field_intent[0], vislist=vislist_field_spw_combinations[field_intent[0]]['vislist'])
                                # Image size (FOV) may be determined depending on the fractional bandwidth of the
                                # selected spectral windows. In continuum spectral mode pass the spw list string
                                # to imsize heuristics (used only for VLA), otherwise pass None to disable the feature.
                                imsize_spwlist = spwlist_local if inputs.specmode == 'cont' else None
                                himsize = self.heuristics.imsize(
                                    fields=field_ids, cell=cells[spwspec], primary_beam=largest_primary_beams[spwspec],
                                    sfpblimit=sfpblimit, centreonly=False, vislist=vislist_field_spw_combinations[field_intent[0]]['vislist'],
                                    spwspec=imsize_spwlist)
                                if field_intent[1] in [
                                        'PHASE',
                                        'BANDPASS',
                                        'AMPLITUDE',
                                        'FLUX',
                                        'CHECK',
                                        'POLARIZATION',
                                        'POLANGLE',
                                        'POLLEAKAGE'
                                        ]:
                                    himsize = [min(npix, inputs.calmaxpix) for npix in himsize]
                                imsizes[(field_intent[0], spwspec)] = himsize
                                if imsizes[(field_intent[0], spwspec)][0] > max_x_size:
                                    max_x_size = imsizes[(field_intent[0], spwspec)][0]
                                if imsizes[(field_intent[0], spwspec)][1] > max_y_size:
                                    max_y_size = imsizes[(field_intent[0], spwspec)][1]
                            except Exception as e:
                                # problem defining imsize
                                LOG.warn(e)
                                pass

                        if max_x_size == 1 or max_y_size == 1:
                            LOG.error('imsize of [{:d}, {:d}] for field {!s} intent {!s} spw {!s} is degenerate.'.format(max_x_size, max_y_size, field_intent[0], field_intent[1], min_freq_spwlist))
                        else:
                            # Use same size for all spws (in a band (TODO))
                            # Need to populate all spw keys because the imsize for the cont
                            # target is taken from this dictionary.
                            for spwspec in all_spw_keys:
                                imsizes[(field_intent[0], spwspec)] = [max_x_size, max_y_size]

                else:
                    for field_intent in field_intent_list:
                        for spwspec in all_spw_keys:
                            imsizes[(field_intent[0], spwspec)] = imsize

                # if nchan is not set then use heuristic code to calculate it
                # for each field/spwspec. The channel width needs to be calculated
                # at the same time.
                specmode = inputs.specmode
                nchan = inputs.nchan
                nchans = {}
                width = inputs.width
                widths = {}
                if specmode not in ('mfs', 'cont') and width == 'pilotimage':
                    for field_intent in field_intent_list:
                        for spwspec in spwlist_local:
                            try:
                                nchans[(field_intent[0], spwspec)], widths[(field_intent[0], spwspec)] = \
                                  self.heuristics.nchan_and_width(field_intent=field_intent[1], spwspec=spwspec)
                            except Exception as e:
                                # problem defining nchan and width
                                LOG.warn(e)
                                pass

                else:
                    for field_intent in field_intent_list:
                        for spwspec in all_spw_keys:
                            nchans[(field_intent[0], spwspec)] = nchan
                            widths[(field_intent[0], spwspec)] = width

                usepointing = self.heuristics.usepointing()

                # now construct the list of imaging command parameter lists that must
                # be run to obtain the required images

                # Remember if there are targets for this vislist
                have_targets[','.join(vislist)] = len(field_intent_list) > 0

                for field_intent in field_intent_list:
                    mosweight = self.heuristics.mosweight(field_intent[1], field_intent[0])
                    for spwspec in spwlist_local:
                        # The field/intent and spwspec loops still cover the full parameter
                        # space. Here we filter the actual combinations.
                        valid_field_spwspec_combination = False
                        actual_spwids = []
                        if vislist_field_spw_combinations[field_intent[0]].get('spwids', None) is not None:
                            for spwid in spwspec.split(','):
                                if valid_data[str(vislist)].get(field_intent, None):
                                    if valid_data[str(vislist)][field_intent].get(str(spwid), None):
                                        if int(spwid) in vislist_field_spw_combinations[field_intent[0]]['spwids']:
                                            valid_field_spwspec_combination = True
                                            actual_spwids.append(spwid)
                        if not valid_field_spwspec_combination:
                            continue

                        # Save the specific vislist in a copy of the heuristics object tailored to the
                        # current imaging target
                        target_heuristics = copy.deepcopy(self.heuristics)
                        target_heuristics.vislist = vislist_field_spw_combinations[field_intent[0]]['vislist']

                        # For 'cont' mode we still need to restrict the virtual spw ID list to just
                        # the ones that were actually observed for this field.
                        adjusted_spwspec = ','.join(map(str, actual_spwids))

                        spwspec_ok = True
                        actual_spwspec_list = []
                        spwsel = {}
                        all_continuum = True
                        cont_ranges_spwsel_dict = {}
                        all_continuum_spwsel_dict = {}
                        spwsel_spwid_dict = {}

                        for spwid in adjusted_spwspec.split(','):
                            cont_ranges_spwsel_dict[spwid], all_continuum_spwsel_dict[spwid] = target_heuristics.cont_ranges_spwsel()
                            spwsel_spwid_dict[spwid] = cont_ranges_spwsel_dict[spwid].get(utils.dequote(field_intent[0]), {}).get(spwid, 'NONE')

                        no_cont_ranges = False
                        if (field_intent[1] == 'TARGET' and specmode == 'cont' and
                                all([v == 'NONE' for v in spwsel_spwid_dict.values()])):
                            LOG.warn('No valid continuum ranges were found for any spw. Creating an aggregate continuum'
                                     ' image from the full bandwidth from all spws, but this should be used with'
                                     ' caution.')
                            no_cont_ranges = True

                        for spwid in adjusted_spwspec.split(','):
                            spwsel_spwid = spwsel_spwid_dict[spwid]
                            if field_intent[1] == 'TARGET' and not no_cont_ranges:
                                if spwsel_spwid == 'NONE':
                                    if specmode == 'cont':
                                        LOG.warn('Spw {!s} will not be used in creating the aggregate continuum image'
                                                 ' of {!s} because no continuum range was found.'
                                                 ''.format(spwid, field_intent[0]))
                                    else:
                                        LOG.warn('Spw {!s} will not be used for {!s} because no continuum range was'
                                                 ' found.'.format(spwid, field_intent[0]))
                                        spwspec_ok = False
                                    continue
                                #elif (spwsel_spwid == ''):
                                #    LOG.warn('Empty continuum frequency range for %s, spw %s. Run hif_findcont ?' % (field_intent[0], spwid))

                            all_continuum = all_continuum and all_continuum_spwsel_dict[spwid].get(utils.dequote(field_intent[0]), {}).get(spwid, False)

                            if spwsel_spwid in ('ALL', '', 'NONE'):
                                spwsel_spwid_freqs = ''
                                spwsel_spwid_refer = 'LSRK'
                            else:
                                spwsel_spwid_freqs, spwsel_spwid_refer = spwsel_spwid.split()

                            if spwsel_spwid_refer != 'LSRK':
                                LOG.warn('Frequency selection is specified in %s but must be in LSRK'
                                         '' % spwsel_spwid_refer)
                                # TODO: skip this field and/or spw ?

                            actual_spwspec_list.append(spwid)
                            spwsel['spw%s' % (spwid)] = spwsel_spwid

                        actual_spwspec = ','.join(actual_spwspec_list)

                        num_all_spws = len(adjusted_spwspec.split(','))
                        num_good_spws = 0 if no_cont_ranges else len(actual_spwspec_list)

                        # construct imagename
                        if inputs.imagename == '':
                            imagename = target_heuristics.imagename(output_dir=inputs.output_dir, intent=field_intent[1],
                                                                    field=field_intent[0], spwspec=actual_spwspec,
                                                                    specmode=specmode, band=band)
                        else:
                            imagename = inputs.imagename

                        if inputs.nbins != '' and inputs.specmode != 'cont':
                            nbin_items = inputs.nbins.split(',')
                            nbins_dict = {}
                            for nbin_item in nbin_items:
                                key, value = nbin_item.split(':')
                                nbins_dict[key] = int(value)
                            try:
                                if '*' in nbins_dict:
                                    nbin = nbins_dict['*']
                                else:
                                    nbin = nbins_dict[spwspec]
                            except:
                                LOG.warn('Could not determine binning factor for spw %s. Using default channel width.'
                                         '' % adjusted_spwspec)
                                nbin = -1
                        else:
                            nbin = -1

                        if spwspec_ok and (field_intent[0], spwspec) in imsizes and ('invalid' not in cells[spwspec]):
                            LOG.debug(
                              'field:%s intent:%s spw:%s cell:%s imsize:%s phasecenter:%s' %
                              (field_intent[0], field_intent[1], adjusted_spwspec,
                               cells[spwspec], imsizes[(field_intent[0], spwspec)],
                               phasecenters[field_intent[0]]))

                            # Remove MSs that do not contain data for the given field/intent combination
                            # FIXME: This should already have been filtered above. This filter is just from the domain objects.
                            scanidlist, visindexlist = target_heuristics.get_scanidlist(vislist_field_spw_combinations[field_intent[0]]['vislist'],
                                                                                        field_intent[0], field_intent[1])
                            domain_filtered_vislist = [vislist_field_spw_combinations[field_intent[0]]['vislist'][i] for i in visindexlist]
                            if inputs.specmode == 'cont':
                                filtered_vislist = domain_filtered_vislist
                            else:
                                # Filter MSs with fully flagged field/spw selections
                                filtered_vislist = [v for v in domain_filtered_vislist if valid_data[v][field_intent][str(adjusted_spwspec)]]

                            # Save the filtered vislist
                            target_heuristics.vislist = filtered_vislist

                            # Get list of antenna IDs
                            antenna_ids = target_heuristics.antenna_ids(inputs.intent)
                            antenna = [','.join(map(str, antenna_ids.get(os.path.basename(v), '')))
                                       for v in filtered_vislist]

                            any_non_imaging_ms = any([not inputs.context.observing_run.get_ms(vis).is_imaging_ms
                                                      for vis in filtered_vislist])

                            target = CleanTarget(
                                antenna=antenna,
                                field=field_intent[0],
                                intent=field_intent[1],
                                spw=actual_spwspec,
                                spwsel_lsrk=spwsel,
                                spwsel_all_cont=all_continuum,
                                num_all_spws=num_all_spws,
                                num_good_spws=num_good_spws,
                                cell=cells[spwspec],
                                imsize=imsizes[(field_intent[0], spwspec)],
                                phasecenter=phasecenters[field_intent[0]],
                                specmode=inputs.specmode,
                                gridder=target_heuristics.gridder(field_intent[1], field_intent[0]),
                                imagename=imagename,
                                start=inputs.start,
                                width=widths[(field_intent[0], spwspec)],
                                nbin=nbin,
                                nchan=nchans[(field_intent[0], spwspec)],
                                robust=robust,
                                uvrange=inputs.uvrange,
                                uvtaper=uvtaper,
                                stokes='I',
                                heuristics=target_heuristics,
                                vis=filtered_vislist,
                                is_per_eb=inputs.per_eb if inputs.per_eb else None,
                                usepointing=usepointing,
                                mosweight=mosweight
                            )

                            result.add_target(target)

        if inputs.intent == 'CHECK':
            if not any(have_targets.values()):
                info_msg = 'No check source found.'
                LOG.info(info_msg)
                result.set_info({'msg': info_msg, 'intent': 'CHECK', 'specmode': inputs.specmode})
            elif inputs.per_eb and (not all(have_targets.values())):
                info_msg = 'No check source data found in EBs %s.' % (','.join([os.path.basename(k)
                                                                                for k, v in have_targets.items()
                                                                                if not v]))
                LOG.info(info_msg)
                result.set_info({'msg': info_msg, 'intent': 'CHECK', 'specmode': inputs.specmode})

        # Record total number of expected clean targets
        result.set_max_num_targets(max_num_targets)

        # Pass contfile and linefile names to context (via resultobjects)
        # for hif_findcont and hif_makeimages
        result.contfile = inputs.contfile
        result.linesfile = inputs.linesfile

        result.synthesized_beams = known_synthesized_beams

        return result

    def analyse(self, result):
        return result


# maps intent and specmode Inputs parameters to textual description of execution context.
_DESCRIPTIONS = {
    ('PHASE', 'mfs'): 'phase calibrator',
    ('PHASE', 'cont'): 'phase calibrator',
    ('BANDPASS', 'mfs'): 'bandpass calibrator',
    ('BANDPASS', 'cont'): 'bandpass calibrator',
    ('AMPLITUDE', 'mfs'): 'flux calibrator',
    ('AMPLITUDE', 'cont'): 'flux calibrator',
    ('POLARIZATION', 'mfs'): 'polarization calibrator',
    ('POLARIZATION', 'cont'): 'polarization calibrator',
    ('POLANGLE', 'mfs'): 'polarization calibrator',
    ('POLANGLE', 'cont'): 'polarization calibrator',
    ('POLLEAKAGE', 'mfs'): 'polarization calibrator',
    ('POLLEAKAGE', 'cont'): 'polarization calibrator',
    ('CHECK', 'mfs'): 'check source',
    ('CHECK', 'cont'): 'check source',
    ('TARGET', 'mfs'): 'target per-spw continuum',
    ('TARGET', 'cont'): 'target aggregate continuum',
    ('TARGET', 'cube'): 'target cube',
    ('TARGET', 'repBW'): 'representative bandwidth target cube'
}

_SIDEBAR_SUFFIX = {
    ('PHASE', 'mfs'): 'cals',
    ('PHASE', 'cont'): 'cals',
    ('BANDPASS', 'mfs'): 'cals',
    ('BANDPASS', 'cont'): 'cals',
    ('AMPLITUDE', 'mfs'): 'cals',
    ('AMPLITUDE', 'cont'): 'cals',
    ('POLARIZATION', 'mfs'): 'cals',
    ('POLARIZATION', 'cont'): 'cals',
    ('POLANGLE', 'mfs'): 'cals',
    ('POLANGLE', 'cont'): 'cals',
    ('POLLEAKAGE', 'mfs'): 'cals',
    ('POLLEAKAGE', 'cont'): 'cals',
    ('CHECK', 'mfs'): 'checksrc',
    ('CHECK', 'cont'): 'checksrc',
    ('TARGET', 'mfs'): 'mfs',
    ('TARGET', 'cont'): 'cont',
    ('TARGET', 'cube'): 'cube',
    ('TARGET', 'repBW'): 'cube_repBW'
}<|MERGE_RESOLUTION|>--- conflicted
+++ resolved
@@ -480,7 +480,6 @@
                 else:
                     spwlist_local = filtered_spwlist
 
-<<<<<<< HEAD
                 # Parse hm_cell to get optional pixperbeam setting
                 cell = inputs.get_spw_hm_cell(spwlist_local[0])
                 if isinstance(cell, str):
@@ -489,16 +488,7 @@
                 else:
                     pixperbeam = 5.0
 
-                # Need all spw keys (individual and cont) to distribute the
-                # cell and imsize heuristic results which work on the
-                # highest/lowest frequency spw only.
-                # The deep copy is necessary to avoid modifying observed_spwids_list
-                all_spw_keys = list(map(str, copy.deepcopy(observed_spwids_list)))
-                all_spw_keys.append(','.join(map(str, copy.deepcopy(observed_spwids_list))))
-                # Add actual cont spw combinations to be able to properly populate the lookup tables later on
-=======
                 # Add actual, possibly reduced cont spw combination to be able to properly populate the lookup tables later on
->>>>>>> 6e167574
                 if inputs.specmode == 'cont':
                     all_spw_keys.append(','.join(filtered_spwlist))
                 # Keep only unique entries
@@ -506,7 +496,6 @@
 
                 # Select only the lowest / highest frequency spw to get the smallest (for cell size)
                 # and largest beam (for imsize)
-                # TODO: substitute with heuristics get_min_max_freq() method, note centre_frequency vs. min/max_frequency
                 ref_ms = inputs.context.observing_run.get_ms(vislist[0])
                 min_freq = 1e15
                 max_freq = 0.0
