import copy
import os
import operator

import pipeline.domain.measures as measures
import pipeline.infrastructure as infrastructure
import pipeline.infrastructure.basetask as basetask
import pipeline.infrastructure.utils as utils
import pipeline.infrastructure.vdp as vdp
import pipeline.infrastructure.sessionutils as sessionutils
from pipeline.domain import DataType
from pipeline.hif.heuristics import imageparams_factory
from pipeline.infrastructure import casa_tools
from pipeline.infrastructure import task_registry
from .cleantarget import CleanTarget
from .resultobjects import MakeImListResult

LOG = infrastructure.get_logger(__name__)


class MakeImListInputs(vdp.StandardInputs):
    # Must use empty data type list to allow for user override and
    # automatic determination depending on specmode, field and spw.
    processing_data_type = []

    # simple properties with no logic ----------------------------------------------------------------------------------
    calmaxpix = vdp.VisDependentProperty(default=300)
    imagename = vdp.VisDependentProperty(default='')
    intent = vdp.VisDependentProperty(default='TARGET')
    nchan = vdp.VisDependentProperty(default=-1)
    outframe = vdp.VisDependentProperty(default='LSRK')
    phasecenter = vdp.VisDependentProperty(default='')
    psf_phasecenter = vdp.VisDependentProperty(default='')
    start = vdp.VisDependentProperty(default='')
    uvrange = vdp.VisDependentProperty(default='')
    width = vdp.VisDependentProperty(default='')
    clearlist = vdp.VisDependentProperty(default=True)
    per_eb = vdp.VisDependentProperty(default=False)
    per_session = vdp.VisDependentProperty(default=False)
    calcsb = vdp.VisDependentProperty(default=False)
    datatype = vdp.VisDependentProperty(default='')
    datacolumn = vdp.VisDependentProperty(default='')
    parallel = vdp.VisDependentProperty(default='automatic')
    robust = vdp.VisDependentProperty(default=None)
    uvtaper = vdp.VisDependentProperty(default=None)

    # properties requiring some processing or MS-dependent logic -------------------------------------------------------

    contfile = vdp.VisDependentProperty(default='cont.dat')

    @contfile.postprocess
    def contfile(self, unprocessed):
        return os.path.join(self.context.output_dir, unprocessed)

    @vdp.VisDependentProperty
    def field(self):
        if 'TARGET' in self.intent and 'field' in self.context.size_mitigation_parameters:
            return self.context.size_mitigation_parameters['field']
        return ''

    @field.convert
    def field(self, val):
        if not isinstance(val, (str, type(None))):
            # PIPE-1881: allow field names that mistakenly get casted into non-string datatype by
            # recipereducer (recipereducer.string_to_val) and executeppr (XmlObjectifier.castType)
            LOG.warning('The field selection input %r is not a string and will be converted.', val)
            val = str(val)
        return val

    @vdp.VisDependentProperty
    def hm_cell(self):
        if 'TARGET' in self.intent and 'hm_cell' in self.context.size_mitigation_parameters:
            return self.context.size_mitigation_parameters['hm_cell']
        return []

    @hm_cell.convert
    def hm_cell(self, val):
        if not isinstance(val, str) and not isinstance(val, list):
            raise ValueError('Malformatted value for hm_cell: {!r}'.format(val))

        if isinstance(val, str):
            val = [val]

        for item in val:
            if isinstance(item, str):
                if 'ppb' in item:
                    return item

        return val

    @vdp.VisDependentProperty
    def hm_imsize(self):
        if 'TARGET' in self.intent and 'hm_imsize' in self.context.size_mitigation_parameters:
            return self.context.size_mitigation_parameters['hm_imsize']
        return []

    @hm_imsize.convert
    def hm_imsize(self, val):
        if not isinstance(val, int) and not isinstance(val, str) and not isinstance(val, list):
            raise ValueError('Malformatted value for hm_imsize: {!r}'.format(val))

        if isinstance(val, int):
            return [val, val]

        if isinstance(val, str):
            val = [val]

        for item in val:
            if isinstance(item, str):
                if 'pb' in item:
                    return item

        return val

    linesfile = vdp.VisDependentProperty(default='lines.dat')

    @linesfile.postprocess
    def linesfile(self, unprocessed):
        return os.path.join(self.context.output_dir, unprocessed)

    @vdp.VisDependentProperty
    def nbins(self):
        if 'TARGET' in self.intent and 'nbins' in self.context.size_mitigation_parameters:
            return self.context.size_mitigation_parameters['nbins']
        return ''

    @vdp.VisDependentProperty
    def spw(self):
        if 'TARGET' in self.intent and 'spw' in self.context.size_mitigation_parameters and self.specmode=='cube':
            return self.context.size_mitigation_parameters['spw']
        return ''

    @spw.convert
    def spw(self, val):
        # Use str() method to catch single spwid case via PPR which maps to int.
        return str(val)

    @vdp.VisDependentProperty
    def specmode(self):
        if 'TARGET' in self.intent:
            return 'cube'
        return 'mfs'

    def get_spw_hm_cell(self, spwlist):
        """If possible obtain spwlist specific hm_cell, otherwise return generic value.

        hif_checkproductsize() task determines the mitigation parameters. It does not know, however, about the
        set spwlist in the hif_makeimlist call and determines mitigation parameters per band (complete spw set).
        The band containing the set spwlist is determined by checking whether spwlist is a subset of the band
        spw list. The mitigation parameters found for the matching band are applied to the set spwlist.

        If no singluar band (spw set) is found that would contain spwlist, then the default hm_cell heuristics is
        returned.

        TODO: refactor and make hif_checkproductsize() (or a new task) spwlist aware."""
        mitigated_hm_cell = None
        multi_target_size_mitigation = self.context.size_mitigation_parameters.get('multi_target_size_mitigation', {})
        if multi_target_size_mitigation:
            multi_target_spwlist = [spws for spws in multi_target_size_mitigation.keys() if set(spwlist.split(',')).issubset(set(spws.split(',')))]
            if len(multi_target_spwlist) == 1:
                mitigated_hm_cell = multi_target_size_mitigation.get(multi_target_spwlist[0], {}).get('hm_cell')
        if mitigated_hm_cell not in [None, {}]:
            return mitigated_hm_cell
        else:
            return self.hm_cell

    def get_spw_hm_imsize(self, spwlist):
        """If possible obtain spwlist specific hm_imsize, otherwise return generic value.

        TODO: refactor and make hif_checkproductsize() (or a new task) spwlist aware."""
        mitigated_hm_imsize = None
        multi_target_size_mitigation = self.context.size_mitigation_parameters.get('multi_target_size_mitigation', {})
        if multi_target_size_mitigation:
            multi_target_spwlist = [spws for spws in multi_target_size_mitigation.keys() if set(spwlist.split(',')).issubset(set(spws.split(',')))]
            if len(multi_target_spwlist) == 1:
                mitigated_hm_imsize = multi_target_size_mitigation.get(multi_target_spwlist[0], {}).get('hm_imsize')
        if mitigated_hm_imsize not in [None, {}]:
            return mitigated_hm_imsize
        else:
            return self.hm_imsize

    def __init__(self, context, output_dir=None, vis=None, imagename=None, intent=None, field=None, spw=None,
                 contfile=None, linesfile=None, uvrange=None, specmode=None, outframe=None, hm_imsize=None,
                 hm_cell=None, calmaxpix=None, phasecenter=None, psf_phasecenter=None, nchan=None, start=None, width=None, nbins=None,
                 robust=None, uvtaper=None, clearlist=None, per_eb=None, per_session=None, calcsb=None, datatype=None,
                 datacolumn=None, parallel=None, known_synthesized_beams=None, scal=False):
        self.context = context
        self.output_dir = output_dir
        self.vis = vis

        self.imagename = imagename
        self.intent = intent
        self.field = field
        self.spw = spw
        self.contfile = contfile
        self.linesfile = linesfile
        self.uvrange = uvrange
        self.specmode = specmode
        self.outframe = outframe
        self.hm_imsize = hm_imsize
        self.hm_cell = hm_cell
        self.calmaxpix = calmaxpix
        self.phasecenter = phasecenter
        self.psf_phasecenter = psf_phasecenter
        self.nchan = nchan
        self.start = start
        self.width = width
        self.nbins = nbins
        self.robust = robust
        self.uvtaper = uvtaper
        self.clearlist = clearlist
        self.per_eb = per_eb
        self.per_session = per_session
        self.calcsb = calcsb
        self.datatype = datatype
        self.datacolumn = datacolumn
        self.parallel = parallel
        self.known_synthesized_beams = known_synthesized_beams
        self.scal = scal


@task_registry.set_equivalent_casa_task('hif_makeimlist')
@task_registry.set_casa_commands_comment('A list of target sources to be imaged is constructed.')
class MakeImList(basetask.StandardTaskTemplate):
    Inputs = MakeImListInputs

    is_multi_vis_task = True

    def prepare(self):
        # this python class will produce a list of images to be calculated.
        inputs = self.inputs

        calcsb = inputs.calcsb
        parallel = inputs.parallel
        if inputs.known_synthesized_beams is not None:
            known_synthesized_beams = inputs.known_synthesized_beams
        else:
            known_synthesized_beams = inputs.context.synthesized_beams
        qaTool = casa_tools.quanta

        imaging_mode = inputs.context.project_summary.telescope

        if inputs.scal:
            if imaging_mode in ['ALMA', 'VLA', 'JVLA', 'EVLA']:
                imaging_mode += '-SCAL'
            else:
                raise Exception('The self-cal imaging modes (*-SCAL) are only allowed for ALMA and VLA')

        result = MakeImListResult()
        result.clearlist = inputs.clearlist

        # describe the function of this task by interpreting the inputs
        # parameters to give an execution context
        long_descriptions = [_DESCRIPTIONS.get((intent.strip(), inputs.specmode), inputs.specmode) for intent in inputs.intent.split(',')]
        result.metadata['long description'] = 'Set-up parameters for %s imaging' % ' & '.join(utils.deduplicate(long_descriptions))

        sidebar_suffixes = {_SIDEBAR_SUFFIX.get((intent.strip(), inputs.specmode), inputs.specmode) for intent in inputs.intent.split(',')}
        result.metadata['sidebar suffix'] = '/'.join(sidebar_suffixes)

        # Check for size mitigation errors.
        if 'status' in inputs.context.size_mitigation_parameters:
            if inputs.context.size_mitigation_parameters['status'] == 'ERROR':
                result.mitigation_error = True
                result.set_info({'msg': 'Size mitigation had failed. No imaging targets were created.',
                                 'intent': inputs.intent,
                                 'specmode': inputs.specmode})
                result.contfile = None
                result.linesfile = None
                return result

        # validate vis
        if inputs.vis not in (None, '', ['']) and not isinstance(inputs.vis, list):
            msg = '"vis" must be a list of strings'
            LOG.error(msg)
            result.error = True
            result.error_msg = msg
            return result

        # validate specmode
        if inputs.specmode not in ('mfs', 'cont', 'cube', 'repBW'):
            msg = '"specmode" must be one of "mfs", "cont", "cube", or "repBW"'
            LOG.error(msg)
            result.error = True
            result.error_msg = msg
            return result

        # datatype and datacolumn are mutually exclusive
        if inputs.datatype not in (None, '') and inputs.datacolumn not in (None, ''):
            msg = '"datatype" and "datacolumn" are mutually exclusive'
            LOG.error(msg)
            result.error = True
            result.error_msg = msg
            return result

        # validate datacolumn
        if inputs.datacolumn.upper() not in (None, '', 'DATA', 'CORRECTED'):
            msg = '"datacolumn" must be "data" or "corrected"'
            LOG.error(msg)
            result.error = True
            result.error_msg = msg
            return result

        # make sure inputs.vis is a list, even it is one that contains a
        # single measurement set
        if not isinstance(inputs.vis, list):
            inputs.vis = [inputs.vis]

        # obtain the list of datatypes to consider in case that no datatype was explicitly requested
        specmode_datatypes = DataType.get_specmode_datatypes(inputs.intent, inputs.specmode)

        # Check against any user input for datatype to make sure that the
        # correct initial vis list is chosen (e.g. for REGCAL_CONTLINE_ALL and RAW).
        known_datatypes_str = [v.name for v in DataType]
        explicit_user_datatypes = False
        if inputs.datatype not in (None, ''):
            # Consider every comma separated user value just once
            user_datatypes_str = list(set([datatype_str.strip().upper() for datatype_str in inputs.datatype.split(',')]))
            if all(datatype_str not in ('BEST', 'ALL', 'SELFCAL', 'REGCAL') for datatype_str in user_datatypes_str):
                datatype_checklist = [datatype_str not in known_datatypes_str for datatype_str in user_datatypes_str]
                if any(datatype_checklist):
                    msg = 'Undefined data type(s): {}'.format(','.join(d for d, c in zip(user_datatypes_str, datatype_checklist) if c))
                    LOG.error(msg)
                    result.error = True
                    result.error_msg = msg
                    return result
                explicit_user_datatypes = True
                # Use only intersection of specmode and user data types
                specmode_datatypes = list(set(specmode_datatypes).intersection(set(DataType[datatype_str] for datatype_str in user_datatypes_str)))
        else:
            user_datatypes_str = []

        specmode_datatypes_str = [specmode_datatype.name for specmode_datatype in specmode_datatypes]

        datacolumn = inputs.datacolumn

        # Data type handling considers automatic and manual use cases. The automatic
        # use case tries to choose the best available data type by walking through the
        # predefined lists of data types per specmode. The first available data type
        # is used and if a fallback data type must be used, a warning is issued.

        # The manual use case is controlled by the "datatype" task parameter. It can
        # is a string that can contain comma separated explicit data type strings
        # (not DataType enums) or the special strings "best", "all", "selfcal",
        # "regcal" or "selfcal,regcal".

        # The following code block checks for any such task parameter input to override
        # the automatic scheme. Several variables are defined to pass the information
        # into the actual loop over imaging targets. The naming convention is such that
        # simple variable names like "global_datatype" or "selected_datatype" refer to
        # actual DataType enums. To compare these against the user input, one needs
        # stringified versions. The corresponding variables have "_str" appended. In
        # addition, there are variables aimed at rendering the data type information in
        # the weblog. These are not just simple data type strings, but can also be
        # something like "<actual data type> instead of <desired data type>" or "N/A".
        # Those variables have the basename as above and then "_info" appended. For
        # the loops over several user data types, lists are needed. The list names
        # are using the plurals of the basenames and the corresponding "_str" or "_info"
        # appendices.

        # Select the correct vis list
        if inputs.vis in (None, '', ['']):
            (ms_objects_and_columns, selected_datatype) = inputs.context.observing_run.get_measurement_sets_of_type(dtypes=specmode_datatypes, msonly=False)
        else:
            (ms_objects_and_columns, selected_datatype) = inputs.context.observing_run.get_measurement_sets_of_type(dtypes=specmode_datatypes, msonly=False, vis=inputs.vis)

        if not ms_objects_and_columns:
            result.set_info({'msg': 'No data found. No imaging targets were created.',
                             'intent': inputs.intent,
                             'specmode': inputs.specmode})
            result.contfile = None
            result.linesfile = None
            return result

        # Check for changing vis lists.
        if explicit_user_datatypes:
            for user_datatype_str in user_datatypes_str:
                if inputs.vis in (None, '', ['']):
                    (sub_ms_objects_and_columns, sub_selected_datatype) = inputs.context.observing_run.get_measurement_sets_of_type(dtypes=[DataType[user_datatype_str]], msonly=False)
                else:
                    (sub_ms_objects_and_columns, sub_selected_datatype) = inputs.context.observing_run.get_measurement_sets_of_type(dtypes=[DataType[user_datatype_str]], msonly=False, vis=inputs.vis)
                if set(ms_objects_and_columns) != set(sub_ms_objects_and_columns):
                    msg = 'Requested data types and specmode lead to multiple vis lists. Please run hif_makeimlist with data type selections per kind of MS (targets, targets_line, etc.).'
                    LOG.error(msg)
                    result.error = True
                    result.error_msg = msg
                    return result

        global_datatype = selected_datatype
        global_datatype_str = global_datatype.name
        global_datatype_info = global_datatype_str
        selected_datatypes_str = [global_datatype_str]
        selected_datatypes_info = [global_datatype_info]
        automatic_datatype_choice = True

        global_columns = list(ms_objects_and_columns.values())

        if inputs.datatype in (None, '') and inputs.datacolumn in (None, ''):
            # Log these messages only if there is no user data type
            LOG.info(f'Using data type {selected_datatype.name} for imaging.')

            if selected_datatype == DataType.RAW:
                LOG.warn('Falling back to raw data for imaging.')

            if not all(global_column == global_columns[0] for global_column in global_columns):
                LOG.warn(f'Data type based column selection changes among MSes: {",".join(f"{k.basename}: {v}" for k,v in ms_objects_and_columns.items())}.')

        if inputs.datacolumn not in (None, ''):
            ms_datacolumn = inputs.datacolumn.upper()
            # Handle difference in MS and tclean column naming schemes
            if ms_datacolumn == 'CORRECTED':
                ms_datacolumn = 'CORRECTED_DATA'
            ms_object = list(ms_objects_and_columns)[0]
            if ms_datacolumn not in ms_object.data_colnames():
                msg = f'Data column {inputs.datacolumn} not available.'
                LOG.error(msg)
                result.error = True
                result.error_msg = msg
                return result
            global_datacolumn = inputs.datacolumn.upper()
            global_datatype = ms_object.get_data_type(ms_datacolumn)
            global_datatype_str = global_datatype.name
            global_datatype_info = f'{global_datatype_str} instead of {selected_datatype.name} due to user datacolumn'
            selected_datatypes_str = [global_datatype_str]
            selected_datatypes_info = [global_datatype_info]
            automatic_datatype_choice = False
            LOG.info(f'Manual override of datacolumn to {global_datacolumn}. Automatic data type ({selected_datatype.name}) based datacolumn would have been "{"DATA" if global_columns[0] == "DATA" else "CORRECTED"}". Data type of {global_datacolumn} column is {global_datatype_str}.')
        else:
            if global_columns[0] == 'DATA':
                global_datacolumn = 'data'
            elif global_columns[0] == 'CORRECTED_DATA':
                global_datacolumn = 'corrected'
            else:
                LOG.warn(f'Unknown column name {global_columns[0]}')
                global_datacolumn = ''

        datacolumn = global_datacolumn
        inputs.vis = [k.basename for k in ms_objects_and_columns.keys()]

        # Handle user supplied data type requests
        if inputs.datatype not in (None, ''):
            # Extract all available data types for the vis list
            vislist_datatypes_str = []
            for vis in inputs.vis:
                ms_object = inputs.context.observing_run.get_ms(vis)
                # Collect the data types across the vis list
                vislist_datatypes_str = vislist_datatypes_str + [ms_datatype.name for ms_datatype in ms_object.data_column]
            # Use just a set
            vislist_datatypes_str = list(set(vislist_datatypes_str))
            # Intersection of specmode based and vis based datatypes gives
            # list of actually available data types for this call.
            available_datatypes_str = list(set(specmode_datatypes_str).intersection(vislist_datatypes_str))

            if 'BEST' in user_datatypes_str:
                if user_datatypes_str != ['BEST']:
                    msg = '"BEST" and all other options are mutually exclusive'
                    LOG.error(msg)
                    result.error = True
                    result.error_msg = msg
                    return result

                # Automatic choice with fallback per source/spw selection
                user_datatypes_str = [global_datatype_str]
                user_datatypes_info = [global_datatype_info]
                automatic_datatype_choice = global_datatype is not None
                LOG.info(f'Using data type {global_datatype} for imaging.')
            elif 'ALL' in user_datatypes_str:
                if user_datatypes_str != ['ALL']:
                    msg = '"ALL" and all other options are mutually exclusive'
                    LOG.error(msg)
                    result.error = True
                    result.error_msg = msg
                    return result

                # All SELFCAL and REGCAL choices available for this vis list
                # List selfcal first, then regcal
                user_datatypes_str = [datatype_str for datatype_str in available_datatypes_str if 'SELFCAL' in datatype_str]
                user_datatypes_str = user_datatypes_str + [datatype_str for datatype_str in available_datatypes_str if 'REGCAL' in datatype_str]
                user_datatypes_info = [datatype_str for datatype_str in user_datatypes_str]
                automatic_datatype_choice = False
            else:
                user_datatypes_str = [datatype_str.strip().upper() for datatype_str in inputs.datatype.split(',')]
                if 'REGCAL' in user_datatypes_str or 'SELFCAL' in user_datatypes_str:
                    # Check if any explicit data types are given
                    if any(datatype_str in specmode_datatypes for datatype_str in user_datatypes_str):
                        msg = '"REGCAL"/"SELFCAL" and explicit data types are mutually exclusive'
                        LOG.error(msg)
                        result.error = True
                        result.error_msg = msg
                        return result

                    # Expand SELFCAL and REGCAL to explicit data types for this vis list
                    expanded_user_datatypes_str = []
                    # List selfcal first, then regcal
                    if 'SELFCAL' in user_datatypes_str:
                        expanded_user_datatypes_str = expanded_user_datatypes_str + [datatype_str for datatype_str in available_datatypes_str if 'SELFCAL' in datatype_str]
                    if 'REGCAL' in user_datatypes_str:
                        expanded_user_datatypes_str = expanded_user_datatypes_str + [datatype_str for datatype_str in available_datatypes_str if 'REGCAL' in datatype_str]
                    user_datatypes_str = expanded_user_datatypes_str
                    automatic_datatype_choice = False
                else:
                    # Explicit individual data types
                    datatype_checklist = [datatype_str not in known_datatypes_str for datatype_str in user_datatypes_str]
                    if any(datatype_checklist):
                        msg = 'Undefined data type(s): {}'.format(','.join(d for d, c in zip(user_datatypes_str, datatype_checklist) if c))
                        LOG.error(msg)
                        result.error = True
                        result.error_msg = msg
                        return result
                    automatic_datatype_choice = False
                user_datatypes_info = [datatype_str for datatype_str in user_datatypes_str]

            selected_datatypes_str = user_datatypes_str
            selected_datatypes_info = user_datatypes_info

        image_heuristics_factory = imageparams_factory.ImageParamsHeuristicsFactory()

        # Initial heuristics instance without spw information.
        self.heuristics = image_heuristics_factory.getHeuristics(
            vislist=inputs.vis,
            spw='',
            observing_run=inputs.context.observing_run,
            imagename_prefix=inputs.context.project_structure.ousstatus_entity_id,
            proj_params=inputs.context.project_performance_parameters,
            contfile=inputs.contfile,
            linesfile=inputs.linesfile,
            imaging_params=inputs.context.imaging_parameters,
            imaging_mode=imaging_mode
        )

        # Get representative target information
        repr_target, repr_source, repr_spw, repr_freq, reprBW_mode, real_repr_target, minAcceptableAngResolution, maxAcceptableAngResolution, maxAllowedBeamAxialRatio, sensitivityGoal = self.heuristics.representative_target()

        # representative target case
        if inputs.specmode == 'repBW':
            repr_target_mode = True
            image_repr_target = False

            # The PI cube shall only be created for real representative targets
            if not real_repr_target:
                LOG.info('No representative target found. No PI cube will be made.')
                result.set_info({'msg': 'No representative target found. No PI cube will be made.',
                                 'intent': 'TARGET',
                                 'specmode': 'repBW'})
                result.contfile = None
                result.linesfile = None
                return result
            # The PI cube shall only be created for cube mode
            elif reprBW_mode in ['multi_spw', 'all_spw']:
                LOG.info("Representative target bandwidth specifies aggregate continuum. No PI cube will be made since"
                         " specmode='cont' already covers this case.")
                result.set_info({'msg': "Representative target bandwidth specifies aggregate continuum. No PI cube will"
                                        " be made since specmode='cont' already covers this case.",
                                 'intent': 'TARGET',
                                 'specmode': 'repBW'})
                result.contfile = None
                result.linesfile = None
                return result
            elif reprBW_mode == 'repr_spw':
                LOG.info("Representative target bandwidth specifies per spw continuum. No PI cube will be made since"
                         " specmode='mfs' already covers this case.")
                result.set_info({'msg': "Representative target bandwidth specifies per spw continuum. No PI cube will"
                                        " be made since specmode='mfs' already covers this case.",
                                 'intent': 'TARGET',
                                 'specmode': 'repBW'})
                result.contfile = None
                result.linesfile = None
                return result
            else:
                repr_spw_nbin = 1
                if inputs.context.size_mitigation_parameters.get('nbins', '') != '':
                    nbin_items = inputs.nbins.split(',')
                    for nbin_item in nbin_items:
                        key, value = nbin_item.split(':')
                        if key == str(repr_spw):
                            repr_spw_nbin = int(value)

                # The PI cube shall only be created if the PI bandwidth is greater
                # than 4 times the nbin averaged bandwidth used in the default cube
                ref_ms = inputs.context.observing_run.get_ms(inputs.vis[0])
                real_repr_spw = inputs.context.observing_run.virtual2real_spw_id(repr_spw, ref_ms)
                physicalBW_of_1chan_Hz = float(ref_ms.get_spectral_window(real_repr_spw).channels[0].getWidth().convert_to(measures.FrequencyUnits.HERTZ).value)
                repr_spw_nbin_bw_Hz = repr_spw_nbin * physicalBW_of_1chan_Hz
                reprBW_Hz = qaTool.getvalue(qaTool.convert(repr_target[2], 'Hz'))

                if reprBW_Hz > 4.0 * repr_spw_nbin_bw_Hz:
                    repr_spw_nbin = int(reprBW_Hz / physicalBW_of_1chan_Hz + 0.5)
                    inputs.nbins = '%d:%d' % (repr_spw, repr_spw_nbin)
                    LOG.info('Making PI cube at %.3g MHz channel width.' % (physicalBW_of_1chan_Hz * repr_spw_nbin / 1e6))
                    image_repr_target = True
                    inputs.field = repr_source
                    inputs.spw = str(repr_spw)
                else:
                    LOG.info('Representative target bandwidth is less or equal than 4 times the nbin averaged default'
                             ' cube channel width. No PI cube will be made since the default cube already covers this'
                             ' case.')
                    result.set_info({'msg': 'Representative target bandwidth is less or equal than 4 times the nbin'
                                            ' averaged default cube channel width. No PI cube will be made since the'
                                            ' default cube already covers this case.',
                                     'intent': 'TARGET',
                                     'specmode': 'repBW'})
                    result.contfile = None
                    result.linesfile = None
                    return result
        else:
            repr_target_mode = False
            image_repr_target = False

        if (not repr_target_mode) or (repr_target_mode and image_repr_target):
            # read the spw, if none then set default
            spw = inputs.spw

            if spw == '':
                spwids = sorted(inputs.context.observing_run.virtual_science_spw_ids, key=int)
            else:
                spwids = spw.split(',')
            spw = ','.join("'%s'" % (spwid) for spwid in spwids)
            spw = '[%s]' % spw

            spwlist = spw.replace('[', '').replace(']', '')
            spwlist = spwlist[1:-1].split("','")
        else:
            spw = '[]'
            spwlist = []

        if inputs.per_eb and inputs.per_session:
            msg = '"per_eb" and "per_session" are mutually exclusive'
            LOG.error(msg)
            result.error = True
            result.error_msg = msg
            return result

        if inputs.per_eb:
            vislists = [[vis] for vis in inputs.vis]
        elif inputs.per_session:
            vislists = list(sessionutils.group_vislist_into_sessions(inputs.context, inputs.vis).values())
        else:
            vislists = [inputs.vis]

        # VLA only
        if inputs.context.project_summary.telescope in ('VLA', 'JVLA', 'EVLA') and inputs.specmode == 'cont':
            ms = inputs.context.observing_run.get_ms(inputs.vis[0])
            band = ms.get_vla_spw2band()
            band_spws = {}
            for k, v in band.items():
                if str(k) in spwlist:
                    band_spws.setdefault(v, []).append(k)
        else:
            band_spws = {None: 0}

        # Need to record if there are targets for a vislist
        have_targets = {}

        expected_num_targets = 0
        for selected_datatype_str, selected_datatype_info in zip(selected_datatypes_str, selected_datatypes_info):
            for band in band_spws:
                if band != None:
                    spw = band_spws[band].__repr__()
                    spwlist = band_spws[band]
                for vislist in vislists:
                    if inputs.per_eb:
                        imagename_prefix = os.path.basename(vislist[0]).strip('.ms')
                    elif inputs.per_session:
                        imagename_prefix = inputs.context.observing_run.get_ms(vislist[0]).session
                    else:
                        imagename_prefix = inputs.context.project_structure.ousstatus_entity_id

                    self.heuristics = image_heuristics_factory.getHeuristics(
                        vislist=vislist,
                        spw=spw,
                        observing_run=inputs.context.observing_run,
                        imagename_prefix=imagename_prefix,
                        proj_params=inputs.context.project_performance_parameters,
                        contfile=inputs.contfile,
                        linesfile=inputs.linesfile,
                        imaging_params=inputs.context.imaging_parameters,
                        imaging_mode=imaging_mode
                    )
                    if inputs.specmode == 'cont':
                        # Make sure the spw list is sorted numerically
                        spwlist_local = [','.join(map(str, sorted(map(int, spwlist))))]
                    else:
                        spwlist_local = spwlist

                    # get list of field_ids/intents to be cleaned
                    if (not repr_target_mode) or (repr_target_mode and image_repr_target):
                        field_intent_list = self.heuristics.field_intent_list(
                          intent=inputs.intent, field=inputs.field)
                        if not field_intent_list:
                            continue
                    else:
                        continue

                    # Expand cont spws
                    if inputs.specmode == 'cont':
                        spwids = spwlist_local[0].split(',')
                    else:
                        spwids = spwlist_local

                    # Generate list of observed vis/field/spw combinations
                    vislist_field_spw_combinations = {}
                    for field_intent in field_intent_list:
                        vislist_for_field = []
                        spwids_for_field = set()
                        for vis in vislist:
                            ms_domain_obj = inputs.context.observing_run.get_ms(vis)
                            # Get the real spw IDs for this MS
                            # TODO: This is missing spws that got removed in hif_uvcontsub.
                            #       Need to involve the full spwlist from above.
                            ms_science_spwids = [s.id for s in ms_domain_obj.get_spectral_windows()]
                            if field_intent[0] in [f.name for f in ms_domain_obj.fields]:
                                try:
                                    # Get a field domain object. Make sure that it has the necessary intent. Otherwise the list of spw IDs
                                    # will not match with the available science spw IDs.
                                    # Using all intents (inputs.intent) here. Further filtering is performed in the next block.
                                    if ms_domain_obj.get_fields(field_intent[0], intent=inputs.intent) != []:
                                        field_domain_obj = ms_domain_obj.get_fields(field_intent[0], intent=inputs.intent)[0]
                                        # Get all science spw IDs for this field and record the ones that are present in this MS
                                        field_science_spwids = [spw_domain_obj.id for spw_domain_obj in field_domain_obj.valid_spws if spw_domain_obj.id in ms_science_spwids]
                                        # Record the virtual spwids
                                        spwids_per_vis_and_field = [
                                            inputs.context.observing_run.real2virtual_spw_id(spwid, ms_domain_obj)
                                            for spwid in field_science_spwids
                                            if inputs.context.observing_run.real2virtual_spw_id(spwid, ms_domain_obj) in list(map(int, spwids))]
                                    else:
                                        spwids_per_vis_and_field = []
                                except Exception as e:
                                    LOG.error(e)
                                    spwids_per_vis_and_field = []
                            else:
                                spwids_per_vis_and_field = []
                            if spwids_per_vis_and_field != []:
                                vislist_for_field.append(vis)
                                spwids_for_field.update(spwids_per_vis_and_field)
                        vislist_field_spw_combinations[field_intent[0]] = {'vislist': None, 'spwids': None}
                        if vislist_for_field != []:
                            vislist_field_spw_combinations[field_intent[0]]['vislist'] = vislist_for_field
                            vislist_field_spw_combinations[field_intent[0]]['spwids'] = sorted(list(spwids_for_field), key=int)
                            # Count the observed field/spw combinations. If the selected data type
                            # is not available, the counter will be decremented later since that
                            # check happens further below.
                            if inputs.specmode == 'cont':
                                expected_num_targets += 1
                            else:
                                expected_num_targets += len(spwids_for_field)

                    # Save original vislist_field_spw_combinations dictionary to be able to generate
                    # proper messages if the vis list changes when falling back to a different data
                    # type for a given source/spw combination later on. The vislist_field_spw_combinations
                    # dictionary is possibly being modified on-the-fly below.
                    original_vislist_field_spw_combinations = copy.deepcopy(vislist_field_spw_combinations)

                    # Remove bad spws and record actual vis/field/spw combinations containing data.
                    # Record all spws with actual data in a global list.
                    # Need all spw keys (individual and cont) to distribute the
                    # cell and imsize heuristic results which work on the
                    # highest/lowest frequency spw only.
                    all_spw_keys = []
                    valid_data = {}
                    filtered_spwlist = []
                    valid_data[str(vislist)] = {}
                    for vis in vislist:
                        ms_domain_obj = inputs.context.observing_run.get_ms(vis)
                        valid_data[vis] = {}
                        for field_intent in field_intent_list:
                            valid_data[vis][field_intent] = {}
                            if field_intent not in valid_data[str(vislist)]:
                                valid_data[str(vislist)][field_intent] = {}
                            # Check only possible field/spw combinations to speed up
                            if vislist_field_spw_combinations.get(field_intent[0], None) is not None:
                                # Check if this field is present in the current MS and has the necessary intent.
                                # Using get_fields(name=...) since it does not throw an exception if the field is not found.
                                if ms_domain_obj.get_fields(name=field_intent[0], intent=field_intent[1]) != []:
                                    observed_vis_list = vislist_field_spw_combinations.get(field_intent[0], None).get('vislist', None)
                                    observed_spwids_list = vislist_field_spw_combinations.get(field_intent[0], None).get('spwids', None)
                                    if observed_vis_list is not None and observed_spwids_list is not None:
                                        # Save spws in main list
                                        all_spw_keys.extend(map(str, observed_spwids_list))
                                        # Also save cont selection
                                        all_spw_keys.append(','.join(map(str, observed_spwids_list)))
                                        for observed_spwid in map(str, observed_spwids_list):
                                            valid_data[vis][field_intent][str(observed_spwid)] = self.heuristics.has_data(field_intent_list=[field_intent], spwspec=observed_spwid, vislist=[vis])[field_intent]
                                            if not valid_data[vis][field_intent][str(observed_spwid)] and vis in observed_vis_list:
                                                LOG.warning('Data for EB {}, field {}, spw {} is completely flagged.'.format(
                                                    os.path.basename(vis), field_intent[0], observed_spwid))
                                            # Aggregated value per vislist (replace with lookup pattern later)
                                            if str(observed_spwid) not in valid_data[str(vislist)][field_intent]:
                                                valid_data[str(vislist)][field_intent][str(observed_spwid)] = valid_data[vis][field_intent][str(observed_spwid)]
                                            else:
                                                valid_data[str(vislist)][field_intent][str(observed_spwid)] = valid_data[str(vislist)][field_intent][str(observed_spwid)] or valid_data[vis][field_intent][str(observed_spwid)]
                                            if valid_data[vis][field_intent][str(observed_spwid)]:
                                                filtered_spwlist.append(observed_spwid)
                    filtered_spwlist = sorted(list(set(filtered_spwlist)), key=int)

                    # Collapse cont spws
                    if inputs.specmode == 'cont':
                        filtered_spwlist_local = [','.join(filtered_spwlist)]
                    else:
                        filtered_spwlist_local = filtered_spwlist
<<<<<<< HEAD
=======
                        # PIPE-1900: Counting flagged spws as expected imaging targets.
                        if len(filtered_spwlist) != 0:
                            expected_num_targets = expected_num_targets + len(list(map(str, observed_spwids_list))) - len(filtered_spwlist)
>>>>>>> 9bbb3365

                    if filtered_spwlist_local == [] or filtered_spwlist_local == ['']:
                        LOG.error('No spws left for vis list {}'.format(','.join(os.path.basename(vis) for vis in vislist)))
                        continue

                    # Parse hm_cell to get optional pixperbeam setting
                    cell = inputs.get_spw_hm_cell(filtered_spwlist_local[0])
                    if isinstance(cell, str):
                        pixperbeam = float(cell.split('ppb')[0])
                        cell = []
                    else:
                        pixperbeam = 5.0

                    # Add actual, possibly reduced cont spw combination to be able to properly populate the lookup tables later on
                    if inputs.specmode == 'cont':
                        all_spw_keys.append(','.join(filtered_spwlist))
                    # Keep only unique entries
                    all_spw_keys = list(set(all_spw_keys))

                    # Select only the lowest / highest frequency spw to get the smallest (for cell size)
                    # and largest beam (for imsize)
                    min_freq = 1e15
                    max_freq = 0.0
                    min_freq_spwid = -1
                    max_freq_spwid = -1
                    for spwid in filtered_spwlist:
                        try:
                            ref_msname = self.heuristics.get_ref_msname(spwid)
                            ref_ms = inputs.context.observing_run.get_ms(ref_msname)
                            real_spwid = inputs.context.observing_run.virtual2real_spw_id(spwid, ref_ms)
                            spwid_centre_freq = ref_ms.get_spectral_window(real_spwid).centre_frequency.to_units(measures.FrequencyUnits.HERTZ)
                            if spwid_centre_freq < min_freq:
                                min_freq = spwid_centre_freq
                                min_freq_spwid = spwid
                            if spwid_centre_freq > max_freq:
                                max_freq = spwid_centre_freq
                                max_freq_spwid = spwid
                        except Exception as e:
                            LOG.warn(f'Could not determine min/max frequency for spw {spwid}. Exception: {str(e)}')

                    if min_freq_spwid == -1 or max_freq_spwid == -1:
                        LOG.error('Could not determine min/max frequency spw IDs for %s.' % (str(filtered_spwlist_local)))
                        continue

                    min_freq_spwlist = [str(min_freq_spwid)]
                    max_freq_spwlist = [str(max_freq_spwid)]

                    # Get robust and uvtaper values
                    if inputs.robust not in (None, -999.0):
                        robust = inputs.robust
                    elif 'robust' in inputs.context.imaging_parameters:
                        robust = inputs.context.imaging_parameters['robust']
                    else:
                        robust = self.heuristics.robust()

                    if inputs.uvtaper not in (None, []):
                        uvtaper = inputs.uvtaper
                    elif 'uvtaper' in inputs.context.imaging_parameters:
                        uvtaper = inputs.context.imaging_parameters['uvtaper']
                    else:
                        uvtaper = self.heuristics.uvtaper()

                    # Get field specific uvrange value
                    uvrange = {}
                    bl_ratio = {}
                    for field_intent in field_intent_list:
                        for spwspec in filtered_spwlist_local:
                            if inputs.uvrange not in (None, [], ''):
                                uvrange[(field_intent[0], spwspec)] = inputs.uvrange
                            else:
                                try:
                                    (uvrange[(field_intent[0], spwspec)], bl_ratio[(field_intent[0], spwspec)]) = \
                                        self.heuristics.uvrange(field=field_intent[0], spwspec=spwspec)
                                except Exception as e:
                                    # problem defining uvrange
                                    LOG.warning(e)
                                    pass

                    # cell is a list of form [cellx, celly]. If the list has form [cell]
                    # then that means the cell is the same size in x and y. If cell is
                    # empty then fill it with a heuristic result
                    cells = {}
                    if cell == []:
                        synthesized_beams = {}
                        min_cell = ['3600arcsec']
                        for spwspec in max_freq_spwlist:
                            # Use only fields that were observed in spwspec
                            actual_field_intent_list = []
                            for field_intent in field_intent_list:
                                if (vislist_field_spw_combinations.get(field_intent[0], None) is not None and
                                        vislist_field_spw_combinations[field_intent[0]].get('spwids', None) is not None and
                                        spwspec in list(map(str, vislist_field_spw_combinations[field_intent[0]]['spwids']))):
                                    actual_field_intent_list.append(field_intent)

                            synthesized_beams[spwspec], known_synthesized_beams = self.heuristics.synthesized_beam(
                                field_intent_list=actual_field_intent_list, spwspec=spwspec, robust=robust, uvtaper=uvtaper,
                                pixperbeam=pixperbeam, known_beams=known_synthesized_beams, force_calc=calcsb,
                                parallel=parallel, shift=True)

                            if synthesized_beams[spwspec] == 'invalid':
                                LOG.error('Beam for virtual spw %s and robust value of %.1f is invalid. Cannot continue.'
                                          '' % (spwspec, robust))
                                result.error = True
                                result.error_msg = 'Invalid beam'
                                return result

                            # Avoid recalculating every time since the dictionary will be cleared with the first recalculation request.
                            calcsb = False
                            # the heuristic cell is always the same for x and y as
                            # the value derives from the single value returned by
                            # imager.advise
                            cells[spwspec] = self.heuristics.cell(beam=synthesized_beams[spwspec], pixperbeam=pixperbeam)
                            if ('invalid' not in cells[spwspec]):
                                min_cell = cells[spwspec] if (qaTool.convert(cells[spwspec][0], 'arcsec')['value'] < qaTool.convert(min_cell[0], 'arcsec')['value']) else min_cell
                        # Rounding to two significant figures
                        min_cell = ['%.2g%s' % (qaTool.getvalue(min_cell[0]), qaTool.getunit(min_cell[0]))]
                        # Use same cell size for all spws (in a band (TODO))
                        # Need to populate all spw keys because the imsize heuristic picks
                        # up the lowest frequency spw.
                        for spwspec in all_spw_keys:
                            cells[spwspec] = min_cell
                    else:
                        for spwspec in all_spw_keys:
                            cells[spwspec] = cell

                    # get primary beams
                    largest_primary_beams = {}
                    for spwspec in min_freq_spwlist:
                        if list(field_intent_list) != []:
                            largest_primary_beams[spwspec] = self.heuristics.largest_primary_beam_size(spwspec=spwspec, intent=list(field_intent_list)[0][1])
                        else:
                            largest_primary_beams[spwspec] = self.heuristics.largest_primary_beam_size(spwspec=spwspec, intent='TARGET')

                    # if phase center not set then use heuristic code to calculate the
                    # centers for each field
                    phasecenter = inputs.phasecenter
                    psf_phasecenter = inputs.psf_phasecenter
                    phasecenters = {}
                    psf_phasecenters = {}
                    if phasecenter == '':
                        for field_intent in field_intent_list:
                            try:
                                field_ids = self.heuristics.field(field_intent[1], field_intent[0], vislist=vislist_field_spw_combinations[field_intent[0]]['vislist'])
                                phasecenters[field_intent[0]], psf_phasecenters[field_intent[0]] = self.heuristics.phasecenter(field_ids, vislist=vislist_field_spw_combinations[field_intent[0]]['vislist'], intent=field_intent[1], primary_beam=largest_primary_beams[min_freq_spwlist[0]], shift_to_nearest_field=True)
                            except Exception as e:
                                # problem defining center
                                LOG.warning(e)
                    else:
                        for field_intent in field_intent_list:
                            phasecenters[field_intent[0]] = phasecenter
                            psf_phasecenters[field_intent[0]] = psf_phasecenter

                    # if imsize not set then use heuristic code to calculate the
                    # centers for each field/spwspec
                    imsize = inputs.get_spw_hm_imsize(filtered_spwlist_local[0])
                    if isinstance(imsize, str):
                        sfpblimit = float(imsize.split('pb')[0])
                        imsize = []
                    else:
                        sfpblimit = 0.2
                    imsizes = {}
                    if imsize == []:
                        for field_intent in field_intent_list:
                            max_x_size = 1
                            max_y_size = 1
                            for spwspec in min_freq_spwlist:

                                try:
                                    field_ids = self.heuristics.field(field_intent[1], field_intent[0], vislist=vislist_field_spw_combinations[field_intent[0]]['vislist'])
                                    # Image size (FOV) may be determined depending on the fractional bandwidth of the
                                    # selected spectral windows. In continuum spectral mode pass the spw list string
                                    # to imsize heuristics (used only for VLA), otherwise pass None to disable the feature.
                                    imsize_spwlist = filtered_spwlist_local if inputs.specmode == 'cont' else None
                                    h_imsize = self.heuristics.imsize(
                                        fields=field_ids, cell=cells[spwspec], primary_beam=largest_primary_beams[spwspec],
                                        sfpblimit=sfpblimit, centreonly=False, vislist=vislist_field_spw_combinations[field_intent[0]]['vislist'],
                                        spwspec=imsize_spwlist, intent=field_intent[1], joint_intents=inputs.intent)
                                    if field_intent[1] in [
                                            'PHASE',
                                            'BANDPASS',
                                            'AMPLITUDE',
                                            'FLUX',
                                            'CHECK',
                                            'POLARIZATION',
                                            'POLANGLE',
                                            'POLLEAKAGE',
                                            'DIFFGAIN'
                                            ]:
                                        h_imsize = [min(npix, inputs.calmaxpix) for npix in h_imsize]
                                    imsizes[(field_intent[0], spwspec)] = h_imsize
                                    if imsizes[(field_intent[0], spwspec)][0] > max_x_size:
                                        max_x_size = imsizes[(field_intent[0], spwspec)][0]
                                    if imsizes[(field_intent[0], spwspec)][1] > max_y_size:
                                        max_y_size = imsizes[(field_intent[0], spwspec)][1]
                                except Exception as e:
                                    # problem defining imsize
                                    LOG.warning(e)
                                    pass

                            if max_x_size == 1 or max_y_size == 1:
                                LOG.error('imsize of [{:d}, {:d}] for field {!s} intent {!s} spw {!s} is degenerate.'.format(max_x_size, max_y_size, field_intent[0], field_intent[1], min_freq_spwlist))
                            else:
                                # Use same size for all spws (in a band (TODO))
                                # Need to populate all spw keys because the imsize for the cont
                                # target is taken from this dictionary.
                                for spwspec in all_spw_keys:
                                    imsizes[(field_intent[0], spwspec)] = [max_x_size, max_y_size]

                    else:
                        for field_intent in field_intent_list:
                            for spwspec in all_spw_keys:
                                imsizes[(field_intent[0], spwspec)] = imsize

                    # if nchan is not set then use heuristic code to calculate it
                    # for each field/spwspec. The channel width needs to be calculated
                    # at the same time.
                    specmode = inputs.specmode
                    nchan = inputs.nchan
                    nchans = {}
                    width = inputs.width
                    widths = {}
                    if specmode not in ('mfs', 'cont') and width == 'pilotimage':
                        for field_intent in field_intent_list:
                            for spwspec in filtered_spwlist_local:
                                try:
                                    nchans[(field_intent[0], spwspec)], widths[(field_intent[0], spwspec)] = \
                                      self.heuristics.nchan_and_width(field_intent=field_intent[1], spwspec=spwspec)
                                except Exception as e:
                                    # problem defining nchan and width
                                    LOG.warning(e)
                                    pass

                    else:
                        for field_intent in field_intent_list:
                            for spwspec in all_spw_keys:
                                nchans[(field_intent[0], spwspec)] = nchan
                                widths[(field_intent[0], spwspec)] = width

                    usepointing = self.heuristics.usepointing()

                    # now construct the list of imaging command parameter lists that must
                    # be run to obtain the required images

                    # Remember if there are targets for this vislist
                    have_targets[','.join(vislist)] = len(field_intent_list) > 0

                    # Sort field/intent list alphabetically considering the intent as the first
                    # and the source name as the second key.
                    sorted_field_intent_list = sorted(field_intent_list, key=operator.itemgetter(1,0))

                    # In case of TARGET intent place representative source first in the list.
                    if 'TARGET' in inputs.intent:
                        sorted_field_intent_list = utils.place_repr_source_first(sorted_field_intent_list, repr_source)

                    for field_intent in sorted_field_intent_list:
                        mosweight = self.heuristics.mosweight(field_intent[1], field_intent[0])
                        for spwspec in filtered_spwlist_local:
                            # Start with original vis list
                            vislist_field_spw_combinations[field_intent[0]]['vislist'] = original_vislist_field_spw_combinations[field_intent[0]]['vislist']

                            # The field/intent and spwspec loops still cover the full parameter
                            # space. Here we filter the actual combinations.
                            valid_field_spwspec_combination = False
                            actual_spwids = []
                            if vislist_field_spw_combinations[field_intent[0]].get('spwids', None) is not None:
                                for spwid in spwspec.split(','):
                                    if valid_data[str(vislist)].get(field_intent, None):
                                        if valid_data[str(vislist)][field_intent].get(str(spwid), None):
                                            if int(spwid) in vislist_field_spw_combinations[field_intent[0]]['spwids']:
                                                valid_field_spwspec_combination = True
                                                actual_spwids.append(spwid)
                            if not valid_field_spwspec_combination:
                                continue

                            # For 'cont' mode we still need to restrict the virtual spw ID list to just
                            # the ones that were actually observed for this field.
                            adjusted_spwspec = ','.join(map(str, actual_spwids))

                            spwspec_ok = True
                            actual_spwspec_list = []
                            spwsel = {}
                            all_continuum = True
                            cont_ranges_spwsel_dict = {}
                            all_continuum_spwsel_dict = {}
                            spwsel_spwid_dict = {}

                            # Check if the globally selected data type is available for this field/spw combination.
                            if selected_datatype_str not in (None, '', 'N/A') and inputs.datacolumn in (None, ''):
                                if automatic_datatype_choice:
                                    # In automatic mode check for source/spw specific fall back to next available data type.
                                    (local_ms_objects_and_columns, local_selected_datatype) = inputs.context.observing_run.get_measurement_sets_of_type(dtypes=specmode_datatypes, msonly=False, source=field_intent[0], spw=adjusted_spwspec, vis=vislist)
                                else:
                                    # In manual mode check determine the data column for the current data type.
                                    (local_ms_objects_and_columns, local_selected_datatype) = inputs.context.observing_run.get_measurement_sets_of_type(dtypes=[DataType[selected_datatype_str]], msonly=False, source=field_intent[0], spw=adjusted_spwspec, vis=vislist)

                                if local_selected_datatype is None:
                                    expected_num_targets -= 1
                                    LOG.warn(f'Data type {selected_datatype_str} is not available for field {field_intent[0]} SPW {adjusted_spwspec} in the chosen vis list. Skipping imaging target.')
                                    continue

                                local_selected_datatype_str = local_selected_datatype.name
                                local_selected_datatype_info = local_selected_datatype_str
                                local_columns = list(local_ms_objects_and_columns.values())

                                if local_selected_datatype_str != selected_datatype_str:
                                    if automatic_datatype_choice:
                                        LOG.warn(f'Data type {selected_datatype_str} is not available for field {field_intent[0]} SPW {adjusted_spwspec}. Falling back to data type {local_selected_datatype_str}.')
                                        local_selected_datatype_info = f'{local_selected_datatype_str} instead of {selected_datatype_str} due to source/spw selection'
                                    else:
                                        # Manually selected data type unavailable -> skip making an imaging target
                                        expected_num_targets -= 1
                                        LOG.warn(f'Data type {selected_datatype_str} is not available for field {field_intent[0]} SPW {adjusted_spwspec} in the chosen vis list. Skipping imaging target.')
                                        continue

                                if local_columns != []:
                                    if not all(local_column == local_columns[0] for local_column in local_columns):
                                        LOG.warn(f'Data type based column selection changes among MSes: {",".join(f"{k.basename}: {v}" for k,v in local_ms_objects_and_columns.items())}.')

                                if local_columns != []:
                                    if local_columns[0] == 'DATA':
                                        local_datacolumn = 'data'
                                    elif local_columns[0] == 'CORRECTED_DATA':
                                        local_datacolumn = 'corrected'
                                    else:
                                        LOG.warn(f'Unknown column name {local_columns[0]}')
                                        local_datacolumn = ''
                                else:
                                    LOG.warn(f'Empty list of columns')
                                    local_datacolumn = ''

                                datacolumn = local_datacolumn

                                if not inputs.per_eb and original_vislist_field_spw_combinations[field_intent[0]]['vislist'] != [k.basename for k in local_ms_objects_and_columns.keys()]:
                                    vislist_field_spw_combinations[field_intent[0]]['vislist'] = [k.basename for k in local_ms_objects_and_columns.keys()]
                                    if automatic_datatype_choice and local_selected_datatype_str != selected_datatype_str:
                                        LOG.warn(f'''Modifying vis list from {original_vislist_field_spw_combinations[field_intent[0]]['vislist']} to {vislist_field_spw_combinations[field_intent[0]]['vislist']} for fallback data type {local_selected_datatype_str}.''')
                                    else:
                                        LOG.warn(f'''Modifying vis list from {original_vislist_field_spw_combinations[field_intent[0]]['vislist']} to {vislist_field_spw_combinations[field_intent[0]]['vislist']} for data type {local_selected_datatype_str}.''')

                                    if vislist_field_spw_combinations[field_intent[0]]['vislist'] == []:
                                        LOG.warn(f'Empty vis list for field {field_intent[0]} specmode {specmode} data type {local_selected_datatype_str}. Skipping imaging target.')
                                        continue
                            else:
                                datacolumn = global_datacolumn
                                local_selected_datatype = global_datatype
                                local_selected_datatype_str = global_datatype_str
                                local_selected_datatype_info = global_datatype_info

                            # PIPE-1710: add a suffix to image file name depending on datatype
                            if local_selected_datatype_str.lower().startswith('regcal'):
                                datatype_suffix = 'regcal'
                            elif local_selected_datatype_str.lower().startswith('selfcal'):
                                datatype_suffix = 'selfcal'
                            else:
                                datatype_suffix = None

                            # Save the specific vislist in a copy of the heuristics object tailored to the
                            # current imaging target
                            target_heuristics = copy.deepcopy(self.heuristics)
                            target_heuristics.vislist = vislist_field_spw_combinations[field_intent[0]]['vislist']

                            for spwid in adjusted_spwspec.split(','):
                                cont_ranges_spwsel_dict[spwid], all_continuum_spwsel_dict[spwid] = target_heuristics.cont_ranges_spwsel()
                                spwsel_spwid_dict[spwid] = cont_ranges_spwsel_dict[spwid].get(utils.dequote(field_intent[0]), {}).get(spwid, 'NONE')

                            no_cont_ranges = False
                            if (field_intent[1] == 'TARGET' and specmode == 'cont' and
                                    all([v == 'NONE' for v in spwsel_spwid_dict.values()])):
                                LOG.warning('No valid continuum ranges were found for any spw. Creating an aggregate continuum'
                                            ' image from the full bandwidth from all spws, but this should be used with'
                                            ' caution.')
                                no_cont_ranges = True

                            for spwid in adjusted_spwspec.split(','):
                                spwsel_spwid = spwsel_spwid_dict[spwid]
                                if field_intent[1] == 'TARGET' and not no_cont_ranges:
                                    if spwsel_spwid == 'NONE':
                                        if specmode == 'cont':
                                            LOG.warning('Spw {!s} will not be used in creating the aggregate continuum image'
                                                        ' of {!s} because no continuum range was found.'
                                                        ''.format(spwid, field_intent[0]))
                                        else:
                                            LOG.warning('Spw {!s} will not be used for {!s} because no continuum range was'
                                                        ' found.'.format(spwid, field_intent[0]))
                                            spwspec_ok = False
                                        continue
                                    #elif (spwsel_spwid == ''):
                                    #    LOG.warning('Empty continuum frequency range for %s, spw %s. Run hif_findcont ?' % (field_intent[0], spwid))

                                all_continuum = all_continuum and all_continuum_spwsel_dict[spwid].get(utils.dequote(field_intent[0]), {}).get(spwid, False)

                                if spwsel_spwid in ('ALL', '', 'NONE'):
                                    spwsel_spwid_freqs = ''
                                    if target_heuristics.is_eph_obj(field_intent[0]):
                                        spwsel_spwid_refer = 'SOURCE'
                                    else:
                                        spwsel_spwid_refer = 'LSRK'
                                else:
                                    spwsel_spwid_freqs, spwsel_spwid_refer = spwsel_spwid.split()

                                if spwsel_spwid_refer not in ('LSRK', 'SOURCE'):
                                    LOG.warning('Frequency selection is specified in %s but must be in LSRK or SOURCE'
                                                '' % spwsel_spwid_refer)
                                    # TODO: skip this field and/or spw ?

                                actual_spwspec_list.append(spwid)
                                spwsel['spw%s' % (spwid)] = spwsel_spwid

                            actual_spwspec = ','.join(actual_spwspec_list)

                            num_all_spws = len(adjusted_spwspec.split(','))
                            num_good_spws = 0 if no_cont_ranges else len(actual_spwspec_list)

                            # construct imagename
                            if inputs.imagename == '':
                                imagename = target_heuristics.imagename(output_dir=inputs.output_dir, intent=field_intent[1],
                                                                        field=field_intent[0], spwspec=actual_spwspec,
                                                                        specmode=specmode, band=band, datatype=datatype_suffix)
                            else:
                                imagename = inputs.imagename

                            if inputs.nbins != '' and inputs.specmode != 'cont':
                                nbin_items = inputs.nbins.split(',')
                                nbins_dict = {}
                                for nbin_item in nbin_items:
                                    key, value = nbin_item.split(':')
                                    nbins_dict[key] = int(value)
                                try:
                                    if '*' in nbins_dict:
                                        nbin = nbins_dict['*']
                                    else:
                                        nbin = nbins_dict[spwspec]
                                except:
                                    LOG.warning('Could not determine binning factor for spw %s. Using default channel width.'
                                                '' % adjusted_spwspec)
                                    nbin = -1
                            else:
                                nbin = -1

                            # Get stokes value. Note that the full list of intents
                            # (inputs.intent) is used to decide whether to do IQUV
                            # for ALMA as PIPE-1829 asked for Stokes I only if other
                            # calibration intents are done together with POLARIZATION.
                            stokes = self.heuristics.stokes(field_intent[1], inputs.intent)

                            if spwspec_ok and (field_intent[0], spwspec) in imsizes and ('invalid' not in cells[spwspec]):
                                LOG.debug(
                                  'field:%s intent:%s spw:%s cell:%s imsize:%s phasecenter:%s' %
                                  (field_intent[0], field_intent[1], adjusted_spwspec,
                                   cells[spwspec], imsizes[(field_intent[0], spwspec)],
                                   phasecenters[field_intent[0]]))

                                # Remove MSs that do not contain data for the given field/intent combination
                                # FIXME: This should already have been filtered above. This filter is just from the domain objects.
                                scanidlist, visindexlist = target_heuristics.get_scanidlist(vislist_field_spw_combinations[field_intent[0]]['vislist'],
                                                                                            field_intent[0], field_intent[1])
                                domain_filtered_vislist = [vislist_field_spw_combinations[field_intent[0]]['vislist'][i] for i in visindexlist]
                                if inputs.specmode == 'cont':
                                    filtered_vislist = domain_filtered_vislist
                                else:
                                    # Filter MSs with fully flagged field/spw selections
                                    filtered_vislist = [v for v in domain_filtered_vislist if valid_data[v][field_intent][str(adjusted_spwspec)]]

                                # Save the filtered vislist
                                if target_heuristics.vislist != filtered_vislist:
                                    LOG.warn(f'''Modifying vis list from {target_heuristics.vislist} to {filtered_vislist}''')
                                    target_heuristics.vislist = filtered_vislist

                                # Get list of antenna IDs
                                antenna_ids = target_heuristics.antenna_ids(inputs.intent)
                                # PIPE-964: The '&' at the end of the antenna input was added to not to consider the cross
                                #  baselines by default. The cross baselines with antennas not listed (for TARGET images
                                #  the antennas with the minority antenna sizes are not listed) could be added in some
                                #  future configurations by removing this character.
                                antenna = [','.join(map(str, antenna_ids.get(os.path.basename(v), '')))+'&'
                                           for v in filtered_vislist]

                                target = CleanTarget(
                                    antenna=antenna,
                                    field=field_intent[0],
                                    intent=field_intent[1],
                                    spw=actual_spwspec,
                                    spwsel_lsrk=spwsel,
                                    spwsel_all_cont=all_continuum,
                                    num_all_spws=num_all_spws,
                                    num_good_spws=num_good_spws,
                                    cell=cells[spwspec],
                                    imsize=imsizes[(field_intent[0], spwspec)],
                                    phasecenter=phasecenters[field_intent[0]],
                                    psf_phasecenter=psf_phasecenters[field_intent[0]],
                                    specmode=inputs.specmode,
                                    gridder=target_heuristics.gridder(field_intent[1], field_intent[0], spwspec=spwspec),
                                    imagename=imagename,
                                    start=inputs.start,
                                    width=widths[(field_intent[0], spwspec)],
                                    nbin=nbin,
                                    nchan=nchans[(field_intent[0], spwspec)],
                                    robust=robust,
                                    uvrange=uvrange[(field_intent[0], spwspec)],
                                    bl_ratio=bl_ratio[(field_intent[0], spwspec)],
                                    uvtaper=uvtaper,
                                    stokes=stokes,
                                    heuristics=target_heuristics,
                                    vis=filtered_vislist,
                                    datacolumn=datacolumn,
                                    datatype=local_selected_datatype_str,
                                    datatype_info=local_selected_datatype_info,
                                    is_per_eb=inputs.per_eb if inputs.per_eb else None,
                                    usepointing=usepointing,
                                    mosweight=mosweight)
                                target['drcorrect'] = self._get_drcorrect(target['field'], target['spw'], target['datatype'])
                                target['deconvolver'], target['nterms'] = self._get_deconvolver_nterms(
                                    target['field'], target['spw'], target['datatype'])

                                result.add_target(target)

        if inputs.intent == 'TARGET' and result.num_targets == 0 and not result.clean_list_info:
            result.set_info({'msg': 'No data found. No imaging targets were created.',
                             'intent': inputs.intent,
                             'specmode': inputs.specmode})

        if inputs.intent == 'CHECK':
            if not any(have_targets.values()):
                info_msg = 'No check source found.'
                LOG.info(info_msg)
                result.set_info({'msg': info_msg, 'intent': 'CHECK', 'specmode': inputs.specmode})
            elif inputs.per_eb and (not all(have_targets.values())):
                info_msg = 'No check source data found in EBs %s.' % (','.join([os.path.basename(k)
                                                                                for k, v in have_targets.items()
                                                                                if not v]))
                LOG.info(info_msg)
                result.set_info({'msg': info_msg, 'intent': 'CHECK', 'specmode': inputs.specmode})

        # Record total number of expected clean targets
        result.set_expected_num_targets(expected_num_targets)

        # Pass contfile and linefile names to context (via resultobjects)
        # for hif_findcont and hif_makeimages
        result.contfile = inputs.contfile
        result.linesfile = inputs.linesfile

        result.synthesized_beams = known_synthesized_beams

        return result

    def analyse(self, result):
        return result

    def _get_deconvolver_nterms(self, field, spw_sel, datatype_str):
        """Get the modified nterms parameter based on existing selfcal results."""

        deconvolver, nterms = None, None
        context = self.inputs.context

        if hasattr(context, 'selfcal_targets') and datatype_str.startswith('SELFCAL_') and self.inputs.specmode == 'cont':
            for sc_target in context.selfcal_targets:
                sc_spw = set(sc_target['spw'].split(','))
                im_spw = set(spw_sel.split(','))
                if sc_target['field'] == field and im_spw.intersection(sc_spw) and sc_target['sc_success']:
                    nterms_sc = sc_target['sc_lib']['nterms']
                    if nterms_sc is not None and nterms_sc > 1:
                        nterms = nterms_sc
                        deconvolver = 'mtmfs'
                        LOG.info(f"Using deconvolver='mtmfs', nterms={nterms} for field {field} and spw {spw_sel} based "
                                 "on previous selfcal aggregate continuum imaging results.")
                    break

        return deconvolver, nterms

    def _get_drcorrect(self, field, spw_sel, datatype_str):
        """Get the modified drcorrect parameter based on existing selfcal results."""

        drcorrect = None
        context = self.inputs.context

        if context.project_summary.telescope in ('VLA', 'JVLA', 'EVLA'):
            return drcorrect

        if hasattr(context, 'selfcal_targets') and datatype_str.startswith('SELFCAL_') and self.inputs.specmode == 'cont':
            for sc_target in context.selfcal_targets:
                sc_spw = set(sc_target['spw'].split(','))
                im_spw = set(spw_sel.split(','))
                if sc_target['field'] == field and im_spw.intersection(sc_spw) and sc_target['sc_success']:
                    drcorrect = sc_target['sc_rms_scale']
                    LOG.info(f"Using drcorrect={drcorrect} for field {field} and spw {spw_sel} based "
                             "on previous selfcal aggregate continuum imaging results.")
                    break

        return drcorrect


# maps intent and specmode Inputs parameters to textual description of execution context.
_DESCRIPTIONS = {
    ('PHASE', 'mfs'): 'phase calibrator',
    ('PHASE', 'cont'): 'phase calibrator',
    ('BANDPASS', 'mfs'): 'bandpass calibrator',
    ('BANDPASS', 'cont'): 'bandpass calibrator',
    ('AMPLITUDE', 'mfs'): 'flux calibrator',
    ('AMPLITUDE', 'cont'): 'flux calibrator',
    ('POLARIZATION', 'mfs'): 'polarization calibrator',
    ('POLARIZATION', 'cont'): 'polarization calibrator',
    ('POLANGLE', 'mfs'): 'polarization calibrator',
    ('POLANGLE', 'cont'): 'polarization calibrator',
    ('POLLEAKAGE', 'mfs'): 'polarization calibrator',
    ('POLLEAKAGE', 'cont'): 'polarization calibrator',
    ('DIFFGAIN', 'mfs'): 'diffgain calibrator',
    ('DIFFGAIN', 'cont'): 'diffgain calibrator',
    ('CHECK', 'mfs'): 'check source',
    ('CHECK', 'cont'): 'check source',
    ('TARGET', 'mfs'): 'target per-spw continuum',
    ('TARGET', 'cont'): 'target aggregate continuum',
    ('TARGET', 'cube'): 'target cube',
    ('TARGET', 'repBW'): 'representative bandwidth target cube'
}

_SIDEBAR_SUFFIX = {
    ('PHASE', 'mfs'): 'cals',
    ('PHASE', 'cont'): 'cals',
    ('BANDPASS', 'mfs'): 'cals',
    ('BANDPASS', 'cont'): 'cals',
    ('AMPLITUDE', 'mfs'): 'cals',
    ('AMPLITUDE', 'cont'): 'cals',
    ('DIFFGAIN', 'mfs'): 'cals',
    ('DIFFGAIN', 'cont'): 'cals',
    ('POLARIZATION', 'mfs'): 'pol',
    ('POLARIZATION', 'cont'): 'pol',
    ('POLANGLE', 'mfs'): 'pol',
    ('POLANGLE', 'cont'): 'pol',
    ('POLLEAKAGE', 'mfs'): 'pol',
    ('POLLEAKAGE', 'cont'): 'pol',
    ('CHECK', 'mfs'): 'checksrc',
    ('CHECK', 'cont'): 'checksrc',
    ('TARGET', 'mfs'): 'mfs',
    ('TARGET', 'cont'): 'cont',
    ('TARGET', 'cube'): 'cube',
    ('TARGET', 'repBW'): 'cube_repBW'
}<|MERGE_RESOLUTION|>--- conflicted
+++ resolved
@@ -796,12 +796,6 @@
                         filtered_spwlist_local = [','.join(filtered_spwlist)]
                     else:
                         filtered_spwlist_local = filtered_spwlist
-<<<<<<< HEAD
-=======
-                        # PIPE-1900: Counting flagged spws as expected imaging targets.
-                        if len(filtered_spwlist) != 0:
-                            expected_num_targets = expected_num_targets + len(list(map(str, observed_spwids_list))) - len(filtered_spwlist)
->>>>>>> 9bbb3365
 
                     if filtered_spwlist_local == [] or filtered_spwlist_local == ['']:
                         LOG.error('No spws left for vis list {}'.format(','.join(os.path.basename(vis) for vis in vislist)))
