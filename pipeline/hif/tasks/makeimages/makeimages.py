import os
import tempfile

import pipeline.infrastructure as infrastructure
import pipeline.infrastructure.api as api
import pipeline.infrastructure.basetask as basetask
import pipeline.infrastructure.mpihelpers as mpihelpers
import pipeline.infrastructure.utils as utils
import pipeline.infrastructure.vdp as vdp
from pipeline.h.tasks.common.sensitivity import Sensitivity
from pipeline.infrastructure import casa_tools
from pipeline.infrastructure import exceptions
from pipeline.infrastructure import task_registry
from .resultobjects import MakeImagesResult
from ..tclean import Tclean
from ..tclean.resultobjects import TcleanResult

LOG = infrastructure.get_logger(__name__)


class MakeImagesInputs(vdp.StandardInputs):
    calcsb = vdp.VisDependentProperty(default=False)
    cleancontranges = vdp.VisDependentProperty(default=False)
    hm_cleaning = vdp.VisDependentProperty(default='rms')
    hm_cyclefactor = vdp.VisDependentProperty(default=-999.0)
    hm_dogrowprune = vdp.VisDependentProperty(default=True)
    hm_growiterations = vdp.VisDependentProperty(default=-999)
    hm_lownoisethreshold = vdp.VisDependentProperty(default=-999.0)
    hm_masking = vdp.VisDependentProperty(default='auto')
    hm_minbeamfrac = vdp.VisDependentProperty(default=-999.0)
    hm_minpercentchange = vdp.VisDependentProperty(default=-999.0)
    hm_minpsffraction = vdp.VisDependentProperty(default=-999.0)
    hm_maxpsffraction = vdp.VisDependentProperty(default=-999.0)
    hm_fastnoise = vdp.VisDependentProperty(default=True)
    hm_nsigma = vdp.VisDependentProperty(default=0.0)
    hm_perchanweightdensity = vdp.VisDependentProperty(default=False)
    hm_npixels = vdp.VisDependentProperty(default=0)
    hm_negativethreshold = vdp.VisDependentProperty(default=-999.0)
    hm_noisethreshold = vdp.VisDependentProperty(default=-999.0)
    hm_sidelobethreshold = vdp.VisDependentProperty(default=-999.0)
<<<<<<< HEAD
    hm_weighting = vdp.VisDependentProperty(default='briggs')
=======
    clearlist = vdp.VisDependentProperty(default=True)
>>>>>>> 21173148
    masklimit = vdp.VisDependentProperty(default=2.0)
    parallel = vdp.VisDependentProperty(default='automatic')
    tlimit = vdp.VisDependentProperty(default=2.0)
    overwrite_on_export = vdp.VisDependentProperty(default=True)

    @vdp.VisDependentProperty(null_input=['', None, {}])
    def target_list(self):
        return self.context.clean_list_pending

    @tlimit.convert
    def tlimit(self, tlimit):
        if tlimit <= 0.0:
            raise ValueError('tlimit values must be larger than 0.0')
        else:
            return tlimit

    def __init__(self, context, output_dir=None, vis=None, target_list=None,
                 hm_masking=None, hm_sidelobethreshold=None, hm_noisethreshold=None,
                 hm_lownoisethreshold=None, hm_negativethreshold=None, hm_minbeamfrac=None, hm_growiterations=None,
                 hm_dogrowprune=None, hm_minpercentchange=None, hm_fastnoise=None, hm_nsigma=None,
                 hm_perchanweightdensity=None, hm_npixels=None, hm_cyclefactor=None, hm_minpsffraction=None,
<<<<<<< HEAD
                 hm_maxpsffraction=None, hm_weighting=None, hm_cleaning=None, tlimit=None, masklimit=None,
=======
                 hm_maxpsffraction=None, hm_cleaning=None, tlimit=None, clearlist=None, masklimit=None,
>>>>>>> 21173148
                 cleancontranges=None, calcsb=None, mosweight=None, overwrite_on_export=None,
                 parallel=None,
                 # Extra parameters
                 ):
        self.context = context
        self.output_dir = output_dir
        self.vis = vis

        self.target_list = target_list
        self.hm_masking = hm_masking
        self.hm_sidelobethreshold = hm_sidelobethreshold
        self.hm_noisethreshold = hm_noisethreshold
        self.hm_lownoisethreshold = hm_lownoisethreshold
        self.hm_negativethreshold = hm_negativethreshold
        self.hm_minbeamfrac = hm_minbeamfrac
        self.hm_growiterations = hm_growiterations
        self.hm_dogrowprune = hm_dogrowprune
        self.hm_minpercentchange = hm_minpercentchange
        self.hm_fastnoise = hm_fastnoise
        self.hm_nsigma = hm_nsigma
        self.hm_perchanweightdensity = hm_perchanweightdensity
        self.hm_npixels = hm_npixels
        self.hm_cleaning = hm_cleaning
        self.hm_cyclefactor = hm_cyclefactor
        self.hm_minpsffraction = hm_minpsffraction
        self.hm_maxpsffraction = hm_maxpsffraction
        self.hm_weighting = hm_weighting
        self.tlimit = tlimit
        self.clearlist = clearlist
        self.masklimit = masklimit
        self.cleancontranges = cleancontranges
        self.calcsb = calcsb
        self.mosweight = mosweight
        self.parallel = parallel
        self.overwrite_on_export = overwrite_on_export


# tell the infrastructure to give us mstransformed data when possible by
# registering our preference for imaging measurement sets
api.ImagingMeasurementSetsPreferred.register(MakeImagesInputs)


@task_registry.set_equivalent_casa_task('hif_makeimages')
@task_registry.set_casa_commands_comment('A list of target sources is cleaned.')
class MakeImages(basetask.StandardTaskTemplate):
    Inputs = MakeImagesInputs

    is_multi_vis_task = True

    def prepare(self):
        inputs = self.inputs

        result = MakeImagesResult()
        result.overwrite = inputs.overwrite_on_export
        result.clearlist = inputs.clearlist

        # Carry any message from hif_makeimlist (e.g. for missing PI cube target)
        result.set_info(inputs.context.clean_list_info)

        # Check for size mitigation errors.
        if 'status' in inputs.context.size_mitigation_parameters:
            if inputs.context.size_mitigation_parameters['status'] == 'ERROR':
                result.mitigation_error = True
                return result

        # make sure inputs.vis is a list, even it is one that contains a
        # single measurement set
        if not isinstance(inputs.vis, list):
            inputs.vis = [inputs.vis]

        with CleanTaskFactory(inputs, self._executor) as factory:
            task_queue = [(target, factory.get_task(target))
                          for target in inputs.target_list]

            for (target, task) in task_queue:
                try:
                    worker_result = task.get_result()
                except exceptions.PipelineException:
                    result.add_result(TcleanResult(), target, outcome='failure')
                    LOG.error('Cleaning failure for field {!s} spw {!s} specmode {!s}'.format(target['field'], target['spw'], target['specmode']))
                else:
                    # Note add_result() removes 'heuristics' from worker_result
                    heuristics = target['heuristics']
                    result.add_result(worker_result, target, outcome='success')
                    # Export RMS of  sources              
                    if self._is_target_for_sensitivity(worker_result, heuristics):
                        s = self._get_image_rms_as_sensitivity(worker_result, target, heuristics)
                        if s is not None:
                            result.sensitivities_for_aqua.append(s)
                    del heuristics

        # set of descriptions
        if inputs.context.clean_list_info.get('msg', '') != '':
            target_list = [inputs.context.clean_list_info]
        else:
            target_list = inputs.target_list

        description = {
            # map specmode to description for every clean target
            _get_description_map(target['intent']).get(target['specmode'], 'Calculate clean products')
            for target in target_list
        }
        result.metadata['long description'] = ' / '.join(sorted(description))

        sidebar = {
            # map specmode to description for every clean target
            _get_sidebar_map(target['intent']).get(target['specmode'], '')
            for target in target_list
        }
        result.metadata['sidebar suffix'] = '/'.join(sidebar)

        return result

    def analyse(self, result):
        return result

    def _is_target_for_sensitivity(self, clean_result, heuristics):
        """
        Returns True if the clean target is one to export image sensitivity
        Conditions to export image sensitivities are
        1. cubes generated by SRDP ALMA image cube recipe (specmode='cube')
        2. reprSrc and reprSpw (all specmode)
        """
        # SRDP ALMA optimized cube images
        if self.inputs.context.project_structure.recipe_name == 'hifa_cubeimage':
            # only cubes
            return clean_result.specmode == 'cube'
        # Representative source and SpW
        repr_target, repr_source, repr_spw, repr_freq, reprBW_mode, real_repr_target, minAcceptableAngResolution, maxAcceptableAngResolution, maxAllowedBeamAxialRatio, sensitivityGoal = heuristics.representative_target()
        if str(repr_spw) in clean_result.spw.split(',') and repr_source==utils.dequote(clean_result.sourcename):
            return True
        # Don't export image sensitivity for the other clean targets
        return False

    def _get_image_rms_as_sensitivity(self, result, target, heuristics):
        imname = result.image
        if not os.path.exists(imname):
            return None
        cqa = casa_tools.quanta
        cell = target['cell'][0:2] if len(target['cell']) >= 2 else (target['cell'][0], target['cell'][0])
        # Image beam
        with casa_tools.ImageReader(imname) as image:
            restoringbeam = image.restoringbeam()
            csys = image.coordsys()
            chanwidth_of_image = csys.increment(format='q', type='spectral')['quantity']['*1']
            csys.done()
        # effectiveBW
        if result.specmode == 'cube': # use nbin for cube and repBW
            msobj = self.inputs.context.observing_run.get_ms(name=result.vis[0])
            nbin = target['nbin'] if target['nbin'] > 0 else 1
            SCF, physicalBW_of_1chan, effectiveBW_of_1chan = heuristics.get_bw_corr_factor(msobj, result.spw, nbin)
            effectiveBW_of_image = cqa.quantity(nbin / SCF**2 * effectiveBW_of_1chan, 'Hz')
        else: #continuum mode
            effectiveBW_of_image = result.aggregate_bw
        # antenna array (aligned definition with imageprecheck)
        diameters = list(heuristics.antenna_diameters().keys())
        array = ('%dm' % min(diameters))

        return Sensitivity(array=array,
                           field=target['field'],
                           spw=result.spw,
                           bandwidth=chanwidth_of_image,
                           effective_bw=effectiveBW_of_image,
                           bwmode=result.orig_specmode,
                           beam=restoringbeam,
                           cell=cell,
                           robust=target['robust'],
                           uvtaper=target['uvtaper'],
                           sensitivity=cqa.quantity(result.image_rms, 'Jy/beam'))


class CleanTaskFactory(object):
    def __init__(self, inputs, executor):
        self.__inputs = inputs
        self.__context = inputs.context
        self.__executor = executor
        self.__context_path = None

    def __enter__(self):
        # If there's a possibility that we'll submit MPI jobs, save the context
        # to disk ready for import by the MPI servers.
        if mpihelpers.mpiclient:
            # Use the tempfile module to generate a unique temporary filename,
            # which we use as the output path for our pickled context
            tmpfile = tempfile.NamedTemporaryFile(suffix='.context',
                                                  dir=self.__context.output_dir,
                                                  delete=True)
            self.__context_path = tmpfile.name
            tmpfile.close()

            self.__context.save(self.__context_path)

        return self

    def __exit__(self, exc_type, exc_val, exc_tb):
        if self.__context_path and os.path.exists(self.__context_path):
            os.unlink(self.__context_path)

    def get_task(self, target):
        """
        Create and return a SyncTask or AsyncTask for the clean job required
        to produce the clean target.

        The current algorithm generates Tier 0 clean jobs for calibrator
        images (=AsyncTask) and Tier 1 clean jobs for target images
        (=SyncTask).

        :param target: a clean job definition generated by MakeImList
        :return: a SyncTask or AsyncTask
        """
        task_args = self.__get_task_args(target)

        is_mpi_ready = mpihelpers.is_mpi_ready()
        is_cal_image = 'TARGET' not in target['intent']

        is_tier0_job = is_mpi_ready and is_cal_image
        parallel_wanted = mpihelpers.parse_mpi_input_parameter(self.__inputs.parallel)

        if is_tier0_job and parallel_wanted:
            executable = mpihelpers.Tier0PipelineTask(Tclean,
                                                      task_args,
                                                      self.__context_path)
            return mpihelpers.AsyncTask(executable)
        else:
            inputs = Tclean.Inputs(self.__context, **task_args)
            task = Tclean(inputs)
            return mpihelpers.SyncTask(task, self.__executor)

    def __get_task_args(self, target):
        inputs = self.__inputs

        parallel_wanted = mpihelpers.parse_mpi_input_parameter(inputs.parallel)

        # request Tier 1 tclean parallelisation if the user requested it, this
        # is science target imaging, and we are running as an MPI client.
        parallel = all([parallel_wanted,
                        'TARGET' in target['intent'],
                        mpihelpers.is_mpi_ready()])

        image_heuristics = target['heuristics']

        task_args = dict(target)
        task_args.update({
            'output_dir': inputs.output_dir,
            'vis': inputs.vis,
            # set the weighting type
            'weighting': inputs.hm_weighting,
            # other vals
            'tlimit': inputs.tlimit,
            'masklimit': inputs.masklimit,
            'cleancontranges': inputs.cleancontranges,
            'calcsb': inputs.calcsb,
            'parallel': parallel,
            'hm_perchanweightdensity': inputs.hm_perchanweightdensity,
            'hm_npixels': inputs.hm_npixels,
        })
        task_args['restoringbeam'] = image_heuristics.restoringbeam()

        if 'hm_nsigma' not in task_args:
            task_args['hm_nsigma'] = inputs.hm_nsigma

        if target['robust'] not in (None, -999.0):
            task_args['robust'] = target['robust']
        else:
            task_args['robust'] = image_heuristics.robust()

        if target['uvtaper']:
            task_args['uvtaper'] = target['uvtaper']
        else:
            task_args['uvtaper'] = image_heuristics.uvtaper()

        # set the imager mode here (temporarily ...)
        if target['gridder'] is not None:
            task_args['gridder'] = target['gridder']
        else:
            task_args['gridder'] = image_heuristics.gridder(
                    task_args['intent'], task_args['field'])

        if inputs.hm_masking == '':
            if 'TARGET' in task_args['intent']:
                # For the time being the target imaging uses the
                # inner quarter. Other methods will be made available
                # later.
                task_args['hm_masking'] = 'auto'
            else:
                task_args['hm_masking'] = 'auto'
        else:
            task_args['hm_masking'] = inputs.hm_masking

        if inputs.hm_masking == 'auto':
            task_args['hm_sidelobethreshold'] = inputs.hm_sidelobethreshold
            task_args['hm_noisethreshold'] = inputs.hm_noisethreshold
            task_args['hm_lownoisethreshold'] = inputs.hm_lownoisethreshold
            task_args['hm_negativethreshold'] = inputs.hm_negativethreshold
            task_args['hm_minbeamfrac'] = inputs.hm_minbeamfrac
            task_args['hm_growiterations'] = inputs.hm_growiterations
            task_args['hm_dogrowprune'] = inputs.hm_dogrowprune
            task_args['hm_minpercentchange'] = inputs.hm_minpercentchange
            task_args['hm_fastnoise'] = inputs.hm_fastnoise

        if inputs.hm_cleaning == '':
            task_args['hm_cleaning'] = 'rms'
        else:
            task_args['hm_cleaning'] = inputs.hm_cleaning

        if target['vis']:
            task_args['vis'] = target['vis']

        if target['is_per_eb']:
            task_args['is_per_eb'] = target['is_per_eb']

        if inputs.mosweight is None:
            task_args['mosweight'] = target['mosweight']
        else:
            task_args['mosweight'] = inputs.mosweight

        if inputs.hm_cyclefactor not in (None, -999.0):
            # The tclean task argument was already called "cyclefactor"
            # before hm_cyclefactor was exposed in hif_makeimages. To
            # keep compatibility with hif_editimlist and cleantarget.py
            # we keep the name now. Could be refactored later.
            task_args['cyclefactor'] = inputs.hm_cyclefactor

        if inputs.hm_minpsffraction not in (None, -999.0):
            task_args['hm_minpsffraction'] = inputs.hm_minpsffraction

        if inputs.hm_maxpsffraction not in (None, -999.0):
            task_args['hm_maxpsffraction'] = inputs.hm_maxpsffraction

        return task_args


def _get_description_map(intent):
    if intent in ('PHASE', 'BANDPASS', 'AMPLITUDE', 'POLARIZATION', 'POLANGLE', 'POLLEAKAGE'):
        return {
            'mfs': 'Make calibrator images',
            'cont': 'Make calibrator images'
        }
    elif intent == 'CHECK':
        return {
            'mfs': 'Make check source images',
            'cont': 'Make check source images'
        }
    elif intent == 'TARGET':
        return {
            'mfs': 'Make target per-spw continuum images',
            'cont': 'Make target aggregate continuum images',
            'cube': 'Make target cubes',
            'repBW': 'Make representative bandwidth target cube'

        }
    else:
        return {}

def _get_sidebar_map(intent):
    if intent in ('PHASE', 'BANDPASS', 'AMPLITUDE', 'AMPLITUDE', 'POLARIZATION', 'POLANGLE', 'POLLEAKAGE'):
        return {
            'mfs': 'cals',
            'cont': 'cals'
        }
    elif intent == 'CHECK':
        return {
            'mfs': 'checksrc',
            'cont': 'checksrc'
        }
    elif intent == 'TARGET':
        return {
            'mfs': 'mfs',
            'cont': 'cont',
            'cube': 'cube',
            'repBW': 'cube_repBW'
        }
    else:
        return {}<|MERGE_RESOLUTION|>--- conflicted
+++ resolved
@@ -38,11 +38,8 @@
     hm_negativethreshold = vdp.VisDependentProperty(default=-999.0)
     hm_noisethreshold = vdp.VisDependentProperty(default=-999.0)
     hm_sidelobethreshold = vdp.VisDependentProperty(default=-999.0)
-<<<<<<< HEAD
     hm_weighting = vdp.VisDependentProperty(default='briggs')
-=======
     clearlist = vdp.VisDependentProperty(default=True)
->>>>>>> 21173148
     masklimit = vdp.VisDependentProperty(default=2.0)
     parallel = vdp.VisDependentProperty(default='automatic')
     tlimit = vdp.VisDependentProperty(default=2.0)
@@ -64,20 +61,17 @@
                  hm_lownoisethreshold=None, hm_negativethreshold=None, hm_minbeamfrac=None, hm_growiterations=None,
                  hm_dogrowprune=None, hm_minpercentchange=None, hm_fastnoise=None, hm_nsigma=None,
                  hm_perchanweightdensity=None, hm_npixels=None, hm_cyclefactor=None, hm_minpsffraction=None,
-<<<<<<< HEAD
-                 hm_maxpsffraction=None, hm_weighting=None, hm_cleaning=None, tlimit=None, masklimit=None,
-=======
-                 hm_maxpsffraction=None, hm_cleaning=None, tlimit=None, clearlist=None, masklimit=None,
->>>>>>> 21173148
+                 hm_maxpsffraction=None, hm_weighting=None, hm_cleaning=None, clearlist=None, tlimit=None, masklimit=None,
                  cleancontranges=None, calcsb=None, mosweight=None, overwrite_on_export=None,
                  parallel=None,
                  # Extra parameters
-                 ):
+                 weighting=None):
         self.context = context
         self.output_dir = output_dir
         self.vis = vis
 
         self.target_list = target_list
+        self.weighting = weighting
         self.hm_masking = hm_masking
         self.hm_sidelobethreshold = hm_sidelobethreshold
         self.hm_noisethreshold = hm_noisethreshold
