--- conflicted
+++ resolved
@@ -38,14 +38,11 @@
     hm_negativethreshold = vdp.VisDependentProperty(default=-999.0)
     hm_noisethreshold = vdp.VisDependentProperty(default=-999.0)
     hm_sidelobethreshold = vdp.VisDependentProperty(default=-999.0)
-<<<<<<< HEAD
     hm_weighting = vdp.VisDependentProperty(default='briggs')
-    clearlist = vdp.VisDependentProperty(default=True)
-=======
->>>>>>> 889d270b
     masklimit = vdp.VisDependentProperty(default=2.0)
     parallel = vdp.VisDependentProperty(default='automatic')
     tlimit = vdp.VisDependentProperty(default=2.0)
+    weighting = vdp.VisDependentProperty(default='briggs')
     overwrite_on_export = vdp.VisDependentProperty(default=True)
 
     @vdp.VisDependentProperty(null_input=['', None, {}])
@@ -64,11 +61,7 @@
                  hm_lownoisethreshold=None, hm_negativethreshold=None, hm_minbeamfrac=None, hm_growiterations=None,
                  hm_dogrowprune=None, hm_minpercentchange=None, hm_fastnoise=None, hm_nsigma=None,
                  hm_perchanweightdensity=None, hm_npixels=None, hm_cyclefactor=None, hm_minpsffraction=None,
-<<<<<<< HEAD
-                 hm_maxpsffraction=None, hm_weighting=None, hm_cleaning=None, clearlist=None, tlimit=None, masklimit=None,
-=======
-                 hm_maxpsffraction=None, hm_cleaning=None, tlimit=None, masklimit=None,
->>>>>>> 889d270b
+                 hm_maxpsffraction=None, hm_weighting=None, hm_cleaning=None, tlimit=None, masklimit=None,
                  cleancontranges=None, calcsb=None, mosweight=None, overwrite_on_export=None,
                  parallel=None,
                  # Extra parameters
