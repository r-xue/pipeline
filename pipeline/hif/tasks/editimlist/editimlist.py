--- conflicted
+++ resolved
@@ -51,8 +51,6 @@
 
 class EditimlistInputs(vdp.StandardInputs):
     # Search order of input vis
-    # TODO: what is the intended use of this list? - later in prepare() we construct a similar list specmode_datatypes
-    # depending on specmode, which also includes SELFCAL_***, but the variable below seems to be never used
     processing_data_type = [DataType.REGCAL_LINE_SCIENCE, DataType.REGCAL_CONTLINE_SCIENCE, DataType.REGCAL_CONTLINE_ALL, DataType.RAW]
 
     search_radius_arcsec = vdp.VisDependentProperty(default=1000.0)
@@ -497,7 +495,6 @@
         else:
             specmode_datatypes = (DataType.REGCAL_CONTLINE_ALL, DataType.RAW)
 
-<<<<<<< HEAD
         # PIPE-1798: filter the list of datatypes to only include the one(s) starting with
         # the user supplied datatype selection string.
         if isinstance(inpdict['datatype'], str):
@@ -524,31 +521,16 @@
                         LOG.warning(f'Unknown column name {datacolumn_name}, and no clean target will be added.')
                         return result
                     # append a corresponding suffix to the image file name corresponding to the datatype
-=======
-        # PIPE-1474: the actually used datatype is stored in the eponymous field of CleanTarget
-        # as a string version of the enum without the DataType. prefix, and also duplicated in another field 'datatype_info'
-        datatype_suffix = None
-        if not img_mode.startswith('VLASS'):   # only add a suffix to ALMA and VLA data, but not VLASS
-            # loop over datatypes and find the one that appears in the given source+spw combination
-            for datatype in specmode_datatypes:
-                datacolumn_name = ms.get_data_column(datatype, imlist_entry['field'], imlist_entry['spw'])
-                if datacolumn_name:
-                    imlist_entry['datatype'] = imlist_entry['datatype_info'] = datatype.name
-                    # PIPE-1710: append a corresponding suffix to the image file name corresponding to the datatype
->>>>>>> 506fd36f
                     if imlist_entry['datatype'].lower().startswith('selfcal'):
                         datatype_suffix = 'selfcal'
                     elif imlist_entry['datatype'].lower().startswith('regcal'):
                         datatype_suffix = 'regcal'
                     break
-<<<<<<< HEAD
             if imlist_entry['datatype'] is None:
                 LOG.warning(
                     f"No data found in the searched DataType(s) for field={imlist_entry['field']} spw={imlist_entry['spw']}"
                     ' and no clean target will be added.')
                 return result
-=======
->>>>>>> 506fd36f
 
         imlist_entry['gridder'] = th.gridder(imlist_entry['intent'], imlist_entry['field']) if not inpdict['gridder'] else inpdict['gridder']
         imlist_entry['imagename'] = th.imagename(intent=imlist_entry['intent'], field=imlist_entry['field'],
