"""A pipeline task to add to a list of images to be made by hif_makeimages()

The hif_editimlist() task typically uses a parameter file as input.  Depending
on the use case, there will usually be a minimal set of input parameters
defined in this file.  Each set of image parameters gets stored in the global
context in the clean_list_pending attribute.

Example:
    A common case is providing a list of VLASS image parameters via a file::

        CASA <1>: hif_editimlist(parameter_file='vlass_QLIP_parameters.list')

    The ``vlass_QLIP_parameters.list`` file might contain something like the
    following::

        phasecenter='J2000 12:16:04.600 +059.24.50.300'
        imagename='QLIP_image'

    An equivalent way to invoke the above example would be::

        CASA <2>: hif_editimlist(phasecenter='J2000 12:16:04.600 +059.24.50.300',
                                 imagename='QLIP_image')

Any imaging parameters that are not specified when hif_editimlist() is called,
either as a task parameter or via a parameter file, will have a default value
or heuristic applied.

Todo:
    * In the future this task will be modified to allow editing the parameters
    of an existing context.clean_list_pending entry.

"""
import ast
import os
import copy

import pipeline.domain.measures as measures
import pipeline.infrastructure as infrastructure
import pipeline.infrastructure.vdp as vdp
#import pipeline.infrastructure.api as api
import pipeline.infrastructure.basetask as basetask
from pipeline.domain import DataType
from pipeline.infrastructure.utils import utils
from pipeline.hif.heuristics import imageparams_factory
from pipeline.hif.tasks.makeimlist.cleantarget import CleanTarget
from pipeline.infrastructure import task_registry
from .resultobjects import EditimlistResult

LOG = infrastructure.get_logger(__name__)


class EditimlistInputs(vdp.StandardInputs):
<<<<<<< HEAD
    # Search order of input vis TODO: is it actually used?
=======
    # Search order of input vis
    # TODO: what is the intended use of this list? - later in prepare() we construct a similar list specmode_datatypes
    # depending on specmode, which also includes SELFCAL_***, but the variable below seems to be never used
>>>>>>> 9dc386e8
    processing_data_type = [DataType.REGCAL_LINE_SCIENCE, DataType.REGCAL_CONTLINE_SCIENCE, DataType.REGCAL_CONTLINE_ALL, DataType.RAW]

    search_radius_arcsec = vdp.VisDependentProperty(default=1000.0)
    conjbeams = vdp.VisDependentProperty(default=False)
    cfcache = vdp.VisDependentProperty(default='')
    cfcache_nowb = vdp.VisDependentProperty(default='')
    cyclefactor = vdp.VisDependentProperty(default=-999.)
    cycleniter = vdp.VisDependentProperty(default=-999)
    datatype = vdp.VisDependentProperty(default='')
    datacolumn = vdp.VisDependentProperty(default='')
    deconvolver = vdp.VisDependentProperty(default='')
    editmode = vdp.VisDependentProperty(default='')
    imaging_mode = vdp.VisDependentProperty(default='')
    imagename = vdp.VisDependentProperty(default='')
    intent = vdp.VisDependentProperty(default='')
    gridder = vdp.VisDependentProperty(default='')
    mask = vdp.VisDependentProperty(default=None)
    pbmask = vdp.VisDependentProperty(default=None)
    nbin = vdp.VisDependentProperty(default=-1)
    nchan = vdp.VisDependentProperty(default=-1)
    niter = vdp.VisDependentProperty(default=0)
    nterms = vdp.VisDependentProperty(default=0)
    parameter_file = vdp.VisDependentProperty(default='')
    pblimit = vdp.VisDependentProperty(default=-999.)
    phasecenter = vdp.VisDependentProperty(default='')
    reffreq = vdp.VisDependentProperty(default='')
    restfreq = vdp.VisDependentProperty(default='')
    robust = vdp.VisDependentProperty(default=-999.)
    scales = vdp.VisDependentProperty(default='')
    specmode = vdp.VisDependentProperty(default='')
    start = vdp.VisDependentProperty(default='')
    stokes = vdp.VisDependentProperty(default='')
    threshold = vdp.VisDependentProperty(default='')
    nsigma = vdp.VisDependentProperty(default=-999.)
    uvtaper = vdp.VisDependentProperty(default='')
    uvrange = vdp.VisDependentProperty(default='')
    width = vdp.VisDependentProperty(default='')
    sensitivity = vdp.VisDependentProperty(default=0.0)
    # VLASS-SE-CONT specific option: if True then perform final clean iteration without mask for selfcal image
    clean_no_mask_selfcal_image = vdp.VisDependentProperty(default=False)
    # VLASS-SE-CONT specific option: user settable cycleniter in cleaning without mask in final imaging stage
    cycleniter_final_image_nomask = vdp.VisDependentProperty(default=None)

    @vdp.VisDependentProperty
    def cell(self):
        # mutable object, so should not use VisDependentProperty(default=[])
        return []

    @cell.convert
    def cell(self, val):
        if isinstance(val, str):
            val = [val]
        return val

    @vdp.VisDependentProperty
    def imsize(self):
        # mutable object, so should not use VisDependentProperty(default=[])
        return []

    @imsize.convert
    def imsize(self, val):
        if not isinstance(val, list):
            val = [val]
        return val

    @vdp.VisDependentProperty
    def field(self):
        # mutable object, so should not use VisDependentProperty(default=[])
        return []

    @field.convert
    def field(self, val):
        if isinstance(val, str):
            val = [val]
        return val

    @vdp.VisDependentProperty
    def spw(self):
        return ''

    @spw.convert
    def spw(self, val):
        # Use str() method to catch single spwid case via PPR which maps to int.
        return str(val)

    def __init__(self, context, output_dir=None, vis=None,
                 search_radius_arcsec=None, cell=None, cfcache=None, conjbeams=None,
                 cyclefactor=None, cycleniter=None, datatype=None, datacolumn=None, deconvolver=None,
                 editmode=None, field=None, imaging_mode=None,
                 imagename=None, imsize=None, intent=None, gridder=None,
                 mask=None, pbmask=None, nbin=None, nchan=None, niter=None, nterms=None,
                 parameter_file=None, pblimit=None, phasecenter=None, reffreq=None, restfreq=None,
                 robust=None, scales=None, specmode=None, spw=None,
                 start=None, stokes=None, threshold=None, nsigma=None,
                 uvtaper=None, uvrange=None, width=None, sensitivity=None, clean_no_mask_selfcal_image=None,
                 cycleniter_final_image_nomask=None):

        super(EditimlistInputs, self).__init__()
        self.context = context
        self.output_dir = output_dir
        self.vis = vis

        self.search_radius_arcsec = search_radius_arcsec
        self.cell = cell
        self.cfcache = cfcache
        self.conjbeams = conjbeams
        self.cyclefactor = cyclefactor
        self.cycleniter = cycleniter
        self.datatype = datatype
        self.datacolumn = datacolumn
        self.deconvolver = deconvolver
        self.editmode = editmode
        self.field = field
        self.imaging_mode = imaging_mode
        self.imagename = imagename
        self.imsize = imsize
        self.intent = intent
        self.gridder = gridder
        self.mask = mask
        self.pbmask = pbmask
        self.nbin = nbin
        self.nchan = nchan
        self.niter = niter
        self.nterms = nterms
        self.parameter_file = parameter_file
        self.pblimit = pblimit
        self.phasecenter = phasecenter
        self.reffreq = reffreq
        self.restfreq = restfreq
        self.robust = robust
        self.scales = scales
        self.specmode = specmode
        self.spw = spw
        self.start = start
        self.stokes = stokes
        self.threshold = threshold
        self.nsigma = nsigma
        self.uvtaper = uvtaper
        self.uvrange = uvrange
        self.width = width
        self.sensitivity = sensitivity
        self.clean_no_mask_selfcal_image = clean_no_mask_selfcal_image
        self.cycleniter_final_image_nomask = cycleniter_final_image_nomask

        keys_to_consider = ('field', 'intent', 'spw', 'cell', 'datatype', 'datacolumn', 'deconvolver', 'imsize',
                            'phasecenter', 'specmode', 'gridder', 'imagename', 'scales', 'cfcache',
                            'start', 'width', 'nbin', 'nchan', 'uvrange', 'stokes', 'nterms',
                            'robust', 'uvtaper', 'niter', 'cyclefactor', 'cycleniter', 'mask',
                            'search_radius_arcsec', 'threshold', 'imaging_mode', 'reffreq', 'restfreq',
                            'editmode', 'nsigma', 'pblimit',
                            'sensitivity', 'conjbeams', 'clean_no_mask_selfcal_image', 'cycleniter_final_image_nomask')

        self.keys_to_change = []
        keydict = self.as_dict()
        for key in keys_to_consider:
            # print key, eval(key)
            if keydict[key] is not None:
                self.keys_to_change.append(key)


# tell the infrastructure to give us mstransformed data when possible by
# registering our preference for imaging measurement sets
#api.ImagingMeasurementSetsPreferred.register(EditimlistInputs)


@task_registry.set_equivalent_casa_task('hif_editimlist')
class Editimlist(basetask.StandardTaskTemplate):
    # 'Inputs' will be used later in execute_task().
    #   See h/cli/utils.py and infrastructure/argmagger.py
    Inputs = EditimlistInputs

    # TODO:  check to see if I should set this to False
    is_multi_vis_task = True

    def prepare(self):

        inp = self.inputs

        # get the class inputs as a dictionary
        inpdict = inp.as_dict()
        LOG.debug(inp.as_dict())

        # if a file is given, read whatever parameters are defined in the file.
        # note: inputs from the parameter file take precedence over individual task arguements.
        if inp.parameter_file:
            if os.access(inp.parameter_file, os.R_OK):
                with open(inp.parameter_file) as parfile:
                    for line in parfile:
                        # ignore comment lines or lines that don't contain '='
                        if line.startswith('#') or '=' not in line:
                            continue
                        # split key=value into a key, value components
                        parameter, value = line.partition('=')[::2]
                        # strip whitespace
                        parameter = parameter.strip()
                        value = value.strip()
                        # all params come in as strings.  evaluate it to set it to the proper type
                        value = ast.literal_eval(value)

                        # use this information to change the values in inputs
                        LOG.debug("Setting inputdict['{k}'] to {v} {t}".format(k=parameter, v=value, t=type(value)))
                        inpdict[parameter] = value
                        inp.keys_to_change.append(parameter)
            else:
                LOG.error('Input parameter file is not readable: {fname}'.format(fname=inp.parameter_file))

        # now construct the list of imaging command parameter lists that must
        # be run to obtain the required images
        result = EditimlistResult()

        # will default to adding a new image list entry
        inpdict.setdefault('editmode', 'add')

        # Use the ms object from the context to change field ids to fieldnames, if needed
        # TODO think about how to handle multiple MSs
        ms = inp.context.observing_run.get_ms(inp.vis[-1])
        fieldnames = []

        if inpdict['field']:
            # assume field entries are either all integers or all strings, but not a mix
            if isinstance(inpdict['field'][0], int):
                fieldobj = ms.get_fields(field_id=inpdict['field'][0])
                for fieldname in fieldobj.name:
                    fieldnames.append(fieldname)
            else:
                for fieldname in inpdict['field']:
                    fieldnames.append(fieldname)

            if len(fieldnames) > 1:
                fieldnames = [','.join(fieldnames)]
        # fieldnames is now a list of fieldnames: ['fieldA', 'fieldB', ...]
        # add quotes to any fieldnames with disallowed characters
        fieldnames = [utils.fieldname_for_casa(fn) for fn in fieldnames]

        imlist_entry = CleanTarget()  # initialize a target structure for clean_list_pending

        img_mode = 'VLASS-QL' if not inpdict['imaging_mode'] else inpdict['imaging_mode']
        result.img_mode = img_mode
        result.editmode = inpdict['editmode'].lower()

        # The default spw range for VLASS is 2~17. hif_makeimages() needs a csv list.
        # We set the imlist_entry spw before the heuristics object because the heursitics class
        # uses it in initialization.
        if img_mode in ('VLASS-QL', 'VLASS-SE-CONT', 'VLASS-SE-CONT-AWP-P001', 'VLASS-SE-CONT-AWP-P032',
                        'VLASS-SE-CONT-MOSAIC', 'VLASS-SE-CUBE', 'VLASS-SE-TAPER'):
            if not inpdict['spw']:
                imlist_entry['spw'] = ','.join([str(x) for x in range(2, 18)])
                if img_mode.startswith('VLASS-SE-CUBE'):
                    imlist_entry['spw'] = [str(x) for x in range(2, 18)]
            else:
                if 'MHz' in inpdict['spw']:
                    # map the center frequencies (MHz) to spw ids
                    cfreq_spw = {}
                    spws = ms.get_spectral_windows(science_windows_only=True)
                    for spw_ii in spws:
                        centre_freq = int(spw_ii.centre_frequency.to_units(measures.FrequencyUnits.MEGAHERTZ))
                        spwid = spw_ii.id
                        cfreq_spw[centre_freq] = spwid

                    user_freqs = inpdict['spw'].split(',')
                    spws = []
                    for uf in user_freqs:
                        uf_int = int(uf.replace('MHz', ''))
                        spws.append(cfreq_spw[uf_int])
                    imlist_entry['spw'] = ','.join([str(x) for x in spws])
                else:
                    imlist_entry['spw'] = inpdict['spw']
        else:
            if inpdict['spw'].replace(',', '').replace(' ', '').isdigit():  # with spaces and commas removed
                imlist_entry['spw'] = inpdict['spw']
            else:
                # if these are spw names, translate them to spw ids
                spws = ms.get_spectral_windows(science_windows_only=True)
                tmpspw_str = inpdict['spw']
                for spw_ii in spws:
                    if spw_ii.name in inpdict['spw']:
                        LOG.info('Using spwd id {id} for spw name {name}'.format(id=spw_ii.id, name=spw_ii.name))
                        tmpspw_str = tmpspw_str.replace(spw_ii.name, str(spw_ii.id))
                for spw_jj in inpdict['spw'].replace(' ', '').split(','):
                    if spw_jj in tmpspw_str:  # if spwname hasn't been replaced with an id, then warn
                        LOG.warning('spw name \'{name}\' was not found in {ms}'.format(name=spw_jj, ms=inp.vis[-1]))
                imlist_entry['spw'] = tmpspw_str

        # phasecenter is required user input (not determined by heuristics)
        imlist_entry['phasecenter'] = inpdict['phasecenter']

        iph = imageparams_factory.ImageParamsHeuristicsFactory()
        
        # note: heuristics.imageparams_base expects 'spw' to be a selection string.
        # For VLASS-SE-CUBE, 'spw' is the representational string of spw group list, e.g. spw="['1,2','3,4,5']"
        th = imlist_entry['heuristics'] = iph.getHeuristics(vislist=inp.vis, spw=str(imlist_entry['spw']),
                                                            observing_run=inp.context.observing_run,
                                                            imagename_prefix=inp.context.project_structure.ousstatus_entity_id,
                                                            proj_params=inp.context.project_performance_parameters,
                                                            imaging_params=inp.context.imaging_parameters,
                                                            imaging_mode=img_mode)

        # Determine current VLASS-SE-CONT imaging stage (used in heuristics to make decisions)
        # Intended to cover VLASS-SE-CONT, VLASS-SE-CONT-AWP-P001, VLASS-SE-CONT-AWP-P032 modes as of 01.03.2021
        if img_mode.startswith('VLASS-SE-CONT'):
            # If 0 hif_makeimlist results are found, then we are in stage 1
            th.vlass_stage = utils.get_task_result_count(inp.context, 'hif_makeimages') + 1
            # Below method only exists for ImageParamsHeuristicsVlassSeCont and ImageParamsHeuristicsVlassSeContAWPP001
            th.set_user_cycleniter_final_image_nomask(inpdict['cycleniter_final_image_nomask'])

        # For VLASS-SE-CUBE, we only run hif_makeimages once and reuse most imaging heuristics
        # from SE-CONT-MOSAIC/vlass_stage=3. Therefore, ImageParamsHeuristicsVlassSeCube is constructed
        # as a subclass of ImageParamsHeuristicsVlassSeContMosaic with vlass_stage=3 at its initialization.
        # vlass_stage=3 stays once the workflow starts to create the imaging target list.
        if img_mode.startswith('VLASS-SE-CUBE'):
            th.set_user_cycleniter_final_image_nomask(inpdict['cycleniter_final_image_nomask'])
            # the below statement is redundant and only serves as a reminder that vlass_stage=3 for all VLASS-SE-CUBE heuristics.
            th.vlass_stage = 3

        imlist_entry['threshold'] = inpdict['threshold']
        imlist_entry['hm_nsigma'] = None if inpdict['nsigma'] in (None, -999.0) else float(inpdict['nsigma'])

        if imlist_entry['threshold'] and imlist_entry['hm_nsigma']:
            LOG.warning("Both 'threshold' and 'nsigma' were specified.")

        imlist_entry['pblimit'] = None if inpdict['pblimit'] in (None, -999.0) else inpdict['pblimit']
        imlist_entry['stokes'] = th.stokes() if not inpdict['stokes'] else inpdict['stokes']
        imlist_entry['conjbeams'] = th.conjbeams() if not inpdict['conjbeams'] else inpdict['conjbeams']
        imlist_entry['reffreq'] = th.reffreq() if not inpdict['reffreq'] else inpdict['reffreq']
        imlist_entry['restfreq'] = th.restfreq() if not inpdict['restfreq'] else inpdict['restfreq']
        # niter_correction is run again in tclean.py
        imlist_entry['niter'] = th.niter() if not inpdict['niter'] else inpdict['niter']
        imlist_entry['cyclefactor'] = inpdict['cyclefactor']
        imlist_entry['cycleniter'] = inpdict['cycleniter']
        imlist_entry['cfcache'], imlist_entry['cfcache_nowb'] = th.get_cfcaches(inpdict['cfcache'])
        imlist_entry['scales'] = th.scales() if not inpdict['scales'] else inpdict['scales']
        imlist_entry['uvtaper'] = (th.uvtaper() if not 'uvtaper' in inp.context.imaging_parameters
                                   else inp.context.imaging_parameters['uvtaper']) if not inpdict['uvtaper'] else inpdict['uvtaper']
        imlist_entry['uvrange'], _ = th.uvrange(field=fieldnames[0] if fieldnames else None,
                                                spwspec=imlist_entry['spw']) if not inpdict['uvrange'] else inpdict['uvrange']
        imlist_entry['deconvolver'] = th.deconvolver(None, None) if not inpdict['deconvolver'] else inpdict['deconvolver']
        imlist_entry['robust'] = th.robust() if inpdict['robust'] in (None, -999.0) else inpdict['robust']
        imlist_entry['mask'] = th.mask() if not inpdict['mask'] else inpdict['mask']
        imlist_entry['pbmask'] = None if not inpdict['pbmask'] else inpdict['pbmask']
        imlist_entry['specmode'] = th.specmode() if not inpdict['specmode'] else inpdict['specmode']
        LOG.info('RADIUS')
        LOG.info(repr(inpdict['search_radius_arcsec']))
        LOG.info('default={d}'.format(d=not inpdict['search_radius_arcsec']
                                        and not isinstance(inpdict['search_radius_arcsec'], float)
                                        and not isinstance(inpdict['search_radius_arcsec'], int)))
        buffer_arcsec = th.buffer_radius() \
            if (not inpdict['search_radius_arcsec']
                and not isinstance(inpdict['search_radius_arcsec'], float)
                and not isinstance(inpdict['search_radius_arcsec'], int)) else inpdict['search_radius_arcsec']
        LOG.info("{k} = {v}".format(k='search_radius', v=buffer_arcsec))
        result.capture_buffer_size(buffer_arcsec)
        imlist_entry['intent'] = th.intent() if not inpdict['intent'] else inpdict['intent']
        imlist_entry['datacolumn'] = th.datacolumn() if not inpdict['datacolumn'] else inpdict['datacolumn']
        imlist_entry['nterms'] = th.nterms(imlist_entry['spw']) if not inpdict['nterms'] else inpdict['nterms']
        if 'ALMA' not in img_mode:
            imlist_entry['sensitivity'] = th.get_sensitivity(ms_do=None, field=None, intent=None, spw=None, 
                                                             chansel=None, specmode=None, cell=None, imsize=None,
                                                             weighting=None, robust=None,
                                                             uvtaper=None)[0] if not inpdict['sensitivity'] else inpdict['sensitivity']
        # ---------------------------------------------------------------------------------- set cell (SRDP ALMA)
        ppb = 5.0  # pixels per beam
        if fieldnames:
            synthesized_beam, ksb = th.synthesized_beam(field_intent_list=[[fieldnames[0], 'TARGET']],
                                                        spwspec=imlist_entry['spw'],
                                                        robust=imlist_entry['robust'],
                                                        uvtaper=imlist_entry['uvtaper'],
                                                        pixperbeam=ppb,
                                                        known_beams=inp.context.synthesized_beams,
                                                        force_calc=False)
        else:
            synthesized_beam = None
        imlist_entry['cell'] = th.cell(beam=synthesized_beam,
                                       pixperbeam=ppb) if not inpdict['cell'] else inpdict['cell']
        # ----------------------------------------------------------------------------------  set imsize (SRDP ALMA)
        largest_primary_beam = th.largest_primary_beam_size(spwspec=imlist_entry['spw'], intent='TARGET')
        fieldids = th.field('TARGET', fieldnames)
        imlist_entry['imsize'] = th.imsize(fields=fieldids, cell=imlist_entry['cell'],
                                           primary_beam=largest_primary_beam,
                                           sfpblimit=0.2) if not inpdict['imsize'] else inpdict['imsize']
        # ---------------------------------------------------------------------------------- set imsize (VLA)
        if img_mode == 'VLA' and imlist_entry['specmode'] == 'cont':
            imlist_entry['imsize'] = th.imsize(fields=fieldids, cell=imlist_entry['cell'],
                                               primary_beam=largest_primary_beam,
                                               spwspec=imlist_entry['spw']) if not inpdict['imsize'] else inpdict['imsize']
        # ------------------------------
        imlist_entry['nchan'] = inpdict['nchan']
        imlist_entry['nbin'] = inpdict['nbin']
        imlist_entry['start'] = inpdict['start']
        imlist_entry['width'] = inpdict['width']

        # for VLASS phasecenter is required user input (not determined by heuristics)
        imlist_entry['phasecenter'] = th.phasecenter(fieldids) if not inpdict['phasecenter'] else inpdict['phasecenter']

        # set the field name list in the image list target
        if fieldnames:
            imlist_entry['field'] = fieldnames[0]
        else:
            if not isinstance(imlist_entry['phasecenter'], type(None)):
                # TODO: remove the dependency on cell size being in arcsec

                # remove brackets and begin/end string characters
                # if cell is a list, get the first string element
                if isinstance(imlist_entry['cell'], type([])):
                    imlist_entry['cell'] = imlist_entry['cell'][0]
                imlist_entry['cell'] = imlist_entry['cell'].strip('[').strip(']')
                imlist_entry['cell'] = imlist_entry['cell'].replace("'", '')
                imlist_entry['cell'] = imlist_entry['cell'].replace('"', '')
                # We always search for fields in 1sq degree with a surrounding buffer
                mosaic_side_arcsec = 3600  # 1 degree
                dist = (mosaic_side_arcsec / 2.) + float(buffer_arcsec)
                dist_arcsec = str(dist) + 'arcsec'
                LOG.info("{k} = {v}".format(k='dist_arcsec', v=dist_arcsec))
                found_fields = imlist_entry['heuristics'].find_fields(distance=dist_arcsec,
                                                                      phase_center=imlist_entry['phasecenter'],
                                                                      matchregex=['^0', '^1', '^2'])
                if found_fields:
                    imlist_entry['field'] = ','.join(str(x) for x in found_fields)  # field ids, not names

<<<<<<< HEAD
=======
        if not imlist_entry['spw']:   # could be None or an empty string
            LOG.warning('spw is not specified')   # probably should raise an error rather than warning? - will likely fail later anyway
            imlist_entry['spw'] = None

        if not imlist_entry['field']:
            LOG.warning('field is not specified')   # again, should probably raise an error, as it will eventually fail anyway
            imlist_entry['field'] = None

        # validate specmode (TODO: not sure if this is applicable to VLA**)
        if imlist_entry['specmode'] not in ('mfs', 'cont', 'cube', 'repBW'):
            msg = 'specmode must be one of "mfs", "cont", "cube", or "repBW"'
            LOG.error(msg)
            result.error = True
            result.error_msg = msg
            return result

>>>>>>> 9dc386e8
        # PIPE-1710: add a suffix to image file name depending on datatype
        # this fragment for determining the list of datatypes for the given specmode duplicates the code in makeimlist.py
        if imlist_entry['intent'] == 'TARGET':
            if imlist_entry['specmode'] in ('mfs', 'cont'):
                specmode_datatypes = (DataType.SELFCAL_CONTLINE_SCIENCE, DataType.REGCAL_CONTLINE_SCIENCE, DataType.REGCAL_CONTLINE_ALL, DataType.RAW)
<<<<<<< HEAD
            else:  # cube, repBW
=======
            else:  # specmode = cube, repBW
>>>>>>> 9dc386e8
                specmode_datatypes = (DataType.SELFCAL_LINE_SCIENCE, DataType.REGCAL_LINE_SCIENCE, DataType.REGCAL_CONTLINE_ALL, DataType.RAW)
        else:
            specmode_datatypes = (DataType.REGCAL_CONTLINE_ALL, DataType.RAW)

<<<<<<< HEAD
        # PIPE-1798: filter the list of datatypes to only include the one(s) starting with
        # the user supplied datatype selection string.
        if isinstance(inpdict['datatype'], str):
            specmode_datatypes = [dt for dt in specmode_datatypes if dt.name.startswith(inpdict['datatype'].upper())]

        # PIPE-1710, PIPE-1474: the actually used datatype is stored in the eponymous field of CleanTarget
        # as a string version of the enum without the DataType. prefix, and also duplicated in another field 'datatype_info'
        datatype_suffix = None

        # if the datacolumn is not explicitly specified by the user or heuristics, and
        # we are not imaging VLASS data, then we need to determine the datacolumn from the datatype
        # add a name suffix to image products, and insert dataype into the image headers.
        if not img_mode.startswith('VLASS') and imlist_entry['datacolumn'] is None:
            # loop over datatypes in order of preference and find the first one that appears in the given source+spw combination
            for datatype in specmode_datatypes:
                datacolumn_name = ms.get_data_column(datatype, imlist_entry['field'], imlist_entry['spw'])
                if isinstance(datacolumn_name, str):
                    imlist_entry['datatype'] = imlist_entry['datatype_info'] = f'{str(datatype).replace("DataType.", "")}'
                    if datacolumn_name == 'DATA':
                        imlist_entry['datacolumn'] = 'data'
                    elif datacolumn_name == 'CORRECTED_DATA':
                        imlist_entry['datacolumn'] = 'corrected'
                    else:
                        LOG.warning(f'Unknown column name {datacolumn_name}, and no clean target will be added.')
                        return result
                    # append a corresponding suffix to the image file name corresponding to the datatype
=======
        # PIPE-1474: the actually used datatype is stored in the eponymous field of CleanTarget
        # as a string version of the enum without the DataType. prefix, and also duplicated in another field 'datatype_info'
        datatype_suffix = None
        if not img_mode.startswith('VLASS'):   # only add a suffix to ALMA and VLA data, but not VLASS
            # loop over datatypes and find the one that appears in the given source+spw combination
            for datatype in specmode_datatypes:
                datacolumn_name = ms.get_data_column(datatype, imlist_entry['field'], imlist_entry['spw'])
                if datacolumn_name and ms.get_data_type(datacolumn_name) == datatype:
                    imlist_entry['datatype'] = imlist_entry['datatype_info'] = datatype.name
                    # PIPE-1710: append a corresponding suffix to the image file name corresponding to the datatype
>>>>>>> 9dc386e8
                    if imlist_entry['datatype'].lower().startswith('selfcal'):
                        datatype_suffix = 'selfcal'
                    elif imlist_entry['datatype'].lower().startswith('regcal'):
                        datatype_suffix = 'regcal'
                    break
<<<<<<< HEAD
            if imlist_entry['datatype'] is None:
                LOG.warning(
                    f"No data found in the searched DataType(s) for field={imlist_entry['field']} spw={imlist_entry['spw']}"
                    ' and no clean target will be added.')
                return result
=======
>>>>>>> 9dc386e8

        imlist_entry['gridder'] = th.gridder(imlist_entry['intent'], imlist_entry['field']) if not inpdict['gridder'] else inpdict['gridder']
        imlist_entry['imagename'] = th.imagename(intent=imlist_entry['intent'], field=imlist_entry['field'],
                                                 spwspec=imlist_entry['spw'], specmode=imlist_entry['specmode'],
                                                 band=None, datatype=datatype_suffix) if not inpdict['imagename'] else inpdict['imagename']

        # In this case field and spwspec is not needed in the filename, furthermore, imaging is done in multiple stages
        # prepend the STAGENUMBER string in order to differentiate them. In TcleanInputs class this is replaced by the
        # actual stage number string.
        # Intended to cover VLASS-SE-CONT, VLASS-SE-CONT-AWP-P001, VLASS-SE-CONT-AWP-P032,
        # VLASS-SE-CONT-MOSAIC, and VLASS-SE-CUBE as of 05/03/2022
        if img_mode.startswith('VLASS-SE-CONT') or img_mode.startswith('VLASS-SE-CUBE'):
            imagename = th.imagename(intent=imlist_entry['intent'], field=None, spwspec=None,
                                     specmode=imlist_entry['specmode'],
                                     band=None) if not inpdict['imagename'] else inpdict['imagename']
            imlist_entry['imagename'] = 's{}.{}'.format('STAGENUMBER', imagename)
            # Try to obtain previously computed mask name
            imlist_entry['mask'] = th.mask(results_list=inp.context.results,
                                           clean_no_mask=inpdict['clean_no_mask_selfcal_image']) if not inpdict['mask'] \
                else inpdict['mask']

        for key, value in imlist_entry.items():
            LOG.info("{k} = {v}".format(k=key, v=value))

        try:
            if imlist_entry['field']:
                if img_mode == 'VLASS-SE-CUBE':
                    # For the "coarse cube" mode, we perform the following operations:
                    # - loop over individual spw groups
                    # - generate conresponsding clean targetusing a modified copy of the base CleanTarget object template
                    # - aggregate clean targets list
                    #   note: the initial 'spw'  is expected to be a list here.

                    # For VLASS-SE-CUBE, we add additional attributes so the template can render the target-specific parameters properly.
                    result.targets_reffreq = []
                    result.targets_spw = []
                    result.targets_imagename = []

                    for spw in imlist_entry['spw']:
                        imlist_entry_per_spwgroup = copy.deepcopy(imlist_entry)
                        imlist_entry_per_spwgroup['spw'] = spw
                        imlist_entry_per_spwgroup['imagename'] = imlist_entry['imagename'] + \
                            '.spw' + spw.replace('~', '-').replace(',', '_')
                        imlist_entry_per_spwgroup['reffreq'] = th.meanfreq_spwgroup(spw)
                        flagpct = th.flagpct_spwgroup(results_list=inp.context.results, spw_selection=spw)

                        flagpct_threshold = 1.0
                        if flagpct is None or flagpct < flagpct_threshold:
                            if flagpct is None:
                                LOG.info(
                                    f'Can not find previous flagging summary for spw={spw!r}, but we will still add it as an imaging target.')
                            else:
                                LOG.info(
                                    f'VLASS Data for spw={spw!r} is {flagpct*100:.2f}% flagged, and we will skip it as an imaging target.')
                            result.targets_reffreq.append(imlist_entry_per_spwgroup['reffreq'])
                            result.targets_spw.append(imlist_entry_per_spwgroup['spw'])
                            result.targets_imagename.append(os.path.basename(imlist_entry_per_spwgroup['imagename']))
                            result.add_target(imlist_entry_per_spwgroup)
                        else:
                            LOG.warning(
                                f'VLASS Data for spw={spw!r} is {flagpct*100:.2f}% flagged, and we will skip it as an imaging target.')

                else:
                    result.add_target(imlist_entry)
            else:
                raise TypeError
        except TypeError:
            LOG.error('No fields to image.')

        # check for required user inputs
        if not imlist_entry['imagename']:
            LOG.error('No imagename provided.')

        if not imlist_entry['phasecenter']:
            LOG.error('No phasecenter provided.')

        return result

    def analyse(self, result):
        return result<|MERGE_RESOLUTION|>--- conflicted
+++ resolved
@@ -50,13 +50,9 @@
 
 
 class EditimlistInputs(vdp.StandardInputs):
-<<<<<<< HEAD
-    # Search order of input vis TODO: is it actually used?
-=======
     # Search order of input vis
     # TODO: what is the intended use of this list? - later in prepare() we construct a similar list specmode_datatypes
     # depending on specmode, which also includes SELFCAL_***, but the variable below seems to be never used
->>>>>>> 9dc386e8
     processing_data_type = [DataType.REGCAL_LINE_SCIENCE, DataType.REGCAL_CONTLINE_SCIENCE, DataType.REGCAL_CONTLINE_ALL, DataType.RAW]
 
     search_radius_arcsec = vdp.VisDependentProperty(default=1000.0)
@@ -475,8 +471,6 @@
                 if found_fields:
                     imlist_entry['field'] = ','.join(str(x) for x in found_fields)  # field ids, not names
 
-<<<<<<< HEAD
-=======
         if not imlist_entry['spw']:   # could be None or an empty string
             LOG.warning('spw is not specified')   # probably should raise an error rather than warning? - will likely fail later anyway
             imlist_entry['spw'] = None
@@ -493,22 +487,16 @@
             result.error_msg = msg
             return result
 
->>>>>>> 9dc386e8
         # PIPE-1710: add a suffix to image file name depending on datatype
         # this fragment for determining the list of datatypes for the given specmode duplicates the code in makeimlist.py
         if imlist_entry['intent'] == 'TARGET':
             if imlist_entry['specmode'] in ('mfs', 'cont'):
                 specmode_datatypes = (DataType.SELFCAL_CONTLINE_SCIENCE, DataType.REGCAL_CONTLINE_SCIENCE, DataType.REGCAL_CONTLINE_ALL, DataType.RAW)
-<<<<<<< HEAD
-            else:  # cube, repBW
-=======
             else:  # specmode = cube, repBW
->>>>>>> 9dc386e8
                 specmode_datatypes = (DataType.SELFCAL_LINE_SCIENCE, DataType.REGCAL_LINE_SCIENCE, DataType.REGCAL_CONTLINE_ALL, DataType.RAW)
         else:
             specmode_datatypes = (DataType.REGCAL_CONTLINE_ALL, DataType.RAW)
 
-<<<<<<< HEAD
         # PIPE-1798: filter the list of datatypes to only include the one(s) starting with
         # the user supplied datatype selection string.
         if isinstance(inpdict['datatype'], str):
@@ -520,13 +508,13 @@
 
         # if the datacolumn is not explicitly specified by the user or heuristics, and
         # we are not imaging VLASS data, then we need to determine the datacolumn from the datatype
-        # add a name suffix to image products, and insert dataype into the image headers.
+        # add a name suffix to image products, and insert datatype into the image headers.
         if not img_mode.startswith('VLASS') and imlist_entry['datacolumn'] is None:
             # loop over datatypes in order of preference and find the first one that appears in the given source+spw combination
             for datatype in specmode_datatypes:
                 datacolumn_name = ms.get_data_column(datatype, imlist_entry['field'], imlist_entry['spw'])
                 if isinstance(datacolumn_name, str):
-                    imlist_entry['datatype'] = imlist_entry['datatype_info'] = f'{str(datatype).replace("DataType.", "")}'
+                    imlist_entry['datatype'] = imlist_entry['datatype_info'] = datatype.name
                     if datacolumn_name == 'DATA':
                         imlist_entry['datacolumn'] = 'data'
                     elif datacolumn_name == 'CORRECTED_DATA':
@@ -535,31 +523,16 @@
                         LOG.warning(f'Unknown column name {datacolumn_name}, and no clean target will be added.')
                         return result
                     # append a corresponding suffix to the image file name corresponding to the datatype
-=======
-        # PIPE-1474: the actually used datatype is stored in the eponymous field of CleanTarget
-        # as a string version of the enum without the DataType. prefix, and also duplicated in another field 'datatype_info'
-        datatype_suffix = None
-        if not img_mode.startswith('VLASS'):   # only add a suffix to ALMA and VLA data, but not VLASS
-            # loop over datatypes and find the one that appears in the given source+spw combination
-            for datatype in specmode_datatypes:
-                datacolumn_name = ms.get_data_column(datatype, imlist_entry['field'], imlist_entry['spw'])
-                if datacolumn_name and ms.get_data_type(datacolumn_name) == datatype:
-                    imlist_entry['datatype'] = imlist_entry['datatype_info'] = datatype.name
-                    # PIPE-1710: append a corresponding suffix to the image file name corresponding to the datatype
->>>>>>> 9dc386e8
                     if imlist_entry['datatype'].lower().startswith('selfcal'):
                         datatype_suffix = 'selfcal'
                     elif imlist_entry['datatype'].lower().startswith('regcal'):
                         datatype_suffix = 'regcal'
                     break
-<<<<<<< HEAD
             if imlist_entry['datatype'] is None:
                 LOG.warning(
                     f"No data found in the searched DataType(s) for field={imlist_entry['field']} spw={imlist_entry['spw']}"
                     ' and no clean target will be added.')
                 return result
-=======
->>>>>>> 9dc386e8
 
         imlist_entry['gridder'] = th.gridder(imlist_entry['intent'], imlist_entry['field']) if not inpdict['gridder'] else inpdict['gridder']
         imlist_entry['imagename'] = th.imagename(intent=imlist_entry['intent'], field=imlist_entry['field'],
