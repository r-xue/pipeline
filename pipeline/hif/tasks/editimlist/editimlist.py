--- conflicted
+++ resolved
@@ -468,25 +468,6 @@
                     imlist_entry['field'] = ','.join(str(x) for x in found_fields)  # field ids, not names
 
         # PIPE-1710: add a suffix to image file name depending on datatype
-<<<<<<< HEAD
-        if imlist_entry['intent'] == 'TARGET':
-            if imlist_entry['specmode'] in ('mfs', 'cont'):
-                specmode_datatypes = [DataType.SELFCAL_CONTLINE_SCIENCE, DataType.REGCAL_CONTLINE_SCIENCE, DataType.REGCAL_CONTLINE_ALL, DataType.RAW]
-            else:  # cube, repBW
-                specmode_datatypes = [DataType.SELFCAL_LINE_SCIENCE, DataType.REGCAL_LINE_SCIENCE, DataType.REGCAL_CONTLINE_ALL, DataType.RAW]
-        else:
-            specmode_datatypes = [DataType.REGCAL_CONTLINE_ALL, DataType.RAW]
-
-        datatype_suffix = None
-        if not img_mode.startswith('VLASS'):
-            # loop over datatypes in order of preference and find the first one that appears in the given source+spw combination
-            for datatype in specmode_datatypes:
-                if ms.get_data_column(datatype, imlist_entry['field'], imlist_entry['spw']):
-                    # append a corresponding suffix to the image file name corresponding to the datatype
-                    if datatype in (DataType.SELFCAL_CONTLINE_SCIENCE, DataType.SELFCAL_LINE_SCIENCE):
-                        datatype_suffix = 'selfcal'
-                    elif datatype in (DataType.REGCAL_CONTLINE_ALL, DataType.REGCAL_CONTLINE_SCIENCE, DataType.REGCAL_LINE_SCIENCE):
-=======
         # this fragment for determining the list of datatypes for the given specmode duplicates the code in makeimlist.py
         if imlist_entry['intent'] == 'TARGET':
             if imlist_entry['specmode'] in ('mfs', 'cont'):
@@ -508,7 +489,6 @@
                     if imlist_entry['datatype'].lower().startswith('selfcal'):
                         datatype_suffix = 'selfcal'
                     elif imlist_entry['datatype'].lower().startswith('regcal'):
->>>>>>> ca7e3c49
                         datatype_suffix = 'regcal'
                     break
 
