--- conflicted
+++ resolved
@@ -1127,11 +1127,7 @@
                 # First check if the center edge is masked. If so, then the
                 # default pb level of 0.2 is fully within the image and no
                 # adjustmnt is needed.
-<<<<<<< HEAD
-                if not iaTool.getchunk([nx//2, 0, 0, nf//2], [nx//2, 0, 0, nf//2], getmask=True).flatten()[0]:
-=======
                 if not iaTool.getchunk([nx // 2, 0, 0, nf // 2], [nx // 2, 0, 0, nf // 2], getmask=True).flatten()[0]:
->>>>>>> 46a8c444
                     return pblimit_image, pblimit_cleanmask
 
                 pb_edge = 0.0
@@ -1140,11 +1136,7 @@
                 # check for first unmasked value.
                 # Should no longer encounter the mask here due to the
                 # above check, but keep code around for now.
-<<<<<<< HEAD
-                while ((pb_edge == 0.0) and (i_pb_edge < ny//2)):
-=======
-                while ((pb_edge == 0.0) and (i_pb_edge < ny // 2)):
->>>>>>> 46a8c444
+                while pb_edge == 0.0 and i_pb_edge < ny // 2:
                     i_pb_edge += 1
                     pb_edge = iaTool.getchunk([nx//2, i_pb_edge, 0, nf//2], [nx//2, i_pb_edge, 0, nf//2]).flatten()[0]
                 if (pb_edge > 0.2):
@@ -2001,11 +1993,7 @@
             ## The iterative loop is to get robust autoflagging
             ## Add a linear fit instead of just a 'mean' to account for slopes (useful for flagging on beam_area)
             local_axratio = axratio.copy()
-<<<<<<< HEAD
             for steps in range(0, 2):  ### Heuristic : how many iterations here ?
-=======
-            for steps in range(0,2):  ### Heuristic : how many iterations here ?
->>>>>>> 46a8c444
                 local_axratio[ weight==False ] = np.nan
                 mean_axrat = np.nanmean(local_axratio)
                 std_axrat = np.nanstd(local_axratio)
