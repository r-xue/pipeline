import collections
import copy
import math
import operator
import os.path
import re
import shutil
import uuid
<<<<<<< HEAD
from typing import Union, Optional
=======
from typing import List, Union, Optional
>>>>>>> 595a954d

import numpy as np

from casatasks.private.imagerhelpers.imager_base import PySynthesisImager
from casatasks.private.imagerhelpers.imager_parallel_continuum import PyParallelContSynthesisImager
from casatasks.private.imagerhelpers.input_parameters import ImagerParameters

import pipeline.domain.measures as measures
import pipeline.infrastructure as infrastructure
import pipeline.infrastructure.contfilehandler as contfilehandler
import pipeline.infrastructure.filenamer as filenamer
import pipeline.infrastructure.mpihelpers as mpihelpers
import pipeline.infrastructure.utils as utils
from pipeline.hif.heuristics import mosaicoverlap
from pipeline.infrastructure import casa_tools

LOG = infrastructure.get_logger(__name__)


class ImageParamsHeuristics(object):
    """
    Image parameters heuristics base class. One instance is made per make/editimlist
    call. There are subclasses for different imaging modes such as ALMA
    or VLASS.
    """

    def __deepcopy__(self, memodict=None):
        # Save memory by using a shallow copy of the ObservingRun
        return self.__class__(
            copy.deepcopy(self.vislist),
            copy.deepcopy(self.spw),
            self.observing_run,
            self.imagename_prefix,
            copy.deepcopy(self.proj_params),
            self.contfile,
            self.linesfile,
            copy.deepcopy(self.imaging_params)
        )

    def __init__(self, vislist, spw, observing_run, imagename_prefix='', proj_params=None, contfile=None,
                 linesfile=None, imaging_params={}):
        """
        :param vislist: the list of MS names
        :type vislist: list of strings
        :param spw: the virtual spw specification (list of virtual spw IDs)
        :type spw: string or list
        """
        self.imaging_mode = 'BASE'

        self.observing_run = observing_run
        self.imagename_prefix = imagename_prefix
        self.proj_params = proj_params

        if isinstance(vislist, list):
            self.vislist = vislist
        else:
            self.vislist = [vislist]

        self.spw = spw
        self.contfile = contfile
        self.linesfile = linesfile

        self.imaging_params = imaging_params

        # split spw into list of spw parameters for 'clean'
        spwlist = spw.replace('[', '').replace(']', '').strip()
        spwlist = spwlist.split("','")
        spwlist[0] = spwlist[0].strip("'")
        spwlist[-1] = spwlist[-1].strip("'")

        # a list of spw selection string, e.g. ['2,3','4','5']
        self.spwlist = spwlist

        # find all the spwids present in the list
        p = re.compile(r"[ ,]+(\d+)")
        self.spwids = set()
        for spwclean in spwlist:
            spwidsclean = p.findall(' %s' % spwclean)
            spwidsclean = list(map(int, spwidsclean))
            self.spwids.update(spwidsclean)

    def get_ref_msname(self, spwid):
        """
        Get the first MS name that contains data for the given spw ID.
        """
        for msname in self.vislist:
            real_spwid = self.observing_run.virtual2real_spw_id(spwid, self.observing_run.get_ms(msname))
            if real_spwid is not None:
                return msname
        raise Exception(f'Vis list {self.vislist} does not contain any MS with data for spw {spwid}')

    def primary_beam_size(self, spwid, intent):

        '''Calculate primary beam size in arcsec.'''

        cqa = casa_tools.quanta

        # get the diameter of the smallest antenna used among all vis sets
        antenna_ids = self.antenna_ids(intent)
        diameters = []
        for vis in self.vislist:
            ms = self.observing_run.get_ms(name=vis)
            antennas = ms.antennas
            for antenna in antennas:
                if antenna.id in antenna_ids[os.path.basename(vis)]:
                    diameters.append(antenna.diameter)
        smallest_diameter = np.min(np.array(diameters))

        msname = self.get_ref_msname(spwid)
        real_spwid = self.observing_run.virtual2real_spw_id(spwid, self.observing_run.get_ms(msname))
        ms = self.observing_run.get_ms(name=msname)
        spw = ms.get_spectral_window(real_spwid)

        ref_frequency = float(
            spw.ref_frequency.to_units(measures.FrequencyUnits.HERTZ))

        # use the smallest antenna diameter and the reference frequency
        # to estimate the primary beam radius -
        # radius of first null in arcsec = 1.22*lambda/D
        primary_beam_size = \
            1.22 \
            * cqa.getvalue(cqa.convert(cqa.constants('c'), 'm/s')) \
            / ref_frequency \
            / smallest_diameter \
            * (180.0 * 3600.0 / math.pi)

        return primary_beam_size

    def cont_ranges_spwsel(self):
        """Determine spw selection parameters to exclude lines for mfs and cont images."""

        # initialize lookup dictionary for all possible source names
        cont_ranges_spwsel = {}
        all_continuum_spwsel = {}
        for ms_ref in self.observing_run.get_measurement_sets():
            for source_name in [s.name for s in ms_ref.sources]:
                cont_ranges_spwsel[source_name] = {}
                all_continuum_spwsel[source_name] = {}
                for spwid in self.spwids:
                    cont_ranges_spwsel[source_name][str(spwid)] = ''
                    all_continuum_spwsel[source_name][str(spwid)] = False

        contfile = self.contfile if self.contfile is not None else ''
        linesfile = self.linesfile if self.linesfile is not None else ''

        # read and merge continuum regions if contfile exists
        if os.path.isfile(contfile):
            LOG.info('Using continuum frequency ranges from %s to calculate continuum frequency selections.' % (contfile))

            contfile_handler = contfilehandler.ContFileHandler(contfile, warn_nonexist=True)

            # Collect the merged the ranges
            for field_name in cont_ranges_spwsel:
                for spw_id in cont_ranges_spwsel[field_name]:
                    cont_ranges_spwsel[field_name][spw_id], all_continuum_spwsel[field_name][spw_id] = contfile_handler.get_merged_selection(field_name, spw_id)

        # alternatively read and merge line regions and calculate continuum regions
        elif os.path.isfile(linesfile):
            LOG.info('Using line frequency ranges from %s to calculate continuum frequency selections.' % (linesfile))

            p = re.compile(r'([\d.]*)(~)([\d.]*)(\D*)')
            try:
                line_regions = p.findall(open(linesfile, 'r').read().replace('\n', '').replace(';', '').replace(' ', ''))
            except Exception:
                line_regions = []
            line_ranges_GHz = []
            for line_region in line_regions:
                try:
                    fLow = casa_tools.quanta.convert('%s%s' % (line_region[0], line_region[3]), 'GHz')['value']
                    fHigh = casa_tools.quanta.convert('%s%s' % (line_region[2], line_region[3]), 'GHz')['value']
                    line_ranges_GHz.append((fLow, fHigh))
                except:
                    pass
            merged_line_ranges_GHz = [r for r in utils.merge_ranges(line_ranges_GHz)]

            for spwid in self.spwids:
                try:
                    msname = self.get_ref_msname(spwid)
                    ms = self.observing_run.get_ms(name=msname)
                    real_spwid = self.observing_run.virtual2real_spw_id(spwid, self.observing_run.get_ms(msname))
                    spw = ms.get_spectral_window(real_spwid)
                    # assemble continuum spw selection
                    min_frequency = float(spw.min_frequency.to_units(measures.FrequencyUnits.GIGAHERTZ))
                    max_frequency = float(spw.max_frequency.to_units(measures.FrequencyUnits.GIGAHERTZ))
                    spw_sel_intervals = utils.spw_intersect([min_frequency, max_frequency], merged_line_ranges_GHz)
                    spw_selection = ';'.join(['%.10f~%.10fGHz' % (float(spw_sel_interval[0]), float(spw_sel_interval[1])) for spw_sel_interval in spw_sel_intervals])

                    # Skip selection syntax completely if the whole spw is selected
                    if (spw_selection == '%.10f~%.10fGHz' % (float(min_frequency), float(max_frequency))):
                        spw_selection = ''

                    for source_name in [s.name for s in ms.sources]:
                        cont_ranges_spwsel[source_name][str(spwid)] = '%s LSRK' % (spw_selection)
                except Exception as e:
                    LOG.warn(f'Could not determine continuum ranges for spw {spwid}. Exception: {str(e)}')

        return cont_ranges_spwsel, all_continuum_spwsel

    def field_intent_list(self, intent, field):
        intent_list = intent.split(',')
        field_list = utils.safe_split(field)

        field_intent_result = set()

        for vis in self.vislist:
            ms = self.observing_run.get_ms(name=vis)
            fields = ms.fields

            if intent.strip() != '':
                for eachintent in intent_list:
                    re_intent = eachintent.replace('*', '.*')
                    field_intent_result.update(
                        [(fld.name, eachintent) for fld in fields if
                         re.search(pattern=re_intent, string=str(fld.intents))])

                if field.strip() != '':
                    # remove items from field_intent_result that are not
                    # consistent with the fields in field_list
                    temp_result = set()
                    for eachfield in field_list:
                        re_field = utils.dequote(eachfield)
                        temp_result.update([fir for fir in field_intent_result if utils.dequote(fir[0]) == re_field])
                    field_intent_result = temp_result

            else:
                if field.strip() != '':
                    for f in field_list:
                        fintents_list = [fld.intents for fld in fields if utils.dequote(fld.name) == utils.dequote(f)]
                        for fintents in fintents_list:
                            for fintent in fintents:
                                field_intent_result.update([(f, fintent)])

        # eliminate redundant copies of field/intent keys that map to the
        # same data - to prevent duplicate images being produced

        done_vis_scanids = []

        # Loop through a reverse sorted list to make sure that the AMPLITUDE
        # intent is removed for cases of shared BANDPASS and AMPLITUDE intents
        # (PIPE-199). This should be done more explicitly rather than relying
        # on the alphabetical order, but as it requires more refactoring, there
        # was no time for this before the Cycle 7 deadline.
        # TODO: Save duplicate intents for weblog rendering.
        for field_intent in sorted(list(field_intent_result), reverse=True):
            field = field_intent[0]
            intent = field_intent[1]

            re_field = utils.dequote(field)

            vis_scanids = {}
            for vis in self.vislist:
                ms = self.observing_run.get_ms(name=vis)

                scanids = sorted(
                    [scan.id for scan in ms.scans
                     if intent in scan.intents and re_field in [utils.dequote(f.name) for f in scan.fields]])

                vis_scanids[vis] = scanids

            if vis_scanids in done_vis_scanids:
                LOG.info(
                    'field: %s intent: %s is a duplicate - removing from imlist' %
                    (field, intent))
                field_intent_result.discard(field_intent)
            else:
                done_vis_scanids.append(vis_scanids)

        return field_intent_result

    def get_scanidlist(self, vis, field, intent):
        # Use scanids to select data with the specified intent
        # Note CASA clean now supports intent selection but leave
        # this logic in place and use it to eliminate vis that
        # don't contain the requested data.
        scanidlist = []
        visindexlist = []

        for i in range(len(vis)):
            allscanids = []
            for fieldname in field.split(','):
                re_field = utils.dequote(fieldname)
                ms = self.observing_run.get_ms(name=vis[i])
                scanids = [scan.id for scan in ms.scans if
                           intent in scan.intents and
                           ((re_field in [utils.dequote(f.name) for f in scan.fields]) or
                            (re_field in [str(f.id) for f in scan.fields]))]
                if scanids == []:
                    continue
                allscanids.extend(scanids)
            if allscanids != []:
                allscanids = ','.join(map(str, sorted(list(set(allscanids)))))
                scanidlist.append(allscanids)
                visindexlist.append(i)

        return scanidlist, visindexlist

    def largest_primary_beam_size(self, spwspec, intent):

        # get the spwids in spwspec
        p = re.compile(r"[ ,]+(\d+)")
        spwids = p.findall(' %s' % spwspec)
        spwids = set(map(int, spwids))

        # find largest beam among spws in spwspec
        largest_primary_beam_size = 0.0
        for spwid in spwids:
            try:
                largest_primary_beam_size = max(largest_primary_beam_size, self.primary_beam_size(spwid, intent))
            except Exception as e:
                LOG.warn(f'Could not determine primary beam size for spw {spwid}. Exception: {str(e)}')

        return largest_primary_beam_size

    def synthesized_beam(self, field_intent_list, spwspec, robust=0.5, uvtaper=[], pixperbeam=5.0, known_beams={},
                         force_calc=False, parallel='automatic', shift=False):
        """Calculate synthesized beam for a given field / spw selection."""

        qaTool = casa_tools.quanta
        suTool = casa_tools.synthesisutils

        # Need to work on a local copy of known_beams to avoid setting the
        # method default value inadvertently
        local_known_beams = copy.deepcopy(known_beams)

        # reset state of imager
        casa_tools.imager.done()

        # get the spwids in spwspec - imager tool likes these rather than
        # a string
        p = re.compile(r"[ ,]+(\d+)")
        spwids = p.findall(' %s' % spwspec)
        spwids = set(map(int, spwids))

        # Select only the highest frequency spw to get the smallest beam
        # NOTE: If this code gets reactivated, one will need to use
        # "ref_ms = self.get_ref_msname(spwid)" within the loop and try/except
        # ref_ms = self.observing_run.get_ms(self.vislist[0])
        # max_freq = 0.0
        # max_freq_spwid = -1
        # for spwid in spwids:
        #    real_spwid = self.observing_run.virtual2real_spw_id(spwid, ref_ms)
        #    spwid_centre_freq = ref_ms.get_spectral_window(real_spwid).centre_frequency.to_units(measures.FrequencyUnits.HERTZ)
        #    if spwid_centre_freq > max_freq:
        #        max_freq = spwid_centre_freq
        #        max_freq_spwid = spwid
        # spwids = [max_freq_spwid]

        # find largest primary beam size among spws in spwspec
        if list(field_intent_list) != []:
            largest_primary_beam_size = self.largest_primary_beam_size(spwspec, list(field_intent_list)[0][1])
        else:
            largest_primary_beam_size = self.largest_primary_beam_size(spwspec, 'TARGET')

        # put code in try-block to ensure that imager.done gets
        # called at the end
        valid_data = {}
        makepsf_beams = []
        try:
            for field, intent in field_intent_list:
                try:
                    if force_calc:
                        # Reset flag to avoid clearing the dictionary several times
                        force_calc = False
                        local_known_beams = {}
                        LOG.info('Got manual request to recalculate beams.')
                        raise Exception('Got manual request to recalculate beams.')
                    if local_known_beams['robust'] != robust:
                        if local_known_beams['robust'] is None:
                            logMsg = 'robust value changed (old: None, new: %.1f). Re-calculating beams.' % (robust)
                        else:
                            logMsg = 'robust value changed (old: %.1f, new: %.1f). Re-calculating beams.' % (local_known_beams['robust'], robust)
                        LOG.info(logMsg)
                        local_known_beams = {}
                        raise Exception(logMsg)
                    if local_known_beams['uvtaper'] != uvtaper:
                        LOG.info('uvtaper value changed (old: %s, new: %s). Re-calculating beams.' % (str(local_known_beams['uvtaper']), str(uvtaper)))
                        local_known_beams = {}
                        raise Exception('uvtaper value changed (old: %s, new: %s). Re-calculating beams.' % (str(local_known_beams['uvtaper']), str(uvtaper)))
                    makepsf_beam = local_known_beams[field][intent][','.join(map(str, sorted(spwids)))]['beam']
                    LOG.info('Using previously calculated beam of %s for Field %s Intent %s SPW %s' %
                             (str(makepsf_beam), field, intent, ','.join(map(str, sorted(spwids)))))
                    if makepsf_beam != 'invalid':
                        makepsf_beams.append(makepsf_beam)
                except Exception:
                    local_known_beams['recalc'] = True
                    local_known_beams['robust'] = robust
                    local_known_beams['uvtaper'] = uvtaper

                    valid_data[(field, intent)] = False
                    valid_vis_list = []
                    valid_scanids_list = []
                    valid_real_spwid_list = []
                    valid_virtual_spwid_list = []
                    valid_antenna_ids_list = []
                    # select data to be imaged
                    for vis in self.vislist:
                        antenna_ids = self.antenna_ids(intent, [os.path.basename(vis)])
                        valid_data_for_vis = False
                        valid_real_spwid_list_for_vis = []
                        valid_virtual_spwid_list_for_vis = []
                        ms = self.observing_run.get_ms(name=vis)
                        scan_dos = [scan for scan in ms.scans
                                    if intent in scan.intents
                                    and field in {f.name for f in scan.fields}]
                        scanids = ','.join({str(scan.id) for scan in scan_dos})

                        for spwid in spwids:
                            real_spwid = self.observing_run.virtual2real_spw_id(spwid, ms)
                            # continue if the spw was not used for these scans
                            if not [scan for scan in scan_dos if real_spwid in {spw.id for spw in scan.spws}]:
                                continue

                            try:
                                taql = f"{'||'.join(['ANTENNA1==%d' % i for i in antenna_ids[os.path.basename(vis)]])}&&" \
                                       f"{'||'.join(['ANTENNA2==%d' % i for i in antenna_ids[os.path.basename(vis)]])}"
                                rtn = casa_tools.imager.selectvis(vis=vis,
                                                                  field=field, spw=real_spwid, scan=scanids,
                                                                  taql=taql, usescratch=False, writeaccess=False)
                                if rtn is True:
                                    # flag to say that imager has some valid data to work
                                    # on
                                    valid_data_for_vis = True
                                    valid_data[(field, intent)] = True
                                    valid_real_spwid_list_for_vis.append(real_spwid)
                                    valid_virtual_spwid_list_for_vis.append(spwid)
                            except:
                                pass

                        if valid_data_for_vis:
                            valid_vis_list.append(vis)
                            valid_scanids_list.append(scanids)
                            valid_real_spwid_list.append(','.join(map(str, valid_real_spwid_list_for_vis)))
                            valid_virtual_spwid_list.append(','.join(map(str, valid_virtual_spwid_list_for_vis)))
                            valid_antenna_ids_list.append(f"{','.join(map(str, antenna_ids[os.path.basename(vis)]))}&")

                    if not valid_data[(field, intent)]:
                        # no point carrying on for this field/intent
                        LOG.warn('No data for field %s' % (field))
                        utils.set_nested_dict(local_known_beams,
                                              (field, intent, ','.join(map(str, sorted(spwids))), 'beam'),
                                              'invalid')
                        continue

                    # use imager.advise to get the maximum cell size
                    aipsfieldofview = '%4.1farcsec' % (2.0 * largest_primary_beam_size)
                    rtn = casa_tools.imager.advise(takeadvice=False, amplitudeloss=0.5, fieldofview=aipsfieldofview)
                    casa_tools.imager.done()
                    if not rtn[0]:
                        # advise can fail if all selected data are flagged
                        # - not documented but assuming bool in first field of returned
                        # record indicates success or failure
                        LOG.warning('imager.advise failed for field/intent %s/%s spw %s - no valid data?'
                                    % (field, intent, spwid))
                        valid_data[(field, intent)] = False
                        utils.set_nested_dict(local_known_beams,
                                              (field, intent, ','.join(map(str, sorted(spwids))), 'beam'),
                                              'invalid')
                    else:
                        cellv = qaTool.convert(rtn[2], 'arcsec')['value']
                        cellu = 'arcsec'
                        cellv /= (0.5 * pixperbeam)

                        # Now get better estimate from makePSF
                        tmp_psf_filename = str(uuid.uuid4())

                        gridder = self.gridder(intent, field, spwspec=spwspec)
                        mosweight = self.mosweight(intent, field)
                        field_ids = self.field(intent, field, vislist=valid_vis_list)
                        # Get single field imsize
                        imsize_sf = self.imsize(fields=field_ids, cell=['%.2g%s' % (cellv, cellu)], primary_beam=largest_primary_beam_size, centreonly=True, vislist=valid_vis_list)
                        # If it is a mosaic, adjust the size to be somewhat larger than one PB, but not the full
                        # mosaic size to limit the makePSF run times. The resulting beam is still very close to
                        # what tclean calculates later in the full mosaic size cleaning.
                        if gridder == 'mosaic':
                            imsize_mosaic = self.imsize(fields=field_ids, cell=['%.2g%s' % (cellv, cellu)], primary_beam=largest_primary_beam_size, vislist=valid_vis_list)
                            nxpix_sf, nypix_sf = imsize_sf
                            nxpix_mosaic, nypix_mosaic = imsize_mosaic
                            if nxpix_mosaic <= 2.0 * nxpix_sf and nypix_mosaic <= 2.0 * nypix_sf:
                                imsize = imsize_mosaic
                            else:
                                nxpix = suTool.getOptimumSize(int(2.0 * nxpix_sf))
                                nypix = suTool.getOptimumSize(int(2.0 * nypix_sf))
                                suTool.done()
                                imsize = [nxpix, nypix]
                        else:
                            imsize = imsize_sf
                        if self.is_eph_obj(field):
                            phasecenter = 'TRACKFIELD'
                        else:
                            phasecenter = self.phasecenter(field_ids, vislist=valid_vis_list, shift_to_nearest_field=shift,
                                                           primary_beam=largest_primary_beam_size, intent=intent)
                        do_parallel = mpihelpers.parse_mpi_input_parameter(parallel)
                        paramList = ImagerParameters(msname=valid_vis_list,
                                                     scan=valid_scanids_list,
                                                     antenna=valid_antenna_ids_list,
                                                     spw=valid_real_spwid_list,
                                                     field=field,
                                                     phasecenter=phasecenter,
                                                     imagename=tmp_psf_filename,
                                                     imsize=imsize,
                                                     cell='%.2g%s' % (cellv, cellu),
                                                     gridder=gridder,
                                                     mosweight=mosweight,
                                                     weighting='briggs',
                                                     robust=robust,
                                                     uvtaper=uvtaper,
                                                     specmode='mfs',
                                                     conjbeams=False,
                                                     psterm=False,
                                                     mterm=False,
                                                     dopbcorr=False,
                                                     parallel=do_parallel
                                                     )
                        if do_parallel:
                            makepsf_imager = PyParallelContSynthesisImager(params=paramList)
                        else:
                            makepsf_imager = PySynthesisImager(params=paramList)
                        makepsf_imager.initializeImagers()
                        makepsf_imager.initializeNormalizers()
                        makepsf_imager.setWeighting()
                        makepsf_imager.makePSF()
                        makepsf_imager.deleteTools()

                        with casa_tools.ImageReader('%s.psf' % (tmp_psf_filename)) as image:
                            # Avoid bad PSFs
                            if all(qaTool.getvalue(qaTool.convert(image.restoringbeam()['minor'], 'arcsec')) > 1e-5):
                                restoringbeam = image.restoringbeam()
                                # CAS-11193: Round to 3 digits to avoid confusion when comparing
                                # heuristics against the beam weblog display (also using 3 digits)
                                restoringbeam_major_rounded = float('%.3g' % (qaTool.getvalue(qaTool.convert(restoringbeam['major'], 'arcsec'))))
                                restoringbeam_minor_rounded = float('%.3g' % (qaTool.getvalue(qaTool.convert(restoringbeam['minor'], 'arcsec'))))
                                restoringbeam_rounded = {'major': {'value': restoringbeam_major_rounded, 'unit': 'arcsec'},
                                                         'minor': {'value': restoringbeam_minor_rounded, 'unit': 'arcsec'},
                                                         'positionangle': restoringbeam['positionangle']}
                                makepsf_beams.append(restoringbeam_rounded)
                                utils.set_nested_dict(local_known_beams,
                                                      (field, intent, ','.join(map(str, sorted(spwids))), 'beam'),
                                                      restoringbeam_rounded)
                            else:
                                utils.set_nested_dict(local_known_beams,
                                                      (field, intent, ','.join(map(str, sorted(spwids))), 'beam'),
                                                      'invalid')

                        tmp_psf_images = utils.glob_ordered('%s.*' % tmp_psf_filename)
                        for tmp_psf_image in tmp_psf_images:
                            shutil.rmtree(tmp_psf_image)
        finally:
            casa_tools.imager.done()

        if makepsf_beams != []:
            # beam that's good for all field/intents
            smallest_beam = {'minor': '1e9arcsec', 'major': '1e9arcsec', 'positionangle': '0.0deg'}
            for beam in makepsf_beams:
                bmin_v = qaTool.getvalue(qaTool.convert(beam['minor'], 'arcsec'))
                if bmin_v < qaTool.getvalue(qaTool.convert(smallest_beam['minor'], 'arcsec')):
                    smallest_beam = beam
        else:
            smallest_beam = 'invalid'

        return smallest_beam, copy.deepcopy(local_known_beams)

    def cell(self, beam, pixperbeam=5.0):

        """Calculate cell size."""

        cqa = casa_tools.quanta
        try:
            cell_size = cqa.getvalue(cqa.convert(beam['minor'], 'arcsec')) / pixperbeam
            return ['%.2garcsec' % (cell_size)]
        except:
            return ['invalid']

    def nchan_and_width(self, field_intent, spwspec):
        if field_intent == 'TARGET':
            # get the spwids in spwspec
            p = re.compile(r"[ ,]+(\d+)")
            spwids = p.findall(' %s' % spwspec)
            spwids = list(set(map(int, spwids)))

            # Use the first spw for the time being. TBD if this needs to be improved.
            try:
                msname = self.get_ref_msname(spwids[0])
                real_spwid = self.observing_run.virtual2real_spw_id(spwids[0], self.observing_run.get_ms(msname))
                ms = self.observing_run.get_ms(name=msname)
                spw = ms.get_spectral_window(real_spwid)
                bandwidth = spw.bandwidth
                chan_widths = [c.getWidth() for c in spw.channels]

                # Currently imaging with a channel width of 15 MHz or the native
                # width if larger and at least 8 channels
                image_chan_width = measures.Frequency('15e6', measures.FrequencyUnits.HERTZ)
                min_nchan = 8
                if (any([chan_width >= image_chan_width for chan_width in chan_widths])):
                    nchan = -1
                    width = ''
                else:
                    if (bandwidth >= min_nchan * image_chan_width):
                        nchan = int(utils.round_half_up(float(bandwidth.to_units(measures.FrequencyUnits.HERTZ)) /
                                                        float(image_chan_width.to_units(measures.FrequencyUnits.HERTZ))))
                        width = str(image_chan_width)
                    else:
                        nchan = min_nchan
                        width = str(bandwidth / nchan)
            except Exception as e:
                LOG.warn(f'Could not determine nchan and width for spw {spwids[0]}. Exception: {str(e)}')
                nchan = -1
                width = ''
        else:
            nchan = -1
            width = ''

        return nchan, width

    def has_data(self, field_intent_list, spwspec, vislist=None):

        if vislist is None:
            vislist = self.vislist

        # reset state of imager
        casa_tools.imager.done()

        # put code in try-block to ensure that imager.done gets
        # called at the end
        valid_data = {}
        try:
            # select data to be imaged
            for field_intent in field_intent_list:
                valid_data[field_intent] = False
                for vis in vislist:
                    ms = self.observing_run.get_ms(name=vis)
                    scanids = [str(scan.id) for scan in ms.scans if
                               field_intent[1] in scan.intents and
                               field_intent[0] in [fld.name for fld in scan.fields]]
                    if scanids != []:
                        scanids = ','.join(scanids)
                        real_spwspec = ','.join([str(self.observing_run.virtual2real_spw_id(spwid, ms)) for spwid in spwspec.split(',')])
                        try:
                            antenna_ids = self.antenna_ids(field_intent[1], [os.path.basename(vis)])
                            taql = f"{'||'.join(['ANTENNA1==%d' % i for i in antenna_ids[os.path.basename(vis)]])}&&" \
                                   f"{'||'.join(['ANTENNA2==%d' % i for i in antenna_ids[os.path.basename(vis)]])}"
                            rtn = casa_tools.imager.selectvis(vis=vis, field=field_intent[0],
                                                              taql=taql, spw=real_spwspec,
                                                              scan=scanids, usescratch=False, writeaccess=False)
                            if rtn is True:
                                aipsfieldofview = '%4.1farcsec' % (2.0 * self.largest_primary_beam_size(spwspec, field_intent[1]))
                                # Need to run advise to check if the current selection is completely flagged
                                rtn = casa_tools.imager.advise(takeadvice=False, amplitudeloss=0.5,
                                                               fieldofview=aipsfieldofview)
                                casa_tools.imager.done()
                                if rtn[0]:
                                    valid_data[field_intent] = True
                        except:
                            pass

                if not valid_data[field_intent]:
                    LOG.debug('No data for SpW %s field %s' %
                              (spwspec, field_intent[0]))

        finally:
            casa_tools.imager.done()

        return valid_data

    def gridder(self, intent, field, spwspec=None):
        """Determine the gridder to use for the given intent and field."""

        field_str_list = self.field(intent, field)

        # use mosaic gridder for mosaic imaging and/or het.array data
        if self._is_mosaic(field_str_list) or len(self.antenna_diameters()) > 1:
            return 'mosaic'
        else:
            return 'standard'

    def phasecenter(self, fields, centreonly=True, vislist=None, shift_to_nearest_field=False,
                    primary_beam=None, intent='TARGET'):

        cme = casa_tools.measures
        cqa = casa_tools.quanta

        if vislist is None:
            vislist = self.vislist

        mdirections = []
        sdirections = []
        field_names = []
        for ivis, vis in enumerate(vislist):

            # Get the visibilities
            ms = self.observing_run.get_ms(name=vis)
            visfields = fields[ivis]
            if visfields == '':
                continue
            visfields = visfields.split(',')
            visfields = list(map(int, visfields))

            # Get the phase directions and convert to ICRS
            for field in visfields:
                # get field centres as measures
                fieldobj = ms.get_fields(field_id=field)[0]
                ref = cme.getref(fieldobj.mdirection)
                if ref == 'ICRS' or ref == 'J2000' or ref == 'B1950':
                    phase_dir = cme.measure(fieldobj.mdirection, 'ICRS')
                else:
                    phase_dir = fieldobj.mdirection
                mdirections.append(phase_dir)
                # Store source direction for ephemeris objects
                # for later correction of mosaic center position.
                if self.is_eph_obj(fieldobj.name):
                    ref = cme.getref(fieldobj.source.direction)
                    if ref == 'ICRS' or ref == 'J2000' or ref == 'B1950':
                        phase_dir = cme.measure(fieldobj.source.direction, 'ICRS')
                    else:
                        phase_dir = fieldobj.source.direction
                    sdirections.append(phase_dir)
                field_names.append(fieldobj.name)

        # Correct field directions for ephemeris source motion
        if sdirections != []:
            sdirection_m0_rad = []
            sdirection_m1_rad = []
            for sdirection in sdirections:
                sdirection_m0_rad.append(cqa.getvalue(cqa.convert(sdirection['m0'], 'rad')))
                sdirection_m1_rad.append(cqa.getvalue(cqa.convert(sdirection['m1'], 'rad')))
            avg_sdirection_m0_rad = np.average(sdirection_m0_rad)
            avg_sdirection_m1_rad = np.average(sdirection_m1_rad)
            for i in range(len(mdirections)):
                mdirections[i]['m0'] = cqa.sub(mdirections[i]['m0'], cqa.sub(sdirections[i]['m0'], cqa.quantity(avg_sdirection_m0_rad, 'rad')))
                mdirections[i]['m1'] = cqa.sub(mdirections[i]['m1'], cqa.sub(sdirections[i]['m1'], cqa.quantity(avg_sdirection_m1_rad, 'rad')))

        # sanity check - for single field images the field centres from
        # different measurement sets should be coincident and can
        # collapse the list
        # Set the maximum separation to 200 microarcsec and test via
        # a tolerance rather than an equality.
        max_separation = cqa.quantity('200uarcsec')

        is_mos_or_het = self._is_mosaic(fields) or len(self.antenna_diameters()) > 1
        if not is_mos_or_het:
            max_separation_uarcsec = cqa.getvalue(cqa.convert(max_separation, 'uarcsec'))[0]  # in micro arcsec
            for mdirection in mdirections:
                separation = cme.separation(mdirection, mdirections[0])
                if cqa.gt(separation, max_separation):
                    separation_arcsec = cqa.getvalue(cqa.convert(separation, 'arcsec'))[0]
                    LOG.warning('The separation between %s field centers across EBs is %f arcseconds (larger than the limit of %.1f microarcseconds). This is only normal for an ephemeris source or a source with a large proper motion or parallax.' % (
                        field_names[0], separation_arcsec, max_separation_uarcsec))
            mdirections = [mdirections[0]]

        # it should be easy to calculate some 'average' direction
        # from the contributing fields but it doesn't seem to be
        # at the moment - no conversion between direction measures,
        # no calculation of a direction from a direction and an
        # offset. Consequently, what follows is a bit crude.

        # First, find the offset of all field from field 0.
        xsep = []
        ysep = []
        for mdirection in mdirections:
            pa = cme.posangle(mdirections[0], mdirection)
            sep = cme.separation(mdirections[0], mdirection)
            xs = cqa.mul(sep, cqa.sin(pa))
            ys = cqa.mul(sep, cqa.cos(pa))
            xs = cqa.convert(xs, 'arcsec')
            ys = cqa.convert(ys, 'arcsec')
            xsep.append(cqa.getvalue(xs))
            ysep.append(cqa.getvalue(ys))

        xsep = np.array(xsep)
        ysep = np.array(ysep)
        xspread = xsep.max() - xsep.min()
        yspread = ysep.max() - ysep.min()
        xcen = xsep.min() + xspread / 2.0
        ycen = ysep.min() + yspread / 2.0

        # get direction of image centre crudely by adding offset
        # of centre to ref values of first field.
        ref = cme.getref(mdirections[0])
        md = cme.getvalue(mdirections[0])
        m0 = cqa.quantity(md['m0'])
        m1 = cqa.quantity(md['m1'])

        m0 = cqa.add(m0, cqa.div('%sarcsec' % xcen, cqa.cos(m1)))
        m1 = cqa.add(m1, '%sarcsec' % ycen)

        # convert to strings (CASA 4.0 returns as list for some reason
        # hence 0 index)
        if ref == 'ICRS' or ref == 'J2000' or ref == 'B1950':
            m0 = cqa.time(m0, prec=10)[0]
        else:
            m0 = cqa.angle(m0, prec=9)[0]
        m1 = cqa.angle(m1, prec=9)[0]

        center = cme.direction(ref, m0, m1)
        phase_center = '%s %s %s' % (ref, m0, m1)

        # if the image center is outside of the mosaic pointings, shift to the nearest field
        if shift_to_nearest_field:
            nearest_field_to_center = self.center_field_ids(vislist, field_names[0], intent, phase_center)[0]
            ms = self.observing_run.get_ms(name=vislist[0])
            nearest = ms.get_fields(field_id=nearest_field_to_center)[0].mdirection
            if primary_beam:
                pb_dist = 0.408
                if cqa.getvalue(cqa.convert(cme.separation(center, nearest), 'arcsec'))[0] > pb_dist * primary_beam:
                    LOG.info('The nearest pointing is > {pb_dist}pb away from image center.  '
                             'Shifting the phase center to the '
                             'nearest field (id = {nf})'.format(pb_dist=pb_dist, nf=nearest_field_to_center))
                    LOG.info('Old phasecenter: {}'.format(phase_center))
                    # convert to strings (CASA 4.0 returns as list for some reason hence 0 index)
                    m0 = cme.getvalue(nearest)['m0']
                    m1 = cme.getvalue(nearest)['m1']
                    if ref == 'ICRS' or ref == 'J2000' or ref == 'B1950':
                        m0 = cqa.time(m0, prec=10)[0]
                    else:
                        m0 = cqa.angle(m0, prec=9)[0]
                    m1 = cqa.angle(m1, prec=9)[0]
                    phase_center = '%s %s %s' % (ref, m0, m1)
                    LOG.info('New phasecenter: {}'.format(phase_center))
                    LOG.warning('Source {src} is an odd-shaped mosaic -- there is no mosaic field at the image '
                                'phasecenter and imaging is likely to fail. The phasecenter of nearest pointing to '
                                'the image center is {pc}'.format(src=field_names[0], pc=phase_center))
            else:
                LOG.warning('No primary beam supplied.  Will not attempt to shift phasecenter to '
                            'nearest field w/o a primary beam distance check.')

        if centreonly:
            return phase_center
        else:
            return phase_center, xspread, yspread

    def field(self, intent, field, exclude_intent=None, vislist=None):

        if vislist is None:
            vislist = self.vislist

        field_str_list = []

        for vis in vislist:
            ms = self.observing_run.get_ms(name=vis)
            fields = ms.fields

            field_list = []
            if field is not None:
                # field set explicitly
                if not isinstance(field, list):
                    field_names = [field]
                else:
                    field_names = field

                # convert to field ids
                for field_name in field_names:
                    field_list += [fld.id for fld in fields if
                                   field_name.replace(' ', '') == fld.name.replace(' ', '')]

            if intent is not None:
                # pattern matching to allow intents of form *TARGET* to work
                re_intent = intent.replace('*', '.*')
                if exclude_intent is not None:
                    re_exclude_intent = exclude_intent.replace('*', '.*')
                    field_list = [fld.id for fld in fields if
                                  fld.id in field_list and re_intent in fld.intents and re_exclude_intent not in fld.intents]
                else:
                    field_list = [fld.id for fld in fields if
                                  fld.id in field_list and re_intent in fld.intents]

            field_string = ','.join(str(fld_id) for fld_id in field_list)
            field_str_list.append(field_string)

        return field_str_list

    def _is_mosaic(self, field_str_list):
        """Determine if it's a mosaic or not.

        We consider imaging to be a mosaic if there is more than 1 field_id for any ms.
        field_str_list is a list of strings, one for each ms, containing the field_ids joined by commas.
        """
        is_mosaic = False
        for field_str in field_str_list:
            if ',' in field_str:
                is_mosaic = True
        return is_mosaic

    def is_mosaic(self, field, intent, vislist=None):
        """Determines if the given field/intent from a MS list is considered as a mosaic or not."""

        if vislist is None:
            vislist = self.vislist

        field_str_list = self.field(intent, field, vislist=vislist)

        return self._is_mosaic(field_str_list)

    def is_eph_obj(self, field):

        ms = None
        for msname in self.vislist:
            ms = self.observing_run.get_ms(msname)
            if field in [f.name for f in ms.fields]:
                break
        if ms is None:
            LOG.error('Image Heuristics Ephemeris Object Check: Field %s not found.' % (field))
            raise Exception('Image Heuristics Ephemeris Object Check: Field %s not found.' % (field))
        else:
            source_name = ms.get_fields(field)[0].source.name
            is_eph_obj = False
            for source in ms.sources:
                if (source.name == source_name) and (source.is_eph_obj):
                    is_eph_obj = True
            return is_eph_obj

    def aggregate_bandwidth(self, spwids=None):

        if spwids is None:
            local_spwids = self.spwids
        else:
            local_spwids = spwids


        spw_frequency_ranges = []
        for spwid in local_spwids:
            try:
                msname = self.get_ref_msname(spwid)
                ms = self.observing_run.get_ms(name=msname)
                real_spwid = self.observing_run.virtual2real_spw_id(spwid, ms)
                # PIPE-1886
                # real_spwid can be NONE when the original B2B dataset read in
                # with low and high freq spectral specs has all SPW in the
                # list passed to this function (cont_spw_ids, from function
                # representative_target, BELOW)
                # if it is a None and we do have B2B data, use continue to
                # ignore this spw which doesnt exist in the _target MS

                # PIPE-1935 reported the same error for cases of fully
                # flagged spws where the new hif_uvcontsub skipped the
                # spw in the subsequent MSes. Thus this patch should
                # be applied to all cases, not just B2B.

                # PIPE-1947 uncovered a wider problem of subsets of vis lists
                # not containing data for a given spw ID. The new get_ref_msname
                # method will throw an exception if there is no MS available,
                # so one should never have the following case, but as it is
                # close to finishing PL2023, we leave this statement for the
                # time being.
                if real_spwid is None:
                    continue

                spw = ms.get_spectral_window(real_spwid)
                min_frequency_Hz = float(spw.min_frequency.convert_to(measures.FrequencyUnits.HERTZ).value)
                max_frequency_Hz = float(spw.max_frequency.convert_to(measures.FrequencyUnits.HERTZ).value)
                spw_frequency_ranges.append([min_frequency_Hz, max_frequency_Hz])
            except Exception as e:
                LOG.warn(f'Could not determine aggregate bandwidth frequency range for spw {spwid}. Exception: {str(e)}')

        aggregate_bandwidth_Hz = np.sum([r[1] - r[0] for r in utils.merge_ranges(spw_frequency_ranges)])

        return {'value': aggregate_bandwidth_Hz, 'unit': 'Hz'}

    def representative_target(self):

        cqa = casa_tools.quanta

        repr_ms = self.observing_run.get_ms(self.vislist[0])
        repr_target = repr_ms.representative_target

        reprBW_mode = 'nbin'
        if repr_target != (None, None, None) and repr_target[0] != 'none':
            real_repr_target = True
            repr_freq = repr_target[1]
            # Get representative source and spw
            repr_source, repr_spw = repr_ms.get_representative_source_spw()
            # Check if representative bandwidth is larger than spw bandwidth. If so, switch to fullcont.
            repr_spw_obj = repr_ms.get_spectral_window(repr_spw)
            repr_spw_bw = cqa.quantity(float(repr_spw_obj.bandwidth.convert_to(measures.FrequencyUnits.HERTZ).value), 'Hz')
            cont_spw_ids = list(self.observing_run.virtual_science_spw_ids.keys())
            agg_bw = self.aggregate_bandwidth(cont_spw_ids)
            if cqa.gt(repr_target[2], cqa.mul(agg_bw, 0.9)):
                reprBW_mode = 'all_spw'
            elif cqa.gt(repr_target[2], repr_spw_bw) and cqa.le(repr_target[2], cqa.mul(agg_bw, 0.9)):
                reprBW_mode = 'multi_spw'
            elif cqa.gt(repr_target[2], cqa.mul(repr_spw_bw, 0.2)):
                reprBW_mode = 'repr_spw'

            science_goals = self.observing_run.get_measurement_sets()[0].science_goals

            # Check if there is a non-zero min/max angular resolution
            minAcceptableAngResolution = cqa.convert(self.proj_params.min_angular_resolution, 'arcsec')
            maxAcceptableAngResolution = cqa.convert(self.proj_params.max_angular_resolution, 'arcsec')
            if cqa.getvalue(minAcceptableAngResolution) == 0.0 or cqa.getvalue(maxAcceptableAngResolution) == 0.0:
                desired_angular_resolution = cqa.convert(self.proj_params.desired_angular_resolution, 'arcsec')
                if cqa.getvalue(desired_angular_resolution) != 0.0:
                    minAcceptableAngResolution = cqa.mul(desired_angular_resolution, 0.8)
                    maxAcceptableAngResolution = cqa.mul(desired_angular_resolution, 1.2)
                else:
                    minAcceptableAngResolution = cqa.convert(science_goals['minAcceptableAngResolution'], 'arcsec')
                    maxAcceptableAngResolution = cqa.convert(science_goals['maxAcceptableAngResolution'], 'arcsec')

            maxAllowedBeamAxialRatio = science_goals['maxAllowedBeamAxialRatio']

            # Check if there is a non-zero sensitivity goal
            sensitivityGoal = cqa.convert(self.proj_params.desired_sensitivity, 'mJy')
            if cqa.getvalue(sensitivityGoal) == 0.0:
                sensitivityGoal = cqa.convert(science_goals['sensitivity'], 'mJy')

        else:
            real_repr_target = False
            # Fall back to existing source
            target_sources = [s.name for s in repr_ms.sources if 'TARGET' in s.intents]
            if target_sources == []:
                if repr_target[0] == 'none':
                    LOG.warning('No TARGET intent found. Trying to select a representative source from calibration intents.')
                    for repr_intent in ['PHASE', 'CHECK', 'AMPLITUDE', 'FLUX', 'BANDPASS']:
                        target_sources = [s.name for s in repr_ms.sources if repr_intent in s.intents]
                        if target_sources != []:
                            break
                    if target_sources == []:
                        raise Exception('Cannot select any representative target from calibration intents.')
                else:
                    raise Exception('Cannot select any representative target from TARGET intent.')

            repr_source = target_sources[0]
            repr_spw_obj = repr_ms.get_spectral_windows()[0]
            repr_spw = repr_spw_obj.id
            repr_chan_obj = repr_spw_obj.channels[int(repr_spw_obj.num_channels // 2)]
            repr_freq = cqa.quantity(float(repr_chan_obj.getCentreFrequency().convert_to(measures.FrequencyUnits.HERTZ).value), 'Hz')
            repr_bw = cqa.quantity(float(repr_chan_obj.getWidth().convert_to(measures.FrequencyUnits.HERTZ).value), 'Hz')
            repr_target = (repr_source, repr_freq, repr_bw)

            minAcceptableAngResolution = '0.0arcsec'
            maxAcceptableAngResolution = '0.0arcsec'
            maxAllowedBeamAxialRatio = '0.0'
            sensitivityGoal = '0.0mJy'

            LOG.info('Image Heuristics: No representative target found. Choosing %s SPW %d.' % (repr_source, repr_spw))

        virtual_repr_spw = self.observing_run.real2virtual_spw_id(repr_spw, repr_ms)

        return repr_target, repr_source, virtual_repr_spw, repr_freq, reprBW_mode, real_repr_target, minAcceptableAngResolution, maxAcceptableAngResolution, maxAllowedBeamAxialRatio, sensitivityGoal

    def imsize(self, fields, cell, primary_beam, sfpblimit=None, max_pixels=None,
               centreonly=False, vislist=None, spwspec=None, intent: str = '', joint_intents: str = ''):
        """
        Image size heuristics for single fields and mosaics. The pixel count along x and y image dimensions
        is determined by the cell size, primary beam size and the spread of phase centers in case of mosaics.

        :param fields: list of comma separated strings of field IDs per MS.
        :param cell: pixel (cell) size in arcsec.
        :param primary_beam: primary beam width in arcsec.
        :param sfpblimit: single field primary beam response. If provided then imsize is chosen such that the image
            edge is at normalised primary beam level equals to sfpblimit.
        :param max_pixels: maximum allowed pixel count, integer. The same limit is applied along both image axes.
        :param centreonly: if True, then ignore the spread of field centers.
        :param vislist: list of visibility path string to be used for imaging. If not set then use all visibilities
            in the context.
        :param spwspec: ID list of spectral windows used to create image product. List or string containing comma
            separated spw IDs list. Not used in the base method.
        :param intent: field/source intent
        :param joint_intents: stage intents
        :return: two element list of pixel count along x and y image axes.
        """

        # For the time being PIPE-1829 asks for a fixed imsize
        # for polarization calibrators. The subsequent image
        # analysis depends on the exact numbers. The IQUV imaging
        # and analysis is only performed if the stage asks for
        # polarization intent only.
        if intent == 'POLARIZATION' and joint_intents == 'POLARIZATION':
            return [256, 256]

        if vislist is None:
            vislist = self.vislist

        # get spread of beams
        if centreonly:
            xspread = yspread = 0.0
        else:
            ignore, xspread, yspread = self.phasecenter(fields, centreonly=centreonly, vislist=vislist)

        cqa = casa_tools.quanta
        csu = casa_tools.synthesisutils

        cellx = cell[0]
        if len(cell) > 1:
            celly = cell[1]
        else:
            celly = cell[0]

        if (cellx == 'invalid') or (celly == 'invalid'):
            return [0, 0]

        # get cell and beam sizes in arcsec
        cellx_v = cqa.getvalue(cqa.convert(cellx, 'arcsec'))
        celly_v = cqa.getvalue(cqa.convert(celly, 'arcsec'))
        beam_radius_v = primary_beam

        # set size of image to spread of field centres plus a
        # border of 0.75 (0.825) * beam radius (radius is to
        # first null) wide
        nfields = int(np.median([len(field_ids.split(',')) for field_ids in fields]))
        is_mos_or_het = self._is_mosaic(fields) or len(self.antenna_diameters()) > 1

        if is_mos_or_het and nfields <= 3:
            # PIPE-209 asks for a slightly larger size for small (2-3 field) mosaics.
            nxpix = int((1.65 * beam_radius_v + xspread) / cellx_v)
            nypix = int((1.65 * beam_radius_v + yspread) / celly_v)
        else:
            nxpix = int((1.5 * beam_radius_v + xspread) / cellx_v)
            nypix = int((1.5 * beam_radius_v + yspread) / celly_v)

        if (not is_mos_or_het) and (sfpblimit is not None):
            beam_fwhp = 1.12 / 1.22 * beam_radius_v
            nxpix = int(utils.round_half_up(1.1 * beam_fwhp * math.sqrt(-math.log(sfpblimit) / math.log(2.)) / cellx_v))
            nypix = int(utils.round_half_up(1.1 * beam_fwhp * math.sqrt(-math.log(sfpblimit) / math.log(2.)) / celly_v))

        if max_pixels is not None:
            nxpix = min(nxpix, max_pixels)
            nypix = min(nypix, max_pixels)

        # set nxpix, nypix to next highest 'composite number'
        nxpix = csu.getOptimumSize(nxpix)
        nypix = csu.getOptimumSize(nypix)
        csu.done()

        return [nxpix, nypix]

    def imagename(self, output_dir=None, intent=None, field=None, spwspec=None, specmode=None, band=None, datatype: str = None) -> str:
        try:
            nameroot = self.imagename_prefix
            if nameroot == 'unknown':
                nameroot = 'oussid'
            # need to sanitize the nameroot here because when it's added
            # to filenamer as an asdm, os.path.basename is run on it with
            # undesirable results.
            nameroot = filenamer.sanitize(nameroot)
        except:
            nameroot = 'oussid'
        namer = filenamer.Image()
        namer._associations.asdm(nameroot)

        if output_dir:
            namer.output_dir(output_dir)

        namer.stage('STAGENUMBER')
        if intent:
            namer.intent(intent)
        if field:
            namer.source(field)
        if spwspec:
            # find all the spwids present in the list
            p = re.compile(r"[ ,]+(\d+)")
            spwids = p.findall(' %s' % spwspec)
            spw = '_'.join(map(str, sorted(map(int, set(spwids)))))
            namer.spectral_window(spw)
        if specmode:
            namer.specmode(specmode)
        if datatype:
            namer.datatype(datatype)

        # filenamer returns a sanitized filename (i.e. one with
        # illegal characters replace by '_'), no need to check
        # the name components individually.
        imagename = namer.get_filename()
        return imagename

    def width(self, spwid):
        try:
            msname = self.get_ref_msname(spwid)
            real_spwid = self.observing_run.virtual2real_spw_id(spwid, self.observing_run.get_ms(msname))
            ms = self.observing_run.get_ms(name=msname)
            spw = ms.get_spectral_window(real_spwid)

            # negative widths appear to confuse clean,
            if spw.channels[1].high > spw.channels[0].high:
                width = spw.channels[1].high - spw.channels[0].high
            else:
                width = spw.channels[0].high - spw.channels[1].high
            # increase width slightly to try to avoid the error:
            # WARN SubMS::convertGridPars *** Requested new channel width is
            # smaller than smallest original channel width.
            # This should no longer be necessary (CASA >=4.7) and this width
            # method does not seem to be used anywhere anyways.
            # width = decimal.Decimal('1.0001') * width
            width = str(width)
        except Exception as e:
            LOG.warn(f'Could not determine width for spw {spwid}. Exception: {str(e)}')
            width = ''

        return width

    def ncorr(self, spwid):
        try:
            msname = self.get_ref_msname(spwid)
            real_spwid = self.observing_run.virtual2real_spw_id(spwid, self.observing_run.get_ms(msname))
            ms = self.observing_run.get_ms(name=msname)
            spw = ms.get_spectral_window(real_spwid)

            # Get the data description for this spw
            dd = ms.get_data_description(spw=spw)
            if dd is None:
                LOG.debug('Missing data description for spw %s ' % spwid)
                return 0

            # Determine the number of correlations
            #   Check that they are between 1 and 4
            ncorr = len(dd.corr_axis)
            if ncorr not in {1, 2, 4}:
                LOG.debug('Wrong number of correlations %s for spw %s ' % (ncorr, spwid))
                ncorr = 0

        except Exception as e:
            LOG.warn(f'Could not determine ncorr for spw {spwid}. Exception: {str(e)}')
            ncorr = 0

        return ncorr

    def pblimits(self, pb):

        pblimit_image = 0.2
        pblimit_cleanmask = 0.3

        if (pb not in [None, '']):
            try:
                iaTool = casa_tools.image
                iaTool.open(pb)
                nx, ny, np, nf = iaTool.shape()

                # First check if the center edge is masked. If so, then the
                # default pb level of 0.2 is fully within the image and no
                # adjustment is needed.
                if not iaTool.getchunk([nx // 2, 0, 0, nf // 2], [nx // 2, 0, 0, nf // 2], getmask=True).flatten()[0]:
                    return pblimit_image, pblimit_cleanmask

                pb_edge = 0.0
                i_pb_edge = -1
                # There are cases with zero edged PBs (due to masking),
                # check for first unmasked value.
                # Should no longer encounter the mask here due to the
                # above check, but keep code around for now.
                while pb_edge == 0.0 and i_pb_edge < ny // 2:
                    i_pb_edge += 1
                    pb_edge = iaTool.getchunk([nx//2, i_pb_edge, 0, nf//2], [nx//2, i_pb_edge, 0, nf//2]).flatten()[0]
                if (pb_edge > 0.2):
                    i_pb_image = max(i_pb_edge, int(0.05 * ny))
                    pblimit_image = iaTool.getchunk([nx//2, i_pb_image, 0, nf//2], [nx//2, i_pb_image, 0, nf//2]).flatten()[0]
                    i_pb_cleanmask = i_pb_image + int(0.05 * ny)
                    pblimit_cleanmask = iaTool.getchunk([nx//2, i_pb_cleanmask, 0, nf//2], [nx//2, i_pb_cleanmask, 0, nf//2]).flatten()[0]
            except Exception as e:
                LOG.warning('Could not analyze PB: %s. Using default pblimit values.' % (e))
            finally:
                iaTool.close()

        return pblimit_image, pblimit_cleanmask

    def deconvolver(self, specmode, spwspec, intent: str = '', stokes: str = '') -> str:
        if intent == 'POLARIZATION' and stokes == 'IQUV':
            return 'clarkstokes'

        if (specmode == 'cont'):
            fr_bandwidth = self.get_fractional_bandwidth(spwspec)
            if (fr_bandwidth > 0.1):
                return 'mtmfs'
            else:
                return 'hogbom'
        else:
            return 'hogbom'

    def get_min_max_freq(self, spwspec):
        """
        Given a comma separated string list of spectral windows, determines the minimum and maximum
        frequencies in spectral window list and the corresponding spectral window indexes.

        :param spwspec: comma separated string list of spectral windows.
        :return: dictionary min. and max. frequencies (in Hz) and corresponding spw indexes.
        """
        abs_min_frequency = 1.0e15
        abs_max_frequency = 0.0
        min_freq_spwid = -1
        max_freq_spwid = -1
        for spwid in spwspec.split(','):
            try:
                msname = self.get_ref_msname(spwid)
                ms = self.observing_run.get_ms(name=msname)
                real_spwid = self.observing_run.virtual2real_spw_id(spwid, self.observing_run.get_ms(msname))
                spw = ms.get_spectral_window(real_spwid)
                min_frequency = float(spw.min_frequency.to_units(measures.FrequencyUnits.HERTZ))
                if (min_frequency < abs_min_frequency):
                    abs_min_frequency = min_frequency
                    min_freq_spwid = spwid
                max_frequency = float(spw.max_frequency.to_units(measures.FrequencyUnits.HERTZ))
                if (max_frequency > abs_max_frequency):
                    abs_max_frequency = max_frequency
                    max_freq_spwid = spwid
            except Exception as e:
                LOG.warn(f'Could not determine min/max frequency for spw {spwid}. Exception: {str(e)}')

        return {'abs_min_freq': abs_min_frequency, 'abs_max_freq': abs_max_frequency,
                'min_freq_spwid': min_freq_spwid, 'max_freq_spwid': max_freq_spwid}

    def get_fractional_bandwidth(self, spwspec):

        """Returns fractional bandwidth for selected spectral windows"""

        freq_limits = self.get_min_max_freq(spwspec)
        return 2.0 * (freq_limits['abs_max_freq'] - freq_limits['abs_min_freq']) / \
               (freq_limits['abs_min_freq'] + freq_limits['abs_max_freq'])

    def robust(self):

        """Default robust value."""

        return 0.5

    def center_field_ids(self, msnames, field, intent, phasecenter, exclude_intent=None):

        """Get per-MS IDs of field closest to the phase center."""

        meTool = casa_tools.measures
        qaTool = casa_tools.quanta
        ref_field_ids = []

        # Phase center coordinates
        pc_direc = meTool.source(phasecenter)

        for msname in msnames:
            try:
                ms_obj = self.observing_run.get_ms(msname)
                if exclude_intent is None:
                    field_ids = [f.id for f in ms_obj.fields if (f.name == field) and (intent in f.intents)]
                else:
                    field_ids = [f.id for f in ms_obj.fields if (f.name == field) and (intent in f.intents) and (exclude_intent not in f.intents)]
                separations = [qaTool.getvalue(meTool.separation(pc_direc, f.mdirection)) for f in ms_obj.fields if f.id in field_ids]
                ref_field_ids.append(field_ids[separations.index(min(separations))])
            except:
                ref_field_ids.append(-1)

        return ref_field_ids

    def calc_topo_ranges(self, inputs):
        """Calculate TOPO ranges for hif_tclean inputs.

        Note: we might consider consolidating this with the similar code in contfilehelper.
        """

        spw_topo_freq_param_lists = []
        spw_topo_chan_param_lists = []
        spw_topo_freq_param_dict = collections.defaultdict(dict)
        spw_topo_chan_param_dict = collections.defaultdict(dict)
        p = re.compile(r'([\d.]*)(~)([\d.]*)(\D*)')
        total_topo_freq_ranges = []
        topo_freq_ranges = []
        num_channels = []

        meTool = casa_tools.measures
        qaTool = casa_tools.quanta

        # Phase center coordinates
        pc_direc = meTool.source(inputs.phasecenter)

        # Get per-MS IDs of field closest to the phase center
        ref_field_ids = self.center_field_ids(inputs.vis, inputs.field, inputs.intent, pc_direc)

        # Get a cont file handler for the conversion to TOPO
        contfile_handler = contfilehandler.ContFileHandler(self.contfile)

        aggregate_lsrk_bw = '0.0GHz'

        for spwid in inputs.spw.split(','):
            try:
                msname = self.get_ref_msname(spwid)
                ms = self.observing_run.get_ms(name=msname)
                real_spwid = self.observing_run.virtual2real_spw_id(spwid, self.observing_run.get_ms(msname))
                spw_info = ms.get_spectral_window(real_spwid)

                num_channels.append(spw_info.num_channels)

                min_frequency = float(spw_info.min_frequency.to_units(measures.FrequencyUnits.GIGAHERTZ))
                max_frequency = float(spw_info.max_frequency.to_units(measures.FrequencyUnits.GIGAHERTZ))

                # Save spw width
                total_topo_freq_ranges.append((min_frequency, max_frequency))

                if 'spw%s' % (spwid) in inputs.spwsel_lsrk:
                    if (inputs.spwsel_lsrk['spw%s' % (spwid)] not in ['ALL', '', 'NONE']):
                        freq_selection, refer = inputs.spwsel_lsrk['spw%s' % (spwid)].split()
                        if (refer in ('LSRK', 'SOURCE', 'REST')):
                            # Convert to TOPO
                            topo_freq_selections, topo_chan_selections, aggregate_spw_lsrk_bw = contfile_handler.to_topo(inputs.spwsel_lsrk['spw%s' % (spwid)], inputs.vis, ref_field_ids, spwid, self.observing_run)
                            spw_topo_freq_param_lists.append(['%s:%s' % (spwid, topo_freq_selection.split()[0]) for topo_freq_selection in topo_freq_selections])
                            spw_topo_chan_param_lists.append(['%s:%s' % (spwid, topo_chan_selection.split()[0]) for topo_chan_selection in topo_chan_selections])
                            for i in range(len(inputs.vis)):
                                spw_topo_freq_param_dict[os.path.basename(inputs.vis[i])][spwid] = topo_freq_selections[i].split()[0]
                                spw_topo_chan_param_dict[os.path.basename(inputs.vis[i])][spwid] = topo_chan_selections[i].split()[0]
                            # Count only one selection !
                            for topo_freq_range in topo_freq_selections[0].split(';'):
                                f1, sep, f2, unit = p.findall(topo_freq_range)[0]
                                topo_freq_ranges.append((float(f1), float(f2)))
                        else:
                            LOG.warning('Cannot convert {!s} frequency selection properly to TOPO. Using plain ranges for all MSs.'.format(refer))
                            spw_topo_freq_param_lists.append(['%s:%s' % (spwid, freq_selection)] * len(inputs.vis))
                            # TODO: Need to derive real channel ranges
                            spw_topo_chan_param_lists.append(['%s:0~%s' % (spwid, spw_info.num_channels - 1)] * len(inputs.vis))
                            for i in range(len(inputs.vis)):
                                spw_topo_freq_param_dict[os.path.basename(inputs.vis[i])][spwid] = freq_selection.split()[0]
                                # TODO: Need to derive real channel ranges
                                spw_topo_chan_param_dict[os.path.basename(inputs.vis[i])][spwid] = '0~%d' % (spw_info.num_channels - 1)
                            # Count only one selection !
                            aggregate_spw_lsrk_bw = '0.0GHz'
                            for freq_range in freq_selection.split(';'):
                                f1, sep, f2, unit = p.findall(freq_range)[0]
                                topo_freq_ranges.append((float(f1), float(f2)))
                                delta_f = qaTool.sub('%s%s' % (f2, unit), '%s%s' % (f1, unit))
                                aggregate_spw_lsrk_bw = qaTool.add(aggregate_spw_lsrk_bw, delta_f)
                    else:
                        spw_topo_freq_param_lists.append([spwid] * len(inputs.vis))
                        spw_topo_chan_param_lists.append([spwid] * len(inputs.vis))
                        for msname in inputs.vis:
                            spw_topo_freq_param_dict[os.path.basename(msname)][spwid] = ''
                            spw_topo_chan_param_dict[os.path.basename(msname)][spwid] = ''
                        topo_freq_ranges.append((min_frequency, max_frequency))
                        aggregate_spw_lsrk_bw = '%.10fGHz' % (max_frequency - min_frequency)
                        if (inputs.spwsel_lsrk['spw%s' % (spwid)] != 'ALL') and (inputs.intent == 'TARGET') and (inputs.specmode in ('mfs', 'cont') and self.warn_missing_cont_ranges()):
                            LOG.warning('No continuum frequency selection for Target Field %s SPW %s' % (inputs.field, spwid))
                else:
                    spw_topo_freq_param_lists.append([spwid] * len(inputs.vis))
                    spw_topo_chan_param_lists.append([spwid] * len(inputs.vis))
                    for msname in inputs.vis:
                        spw_topo_freq_param_dict[os.path.basename(msname)][spwid] = ''
                        spw_topo_chan_param_dict[os.path.basename(msname)][spwid] = ''
                    topo_freq_ranges.append((min_frequency, max_frequency))
                    aggregate_spw_lsrk_bw = '%.10fGHz' % (max_frequency - min_frequency)
                    if (inputs.intent == 'TARGET') and (inputs.specmode in ('mfs', 'cont') and self.warn_missing_cont_ranges()):
                        LOG.warning('No continuum frequency selection for Target Field %s SPW %s' % (inputs.field, spwid))
            except Exception as e:
                LOG.warn(f'Could not determine min/max frequency for spw {spwid}. Exception: {str(e)}')

            aggregate_lsrk_bw = qaTool.add(aggregate_lsrk_bw, aggregate_spw_lsrk_bw)

        spw_topo_freq_param = [','.join(spwsel_per_ms) for spwsel_per_ms in [[spw_topo_freq_param_list_per_ms[i] for spw_topo_freq_param_list_per_ms in spw_topo_freq_param_lists] for i in range(len(inputs.vis))]]
        spw_topo_chan_param = [','.join(spwsel_per_ms) for spwsel_per_ms in [[spw_topo_chan_param_list_per_ms[i] for spw_topo_chan_param_list_per_ms in spw_topo_chan_param_lists] for i in range(len(inputs.vis))]]

        # Calculate total bandwidth
        total_topo_bw = '0.0GHz'
        for total_topo_freq_range in utils.merge_ranges(total_topo_freq_ranges):
            total_topo_bw = qaTool.add(total_topo_bw, qaTool.sub('%.10fGHz' % (float(total_topo_freq_range[1])), '%.10fGHz' % (float(total_topo_freq_range[0]))))

        # Calculate aggregate selected bandwidth
        aggregate_topo_bw = '0.0GHz'
        for topo_freq_range in utils.merge_ranges(topo_freq_ranges):
            aggregate_topo_bw = qaTool.add(aggregate_topo_bw, qaTool.sub('%.10fGHz' % (float(topo_freq_range[1])), '%.10fGHz' % (float(topo_freq_range[0]))))

        return spw_topo_freq_param, spw_topo_chan_param, spw_topo_freq_param_dict, spw_topo_chan_param_dict, total_topo_bw, aggregate_topo_bw, aggregate_lsrk_bw

    def get_channel_flags(self, msname, field, spw):
        """
        Determine channel flags for a given field and spw selection in one MS.
        """

        # CAS-8997
        #
        # ms.selectinit(datadescid=x) is required to avoid the 'Data shape
        # varies...' warning message. There's no guarantee that a single
        # spectral window will resolve to a single data description, e.g.
        # the polarisation setup may change. There's not enough
        # information passed into this function to consistently identify the
        # data description that should be specified so on occasion the
        # warning message will reoccur.
        #
        # TODO refactor method signature to include data description ID
        #
        msDO = self.observing_run.get_ms(name=msname)
        real_spwid = self.observing_run.virtual2real_spw_id(spw, self.observing_run.get_ms(msname))
        spwDO = msDO.get_spectral_window(real_spwid)
        data_description_ids = {dd.id for dd in msDO.data_descriptions if dd.spw is spwDO}
        if len(data_description_ids) == 1:
            dd_id = data_description_ids.pop()
        else:
            msg = 'Could not resolve {!s} spw {!s} to a single data description'.format(msname, spwDO.id)
            LOG.warning(msg)
            dd_id = 0

        try:
            with casa_tools.MSReader(msname) as msTool:
                # CAS-8997 selectinit is required to avoid the 'Data shape varies...' warning message
                msTool.selectinit(datadescid=dd_id)
                # Antenna selection does not work (CAS-8757)
                # staql={'field': field, 'spw': real_spwid, 'antenna': '*&*'}
                staql = {'field': field, 'spw': str(real_spwid)}
                msTool.msselect(staql)
                msTool.iterinit(maxrows=500)
                msTool.iterorigin()

                channel_flags = np.array([True] * spwDO.num_channels)

                iterating = True
                while iterating:
                    flag_ants = msTool.getdata(['flag', 'antenna1', 'antenna2'])

                    # Calculate averaged flagging vector keeping all unflagged
                    # channels from any baseline.
                    if flag_ants != {}:
                        for i in range(flag_ants['flag'].shape[2]):
                            # Antenna selection does not work (CAS-8757)
                            if flag_ants['antenna1'][i] != flag_ants['antenna2'][i]:
                                for j in range(flag_ants['flag'].shape[0]):
                                    channel_flags = np.logical_and(channel_flags, flag_ants['flag'][j, :, i])

                    iterating = msTool.iternext()

        except Exception as e:
            LOG.error('Exception while determining flags: %s' % e)
            channel_flags = np.array([])

        return channel_flags

    def get_first_unflagged_channel_from_center(self, channel_flags):
        """
        Find first unflagged channel from center channel.
        """
        i_low = i_high = None
        num_channels = len(channel_flags)
        center_channel = int(num_channels // 2)

        for i in range(center_channel, -1, -1):
            if channel_flags[i] == False:
                i_low = i
                break

        for i in range(center_channel, num_channels):
            if channel_flags[i] == False:
                i_high = i
                break

        if (i_low is None) and (i_high is None):
            return None
        elif (i_low is None):
            return i_high
        elif (i_high is None):
            return i_low
        else:
            if (center_channel - i_low) < (i_high - center_channel):
                return i_low
            else:
                return i_high

    def freq_intersection(self, vis, field, intent, spw, frame='LSRK'):
        """
        Calculate LSRK frequency intersection of a list of MSs for a
        given field and spw. Exclude flagged channels.
        """

        cqa = casa_tools.quanta
        csu = casa_tools.synthesisutils

        per_eb_flagged_freq_ranges = []
        per_eb_full_freq_ranges = []
        channel_widths = []

        for msname in vis:
            ms = self.observing_run.get_ms(name=msname)
            real_spw = str(self.observing_run.virtual2real_spw_id(spw, ms))

            # Loop over mosaic fields and determine the channel flags per field.
            # Skip channels that have only partial pointing coverage.
            field_ids = self.field(intent=intent, field=field, vislist=[msname])[0].split(',')
            per_field_flagged_freq_ranges = []
            per_field_full_freq_ranges = []
            for field_id in field_ids:

                # For multi-tuning EBs, a field may be observed in just a subset of
                # science spws. Filter out spws not applicable to this field.
                spw_do = ms.get_spectral_window(real_spw)
                field_dos = ms.get_fields(field, intent=intent)
                # field(s) not in MS
                if not field_dos:
                    continue
                # spw not observed for the field(s)
                if not [f for f in field_dos if spw_do in f.valid_spws]:
                    continue

                # Get the channel flags (uses virtual spw ID !)
                channel_flags = self.get_channel_flags(msname, field_id, spw)

                # Get indices of unflagged channels
                nfi = np.where(channel_flags == False)[0]

                # Use unflagged edge channels to determine LSRK frequency range
                if nfi.shape != (0,):
                    # Use the edges. Another heuristic will skip one extra channel later in the final frequency range.
                    if frame in ('REST', 'SOURCE'):
                        result = csu.advisechansel(msname=msname, fieldid=int(field_id), spwselection='%s:%d~%d' % (real_spw, nfi[0], nfi[-1]), getfreqrange=True, freqframe='SOURCE', ephemtable='TRACKFIELD')
                    else:
                        result = csu.advisechansel(msname=msname, fieldid=int(field_id), spwselection='%s:%d~%d' % (real_spw, nfi[0], nfi[-1]), getfreqrange=True, freqframe=frame)
                    csu.done()

                    f0_flagged = float(cqa.getvalue(cqa.convert(result['freqstart'], 'Hz')))
                    f1_flagged = float(cqa.getvalue(cqa.convert(result['freqend'], 'Hz')))

                    per_field_flagged_freq_ranges.append((f0_flagged, f1_flagged))
                    # The frequency range from advisechansel is from channel edge
                    # to channel edge. To get the width, one needs to divide by the
                    # number of channels in the selection.
                    channel_widths.append((f1_flagged - f0_flagged) / (nfi[-1] - nfi[0] + 1))

                    # Also get the full ranges to trim the final LSRK range for
                    # odd tunings near the LO range edges (PIPE-526).
                    if frame in ('REST', 'SOURCE'):
                        result = csu.advisechansel(msname=msname, fieldid=int(field_id), spwselection='%s' % (real_spw), getfreqrange=True, freqframe='SOURCE', ephemtable='TRACKFIELD')
                    else:
                        result = csu.advisechansel(msname=msname, fieldid=int(field_id), spwselection='%s' % (real_spw), getfreqrange=True, freqframe=frame)
                    csu.done()

                    f0_full = float(cqa.getvalue(cqa.convert(result['freqstart'], 'Hz')))
                    f1_full = float(cqa.getvalue(cqa.convert(result['freqend'], 'Hz')))

                    per_field_full_freq_ranges.append((f0_full, f1_full))

            # Calculate weighted intersection with threshold of 1.0 to avoid
            # edge channels that have drifted too much in LSRK or REST during
            # the EB.
            if per_field_flagged_freq_ranges != []:
                per_eb_flagged_intersect_range = utils.intersect_ranges_by_weight(per_field_flagged_freq_ranges, max(channel_widths), 1.0)
                per_eb_full_intersect_range = utils.intersect_ranges_by_weight(per_field_full_freq_ranges, max(channel_widths), 1.0)
                if per_eb_flagged_intersect_range != () and per_eb_full_intersect_range != ():
                    per_eb_flagged_freq_ranges.append(per_eb_flagged_intersect_range)
                    per_eb_full_freq_ranges.append(per_eb_full_intersect_range)

        if per_eb_flagged_freq_ranges == []:
            return -1, -1, 0

        # Calculate weighted intersection with threshold of 0.6 to avoid
        # partially flagged spws of individual EBs restricting the frequency
        # axis (PIPE-180).
        intersect_range_flagged = utils.intersect_ranges_by_weight(per_eb_flagged_freq_ranges, max(channel_widths), 0.6)
        # Calculate the weighted intersection of all ranges with threshold
        # of 1.0 to get the maximum possible range with contributions from
        # all EBs (PIPE-526).
        intersect_range_full = utils.intersect_ranges_by_weight(per_eb_full_freq_ranges, max(channel_widths), 1.0)
        if intersect_range_flagged != () and intersect_range_full != ():
            intersect_range_final = utils.intersect_ranges_by_weight([intersect_range_flagged, intersect_range_full], max(channel_widths), 1.0)
            if0, if1 = intersect_range_final
            return if0, if1, max(channel_widths)
        else:
            return -1, -1, 0

    def warn_missing_cont_ranges(self):

        return False

    def get_bw_corr_factor(self, ms_do, spw, nchan):
        """
        Calculate effective bandwidth correction factor.
        """

        real_spwid = self.observing_run.virtual2real_spw_id(spw, ms_do)
        spw_do = ms_do.get_spectral_window(real_spwid)
        spwchan = spw_do.num_channels
        physicalBW_of_1chan = float(spw_do.channels[0].getWidth().convert_to(measures.FrequencyUnits.HERTZ).value)
        effectiveBW_of_1chan = float(spw_do.channels[0].effective_bw.convert_to(measures.FrequencyUnits.HERTZ).value)

        BW_ratio = effectiveBW_of_1chan / physicalBW_of_1chan

        if (BW_ratio <= 1.0):
            N_smooth = 0
        elif (utils.equal_to_n_digits(BW_ratio, 2.667, 4)):
            N_smooth = 1
        elif (utils.equal_to_n_digits(BW_ratio, 1.600, 4)):
            N_smooth = 2
        elif (utils.equal_to_n_digits(BW_ratio, 1.231, 4)):
            N_smooth = 4
        elif (utils.equal_to_n_digits(BW_ratio, 1.104, 4)):
            N_smooth = 8
        elif (utils.equal_to_n_digits(BW_ratio, 1.049, 4)):
            N_smooth = 16
        else:
            LOG.warning('Could not evaluate channel bandwidths ratio. Physical: %s Effective: %s Ratio: %s' % (physicalBW_of_1chan, effectiveBW_of_1chan, BW_ratio))
            N_smooth = 0

        if N_smooth > 0 and nchan > 1:
            optimisticBW = nchan * float(effectiveBW_of_1chan)
            approximateEffectiveBW = (nchan + 1.12 * (spwchan - nchan) / spwchan / N_smooth) * float(physicalBW_of_1chan)
            SCF = (optimisticBW / approximateEffectiveBW) ** 0.5
        else:
            approximateEffectiveBW = nchan * float(physicalBW_of_1chan)
            SCF = 1.0

        return SCF, physicalBW_of_1chan, effectiveBW_of_1chan, approximateEffectiveBW

    def calc_sensitivities(self, vis, field, intent, spw, nbin, spw_topo_chan_param_dict, specmode, gridder, cell, imsize, weighting, robust, uvtaper, center_only=False, known_sensitivities={}, force_calc=False):
        """Compute sensitivity estimate using CASA."""

        cqa = casa_tools.quanta

        # Need to work on a local copy of known_sensitivities to avoid setting the
        # method default value inadvertently
        local_known_sensitivities = copy.deepcopy(known_sensitivities)

        # The imTool knows only 'briggs' weighting
        if weighting == 'briggsbwtaper':
            weighting = 'briggs'

        sensitivities = []
        eff_ch_bw = 0.0
        sens_bws = {}

        field_ids = self.field(intent, field, vislist=vis)  # list of strings with comma separated IDs per MS
        phasecenter = self.phasecenter(field_ids, vislist=vis)  # string
        center_field_ids = self.center_field_ids(vis, field, intent, phasecenter)  # list of integer IDs per MS

        for ms_index, msname in enumerate(vis):
            ms = self.observing_run.get_ms(name=msname)
            for intSpw in map(int, spw.split(',')):
                try:
                    real_spwid = self.observing_run.virtual2real_spw_id(intSpw, self.observing_run.get_ms(msname))
                    spw_do = ms.get_spectral_window(real_spwid)

                    # For multi-tuning EBs, a field may be observed in just a subset of
                    # science spws. Filter out spws not applicable to this field.
                    field_dos = ms.get_fields(field, intent=intent)
                    # field(s) not in MS
                    if not field_dos:
                        continue
                    # spw not observed for the field(s)
                    if not [f for f in field_dos if spw_do in f.valid_spws]:
                        continue

                    sens_bws[intSpw] = 0.0
                    if (specmode == 'cube'):
                        # Use the center channel selection
                        if nbin != -1:
                            chansel = '%d~%d' % (int((spw_do.num_channels - nbin) / 2.0), int((spw_do.num_channels + nbin) / 2.0) - 1)
                            nchan_sel = nbin
                        else:
                            chansel = '%d~%d' % (int(spw_do.num_channels / 2.0), int(spw_do.num_channels / 2.0))
                            nchan_sel = 1
                    else:
                        if spw_topo_chan_param_dict.get(os.path.basename(msname), False):
                            if spw_topo_chan_param_dict[os.path.basename(msname)].get(str(intSpw), '') != '':
                                # Use continuum frequency selection
                                chansel = spw_topo_chan_param_dict[os.path.basename(msname)][str(intSpw)]
                                nchan_sel = np.sum([c[1]-c[0]+1 for c in [list(map(int, sel.split('~')))
                                                                          for sel in chansel.split(';')]])
                            else:
                                # Use full spw (unflagged channels)
                                channel_flags = self.get_channel_flags(msname, field, intSpw)
                                nchan_unflagged = np.where(channel_flags == False)[0].shape[0]
                                # Dummy selection
                                chansel = '0~%d' % (nchan_unflagged - 1)
                                nchan_sel = nchan_unflagged
                        else:
                            # Use full spw (unflagged channels)
                            channel_flags = self.get_channel_flags(msname, field, intSpw)
                            nchan_unflagged = np.where(channel_flags == False)[0].shape[0]
                            # Dummy selection
                            chansel = '0~%d' % (nchan_unflagged - 1)
                            nchan_sel = nchan_unflagged

                    chansel_full = '0~%d' % (spw_do.num_channels - 1)

                    # If necessary, calculate center field full spw sensitivity
                    try:
                        calc_sens = False
                        if force_calc:
                            # Reset flag to avoid clearing the dictionary several times
                            force_calc = False
                            local_known_sensitivities = {}
                            LOG.info('Got manual request to recalculate sensitivities.')
                            raise Exception('Got manual request to recalculate sensitivities.')
                        if local_known_sensitivities['robust'] != robust:
                            LOG.info('robust value changed (old: %.1f, new: %.1f). Re-calculating sensitivities.' % (local_known_sensitivities['robust'], robust))
                            local_known_sensitivities = {}
                            raise Exception('robust value changed (old: %.1f, new: %.1f). Re-calculating sensitivities.' % (local_known_sensitivities['robust'], robust))
                        if local_known_sensitivities['uvtaper'] != uvtaper:
                            LOG.info('uvtaper value changed (old: %s, new: %s). Re-calculating sensitivities.' % (str(local_known_sensitivities['uvtaper']), str(uvtaper)))
                            local_known_sensitivities = {}
                            raise Exception('uvtaper value changed (old: %s, new: %s). Re-calculating sensitivities.' % (str(local_known_sensitivities['uvtaper']), str(uvtaper)))
                        center_field_full_spw_sensitivity = cqa.getvalue(cqa.convert(local_known_sensitivities[os.path.basename(msname)][field][intent][intSpw]['sensitivityAllChans'], 'Jy/beam'))[0]
                        nchan_unflagged = local_known_sensitivities[os.path.basename(msname)][field][intent][intSpw]['nchanUnflagged']
                        eff_ch_bw = cqa.getvalue(cqa.convert(local_known_sensitivities[os.path.basename(msname)][field][intent][intSpw]['effChanBW'], 'Hz'))[0]
                        sens_bws[intSpw] = cqa.getvalue(cqa.convert(local_known_sensitivities[os.path.basename(msname)][field][intent][intSpw]['sensBW'], 'Hz'))[0]
                        LOG.info('Using previously calculated full SPW apparentsens value of %.3g Jy/beam'
                                 ' for EB %s Field %s Intent %s SPW %s' % (center_field_full_spw_sensitivity,
                                                                           os.path.basename(msname).replace('.ms', ''),
                                                                           field, intent, str(intSpw)))
                    except Exception as e:
                        calc_sens = True
                        center_field_full_spw_sensitivity, eff_ch_bw, sens_bws[intSpw] = self.get_sensitivity(ms, center_field_ids[ms_index], intent, intSpw, chansel_full, specmode, cell, imsize, weighting, robust, uvtaper)
                        channel_flags = self.get_channel_flags(msname, field, intSpw)
                        nchan_unflagged = np.where(channel_flags == False)[0].shape[0]
                        local_known_sensitivities['recalc'] = True
                        local_known_sensitivities['robust'] = robust
                        local_known_sensitivities['uvtaper'] = uvtaper
                        utils.set_nested_dict(local_known_sensitivities, (os.path.basename(msname), field, intent, intSpw, 'sensitivityAllChans'), '%.3g Jy/beam' % (center_field_full_spw_sensitivity))
                        utils.set_nested_dict(local_known_sensitivities, (os.path.basename(msname), field, intent, intSpw, 'nchanUnflagged'), nchan_unflagged)
                        utils.set_nested_dict(local_known_sensitivities, (os.path.basename(msname), field, intent, intSpw, 'effChanBW'), '%s Hz' % (eff_ch_bw))
                        utils.set_nested_dict(local_known_sensitivities, (os.path.basename(msname), field, intent, intSpw, 'sensBW'), '%s Hz' % (sens_bws[intSpw]))

                    # Correct from full spw to channel selection
                    if nchan_sel != nchan_unflagged:
                        chansel_corrected_center_field_sensitivity = center_field_full_spw_sensitivity * (float(nchan_unflagged) / float(nchan_sel)) ** 0.5
                        sens_bws[intSpw] = sens_bws[intSpw] * float(nchan_sel) / float(spw_do.num_channels)
                        LOG.info('Channel selection bandwidth heuristic (nbin or findcont; (spw BW / nchan_sel BW) ** 0.5):'
                                 ' Correcting sensitivity for EB %s Field %s SPW %s by %.3g from %.3g Jy/beam to'
                                 ' %.3g Jy/beam' % (os.path.basename(msname).replace('.ms', ''), field, str(intSpw),
                                                    (float(nchan_unflagged) / float(nchan_sel)) ** 0.5,
                                                    center_field_full_spw_sensitivity,
                                                    chansel_corrected_center_field_sensitivity))
                    else:
                        chansel_corrected_center_field_sensitivity = center_field_full_spw_sensitivity

                    # Correct for effective bandwidth effects
                    bw_corr_factor, physicalBW_of_1chan, effectiveBW_of_1chan, _ = self.get_bw_corr_factor(ms, intSpw, nchan_sel)
                    center_field_sensitivity = chansel_corrected_center_field_sensitivity * bw_corr_factor
                    if bw_corr_factor != 1.0:
                        LOG.info('Effective BW heuristic: Correcting sensitivity for EB %s Field %s SPW %s by %.3g from %.3g Jy/beam to %.3g Jy/beam' % (os.path.basename(msname).replace('.ms', ''), field, str(intSpw), bw_corr_factor, chansel_corrected_center_field_sensitivity, center_field_sensitivity))

                    if gridder == 'mosaic':
                        # Correct for mosaic overlap factor
                        source_name = [f.source.name for f in ms.fields if (utils.dequote(f.name) == utils.dequote(field) and intent in f.intents)][0]
                        # PIPE-1708: "Integer" source names consisting of just
                        # digits cause confusion in the mosaic overlap factor
                        # calculation. Adopting the "solution" of enquoting
                        # such names.
                        if source_name.isdigit():
                            source_name = '"{}"'.format(source_name)
                        diameter = np.median([a.diameter for a in ms.antennas])
                        overlap_factor = mosaicoverlap.mosaicOverlapFactorMS(ms, source_name, intSpw, diameter)
                        LOG.info('Dividing by mosaic overlap improvement factor of %s corrects sensitivity for EB %s'
                                 ' Field %s SPW %s from %.3g Jy/beam to %.3g Jy/beam.'
                                 '' % (overlap_factor, os.path.basename(msname).replace('.ms', ''), field, str(intSpw),
                                       center_field_sensitivity, center_field_sensitivity / overlap_factor))
                        center_field_sensitivity = center_field_sensitivity / overlap_factor

                        if calc_sens and not center_only:
                            # Calculate diagnostic sensitivities for first and last field
                            first_field_id = min(int(i) for i in field_ids[ms_index].split(','))
                            first_field_full_spw_sensitivity, first_field_eff_ch_bw, first_field_sens_bw = self.get_sensitivity(ms, first_field_id, intent, intSpw, chansel_full, specmode, cell, imsize, weighting, robust, uvtaper)
                            first_field_sensitivity = first_field_full_spw_sensitivity * (float(nchan_unflagged) / float(nchan_sel)) ** 0.5 * bw_corr_factor / overlap_factor
                            last_field_id = max(int(i) for i in field_ids[ms_index].split(','))
                            last_field_full_spw_sensitivity, last_field_eff_ch_bw, last_field_sens_bw = self.get_sensitivity(ms, last_field_id, intent, intSpw, chansel_full, specmode, cell, imsize, weighting, robust, uvtaper)
                            last_field_sensitivity = last_field_full_spw_sensitivity * (float(nchan_unflagged) / float(nchan_sel)) ** 0.5 * bw_corr_factor / overlap_factor

                            LOG.info('Corrected sensitivities for EB %s, Field %s, SPW %s for the first, central, and'
                                     ' last pointings are: %.3g / %.3g / %.3g Jy/beam'
                                     '' % (os.path.basename(msname).replace('.ms', ''), field, str(real_spwid),
                                           first_field_sensitivity, center_field_sensitivity, last_field_sensitivity))

                    sensitivities.append(center_field_sensitivity)
                except Exception as e:
                    # Simply pass as this could be a case of a source not
                    # being present in the MS.
                    pass

        if (len(sensitivities) > 0):
            sensitivity = 1.0 / np.sqrt(np.sum(1.0 / np.array(sensitivities) ** 2))
            # Calculate total bandwidth for this selection
            sens_bw = sum(sens_bws.values())
            if specmode == 'cont' and spw_topo_chan_param_dict == {}:
                # Correct for spw frequency overlaps
                agg_bw = cqa.getvalue(cqa.convert(self.aggregate_bandwidth(list(map(int, spw.split(',')))), 'Hz'))
                sensitivity = sensitivity * (sens_bw / agg_bw) ** 0.5
                sens_bw = agg_bw
            LOG.info('Final sensitivity estimate for Field %s, SPW %s specmode %s: %.3g Jy/beam', field, str(spw), specmode, sensitivity)
        else:
            defaultSensitivity = None
            LOG.warning('Exception in calculating sensitivity.')
            sensitivity = defaultSensitivity
            sens_bw = None

        return sensitivity, eff_ch_bw, sens_bw, copy.deepcopy(local_known_sensitivities)

    def get_sensitivity(self, ms_do, field, intent, spw, chansel, specmode, cell, imsize, weighting, robust, uvtaper):
        """
        Get sensitivity for a field / spw / chansel combination from CASA's
        apparentsens method and a correction for effective channel widths
        in case of online smoothing.

        This heuristic is currently optimized for ALMA data only.
        """

        real_spwid = self.observing_run.virtual2real_spw_id(spw, ms_do)
        chansel_sensitivities = []
        sens_bw = 0.0
        for chanrange in chansel.split(';'):

            scanids = [str(scan.id) for scan in ms_do.scans
                       if intent in scan.intents
                       and field in [fld.name for fld in scan.fields]]
            scanids = ','.join(scanids)
            antenna_ids = self.antenna_ids(intent, [os.path.basename(ms_do.name)])
            taql = f"{'||'.join(['ANTENNA1==%d' % i for i in antenna_ids[os.path.basename(ms_do.name)]])}&&" \
                   f"{'||'.join(['ANTENNA2==%d' % i for i in antenna_ids[os.path.basename(ms_do.name)]])}"

            try:
                with casa_tools.SelectvisReader(ms_do.name, spw='%s:%s' % (real_spwid, chanrange), field=field,
                                                scan=scanids, taql=taql) as imTool:
                    imTool.defineimage(mode=specmode if specmode == 'cube' else 'mfs', spw=real_spwid, cellx=cell[0],
                                       celly=cell[0], nx=imsize[0], ny=imsize[1])
                    imTool.weight(type=weighting, rmode='norm', robust=robust)
                    if uvtaper not in (None, []):
                        if len(uvtaper) == 1:
                            bmaj = bmin = uvtaper[0]
                            bpa = '0.0deg'
                        elif len(uvtaper) == 3:
                            bmaj, bmin, bpa = uvtaper
                        else:
                            raise Exception('Unknown uvtaper format: %s' % (str(uvtaper)))
                        imTool.filter(type='gaussian', bmaj=bmaj, bmin=bmin, bpa=bpa)
                    result = imTool.apparentsens()

                if result[1] == 0.0:
                    raise Exception('Empty selection')

                apparentsens_value = result[1]

                LOG.info('apparentsens result for EB %s Field %s SPW %s ChanRange %s: %s Jy/beam'
                         '' % (os.path.basename(ms_do.name).replace('.ms', ''), field, real_spwid, chanrange,
                               apparentsens_value))

                cstart, cstop = list(map(int, chanrange.split('~')))
                nchan = cstop - cstart + 1

                SCF, physicalBW_of_1chan, effectiveBW_of_1chan, _ = self.get_bw_corr_factor(ms_do, spw, nchan)
                sens_bw += nchan * physicalBW_of_1chan

                chansel_sensitivities.append(apparentsens_value)

            except Exception as e:
                if (str(e) != 'Empty selection'):
                    LOG.info('Could not calculate sensitivity for EB %s Field %s SPW %s ChanRange %s: %s'
                             '' % (os.path.basename(ms_do.name).replace('.ms', ''), field, real_spwid, chanrange, e))

        if (len(chansel_sensitivities) > 0):
            return 1.0 / np.sqrt(np.sum(1.0 / np.array(chansel_sensitivities) ** 2)), effectiveBW_of_1chan, sens_bw
        else:
            return 0.0, effectiveBW_of_1chan, sens_bw

    def dr_correction(self, threshold, dirty_dynamic_range, residual_max, intent, tlimit, drcorrect):
        """Adjustment of cleaning threshold due to dynamic range limitations."""

        DR_correction_factor = 1.0
        maxEDR_used = False

        return threshold, DR_correction_factor, maxEDR_used

    def niter_correction(self, niter, cell, imsize, residual_max, threshold, residual_robust_rms, mask_frac_rad=0.0, intent='TARGET'):
        """Adjustment of number of cleaning iterations due to mask size.

        Circular mask is assumed with a radius equal to mask_frac_rad times the longest image dimension
        in arcsec. If mask_frac_rad=0.0, then no new cleaning iteration step number is estimate and the
        input niter value is returned.

        Note that the method assumes synthesized_beam = 5 * cell. This might lead to underestimated new
        niter value if the beam is sampled by less than 5 pixels (e.g. when hif_checkproductsize() task
        was called earlier.

        :param niter: User or heuristics set number of cleaning iterations
        :param cell: Image cell size in arcsec
        :param imsize: Two element list or array of image pixel count along x and y axis
        :param residual_max: Dirty image residual maximum [Jy].
        :param threshold: Cleaning threshold value [Jy].
        :param residual_robust_rms: Residual scaled MAD [Jy] (not used in base method).
        :param mask_frac_rad: Mask radius is given by mask_frac_rad * max(imsize) * cell [arcsec]
        :return: Modified niter value based on mask and beam size heuristic.
        """
        # Default case: do not estimate new niter
        if mask_frac_rad == 0.0:
            return niter

        # Estimate new niter based on circular mask
        qaTool = casa_tools.quanta

        threshold_value = qaTool.convert(threshold, 'Jy')['value']

        # Compute automatic niter estimate
        old_niter = niter
        kappa = 5
        loop_gain = 0.1
        # TODO: Replace with actual pixel counting rather than assumption about geometry
        r_mask = mask_frac_rad * max(imsize[0], imsize[1]) * qaTool.convert(cell[0], 'arcsec')['value']

        # Assume that the beam is 5 pixels wide, this might be incorrect in some cases (see docstring).
        # TODO: Pass synthesized beam size explicitly rather than assuming a
        #       certain ratio of beam to cell size (which can be different
        #       if the product size is being mitigated or if a different
        #       imaging_mode uses different heuristics).
        beam = qaTool.convert(cell[0], 'arcsec')['value'] * 5.0

        new_niter_f = int(kappa / loop_gain * (r_mask / beam) ** 2 * residual_max / threshold_value)
        new_niter = int(utils.round_half_up(new_niter_f, -int(np.log10(new_niter_f))))
        # Prevent int overflow in tclean CASA task (see CAS-11847)
        new_niter = min(new_niter, 2 ** 31 - 1)

        if new_niter != old_niter:
            LOG.info('niter heuristic: Modified niter from %d to %d based on mask vs. beam size heuristic'
                     '' % (old_niter, new_niter))

        return new_niter

    def calc_percentile_baseline_length(self, percentile):
        """Calculate percentile baseline length for the vis list used in this heuristics instance."""

        min_diameter = 1.e9
        percentileBaselineLengths = []
        for msname in self.vislist:
            ms_do = self.observing_run.get_ms(msname)
            min_diameter = min(min_diameter, min([antenna.diameter for antenna in ms_do.antennas]))
            percentileBaselineLengths.append(
                np.percentile([float(baseline.length.to_units(measures.DistanceUnits.METRE))
                               for baseline in ms_do.antenna_array.baselines], percentile))

        return np.median(percentileBaselineLengths), min_diameter

    def niter_by_iteration(self, iteration, hm_masking, niter):
        """Tclean niter heuristic at each iteration."""
        return niter

    def niter(self):
        return None

    def get_autobox_params(self, iteration, intent, specmode, robust):

        """Default auto-boxing parameters."""

        sidelobethreshold = None
        noisethreshold = None
        lownoisethreshold = None
        negativethreshold = None
        minbeamfrac = None
        growiterations = None
        dogrowprune = None
        minpercentchange = None
        fastnoise = None

        return (sidelobethreshold, noisethreshold, lownoisethreshold, negativethreshold, minbeamfrac, growiterations,
                dogrowprune, minpercentchange, fastnoise)

    def nterms(self, spwspec):
        return None

    def tlimit(self, iteration, field=None, intent=None, specmode=None, iter0_dirty_dynamic_range=None):
        return 2.0

    def cyclefactor(self, iteration, field=None, intent=None, specmode=None, iter0_dirty_dynamic_range=None):
        return None

    def cycleniter(self, iteration):
        return None

    def scales(self, iteration=None):
        return None

    def uvtaper(self, beam_natural=None, protect_long=None):
        return None

    def uvrange(self, field=None, spwspec=None):
        return None, None

    def reffreq(self, deconvolver: Optional[str]=None, specmode: Optional[str]=None, spwsel: Optional[dict]=None) -> Optional[str]:
        return None

    def restfreq(self):
        return None

    def conjbeams(self):
        return None

    def pb_correction(self):
        return True

    def antenna_diameters(self, vislist=None):

        """Count the antennas of given diameters per MS."""

        if vislist is None:
            local_vislist = self.vislist
        else:
            local_vislist = vislist

        antenna_diameters = {}
        for vis in local_vislist:
            for antenna in self.observing_run.get_ms(vis).antennas:
                if antenna.diameter not in antenna_diameters:
                    antenna_diameters[antenna.diameter] = 0
                antenna_diameters[antenna.diameter] += 1

        return antenna_diameters

    def majority_antenna_ids(self, vislist=None):

        """Get the IDs of the majority (by diameter) antennas per MS."""

        if vislist is None:
            local_vislist = self.vislist
        else:
            local_vislist = vislist

        # Determine majority diameter
        antenna_diameters = self.antenna_diameters(local_vislist)
        majority_diameter = sorted(antenna_diameters.items(), key=operator.itemgetter(1))[-1][0]

        majority_antenna_ids = {}
        for vis in local_vislist:
            majority_antenna_ids[os.path.basename(vis)] = [antenna.id
                                                           for antenna in self.observing_run.get_ms(vis).antennas
                                                           if antenna.diameter == majority_diameter]

        return majority_antenna_ids

    def arrays(self, vislist: Optional[List[str]] = None) -> str:

        """Return the array descriptions."""

        return None

    def antenna_ids(self, intent, vislist=None):

        """Get the antenna IDs to be used for imaging."""

        if vislist is None:
            local_vislist = self.vislist
        else:
            local_vislist = vislist

        if intent != 'TARGET':
            # For calibrators use all antennas
            antenna_ids = {}
            for vis in local_vislist:
                antenna_ids[os.path.basename(vis)] = [antenna.id for antenna in self.observing_run.get_ms(vis).antennas]
            return antenna_ids
        else:
            # For science targets use majority antennas only
            return self.majority_antenna_ids(local_vislist)

    def check_psf(self, psf_name, field, spw):

        """Check for bad psf fits."""

        cqa = casa_tools.quanta

        bad_psf_fit = False
        with casa_tools.ImageReader(psf_name) as image:
            try:
                beams = image.restoringbeam()['beams']
                bmaj = np.array([cqa.getvalue(cqa.convert(b['*0']['major'], 'arcsec')) for b in beams.values()])

                # Filter empty psf planes
                bmaj = bmaj[np.where(bmaj > 1e-6)]

                bmaj_median = np.median(bmaj)
                cond1 = np.logical_and(0.0 < bmaj, bmaj < 0.5 * bmaj_median)
                cond2 = bmaj > 2.0 * bmaj_median
                if np.logical_or(cond1, cond2).any():
                    bad_psf_fit = True
                    LOG.warning('The PSF fit for one or more channels for field %s SPW %s failed, please check the'
                                ' results for this cube carefully, there are likely data issues.' % (field, spw))
            except:
                pass

        return bad_psf_fit

    def usepointing(self):

        """tclean flag to use pointing table."""

        # Currently ALMA and VLA do not want to use the table (CAS-11840).
        return False

    def mosweight(self, intent, field):

        """tclean flag to use mosaic weighting."""

        # Currently only ALMA has decided to use this flag (CAS-11840). So
        # the default is set to False here.
        return False

    def tclean_stopcode_ignore(self, iteraton, hm_masking):
        """tclean stop code(s) to be ignored for warning messages."""
        return []

    def keep_iterating(self, iteration, hm_masking, tclean_stopcode, dirty_dynamic_range, residual_max, residual_robust_rms, field, intent, spw, specmode):

        """Determine if another tclean iteration is necessary."""

        if iteration == 0:
            return True, hm_masking
        else:
            return False, hm_masking

    def threshold(self, iteration, threshold, hm_masking):

        if iteration == 0:
            return '0.0mJy'
        else:
            return threshold

    def nsigma(self, iteration, hm_nsigma, hm_masking):
        """Tclean nsigma parameter heuristics."""
        return hm_nsigma

    def savemodel(self, iteration):

        return None

    def stokes(self, intent: str = '', joint_intents: str = '') -> str:
        return 'I'

    def mask(self, hm_masking=None, rootname=None, iteration=None, mask=None, results_list=None, clean_no_mask=None):
        return ''

    def specmode(self):
        return 'mfs'

    def intent(self) -> str:
        return 'TARGET'

    def datacolumn(self):
        return None

    def wprojplanes(self, gridder=None, spwspec=None):
        return None

    def rotatepastep(self):
        return None

    def find_good_commonbeam(self, psf_filename):
        """
        Find and replace outlier beams to calculate a good common beam.
        Method from Urvashi Rao.

        Returns new common beam and array of channel numbers with invalid beams.
        Leaves old beams in the PSF as is.
        """

        cqa = casa_tools.quanta

        with casa_tools.ImageReader(psf_filename) as image:
            allbeams = image.restoringbeam()
            commonbeam = image.commonbeam()
            nchan = allbeams['nChannels']
            areas = np.zeros(nchan, 'float')
            axratio = np.zeros(nchan, 'float')
            weight = np.zeros(nchan, 'bool')

            for ii in range(0, nchan):
                axmajor = cqa.convert(cqa.quantity(allbeams['beams']['*'+str(ii)]['*0']['major']), 'arcsec')['value']
                axminor = cqa.convert(cqa.quantity(allbeams['beams']['*'+str(ii)]['*0']['minor']), 'arcsec')['value']
                areas[ii] = axmajor * axminor
                axratio[ii] = axmajor/axminor
                weight[ii] = np.isfinite( axratio[ii] )

            ## Detect outliers based on axis ratio
            ## The iterative loop is to get robust autoflagging
            ## Add a linear fit instead of just a 'mean' to account for slopes (useful for flagging on beam_area)
            local_axratio = axratio.copy()
            for steps in range(0, 2):  ### Heuristic : how many iterations here ?
                local_axratio[ weight==False ] = np.nan
                mean_axrat = np.nanmean(local_axratio)
                std_axrat = np.nanstd(local_axratio)
                ## Flag all points deviating from the mean by 3 times stdev
                weight[ np.fabs(local_axratio-mean_axrat) > 3 * std_axrat ] = False

            ## Find the first channel with a valid beam
            validbeamchans = np.where(weight)
            chanid=0
            if len(validbeamchans)>0:
                chanid=validbeamchans[0][0]
            else:
                LOG.error('No valid beams in {!s}'.format(psf_filename))
                return None, np.arange(nchan)

            ## Fill all flagged channels with the largest/first valid beam
            dummybeam = allbeams['beams']['*'+str(chanid)]['*0']
            for ii in range(0, nchan):
                if weight[ii]==False:
                    image.setrestoringbeam( major=dummybeam['major'], minor=dummybeam['minor'], pa=dummybeam['positionangle'], channel=ii)

        ## Need to close and reopen for commonbeam() to see the new chan beams !
        with casa_tools.ImageReader(psf_filename) as image:
            ## Recalculate common beam
            newcommonbeam = image.commonbeam()

        ## Reinstate the old beam to get back to the original iter0 product
        with casa_tools.ImageReader(psf_filename) as image:
            for ii in range(0, nchan):
                if weight[ii]==False:
                    beam = allbeams['beams']['*'+str(ii)]['*0']
                    image.setrestoringbeam( major=beam['major'], minor=beam['minor'], pa=beam['positionangle'], channel=ii )

        return newcommonbeam, np.where(np.logical_not(weight))[0]

    def get_cfcaches(self, cfcache: str):
        """Parses comma separated cfcache string

        Used to input wide band and non-wide band cfcaches at the same time in
        VLASS-SE-CONT imaging mode.
        """
        return [cfcache, None]

    def smallscalebias(self) -> None:
        """A numerical control to bias the scales when using multi-scale or mtmfs algorithms"""
        return None

    def restoringbeam(self) -> None:
        """Tclean parameter"""
        return None

    def pointingoffsetsigdev(self) -> None:
        """Tclean parameter"""
        return None

    def pbmask(self) -> None:
        """Tclean pbmask parameter heuristics"""
        return None

    def get_outmaskratio(self, iteration: int,  image: str, pbimage: str, cleanmask: str,
                         pblimit: float = 0.4, frac_lim:float = 0.2) -> Union[None, float]:
        """Determine fractional flux in final image outside cleanmask"""
        return None

    def weighting(self, specmode: str) -> str:
        """Determine the weighting scheme."""
        return 'briggs'

    def perchanweightdensity(self, specmode: str) -> bool:
        """Determine the perchanweightdensity parameter."""
        return False

    def psfcutoff(self) -> None:
        """Tclean psfcutoff parameter heuristics."""
        return None<|MERGE_RESOLUTION|>--- conflicted
+++ resolved
@@ -6,11 +6,7 @@
 import re
 import shutil
 import uuid
-<<<<<<< HEAD
-from typing import Union, Optional
-=======
 from typing import List, Union, Optional
->>>>>>> 595a954d
 
 import numpy as np
 
