--- conflicted
+++ resolved
@@ -73,10 +73,7 @@
             return '3arcsec'
 
     def uvrange(self, field=None, spwspec=None):
-<<<<<<< HEAD
         return '<12km', None
-=======
-        return None, None
 
     def mask(self, results_list=None):
         """Tier-1 mask name to be used for computing Tier-1 and Tier-2 combined mask.
@@ -91,7 +88,6 @@
 
         # In case hif_makeimages result was not found or results_list was not provided
         return ""
->>>>>>> 3b1fd801
 
     def buffer_radius(self):
         return 1000.
