import re

import pipeline.infrastructure as infrastructure
import pipeline.infrastructure.filenamer as filenamer

from .imageparams_base import ImageParamsHeuristics

LOG = infrastructure.get_logger(__name__)


class ImageParamsHeuristicsVLA(ImageParamsHeuristics):

    def __init__(self, vislist, spw, observing_run, imagename_prefix='', proj_params=None, contfile=None,
                 linesfile=None, imaging_params={}):
        ImageParamsHeuristics.__init__(self, vislist, spw, observing_run, imagename_prefix, proj_params, contfile,
                                       linesfile, imaging_params)
        self.imaging_mode = 'VLA'

    def robust(self):
        """See PIPE-680 and CASR-543"""
        return 0.5

    def uvtaper(self, beam_natural=None, protect_long=None):
        return []

    def pblimits(self, pb):
        """
        PB gain level at which to cut off normalizations (tclean parameter).

        See PIPE-674 and CASR-543
        """
        pblimit_image = -0.1
        pblimit_cleanmask = -0.1    # not used at the moment, negative values are untested (see PIPE-674)

        return pblimit_image, pblimit_cleanmask

    def nterms(self, spwspec):
        """
        Determine nterms depending on the fractional bandwidth.
        Returns 1 if the fractional bandwidth is < 10 per cent, 2 otherwise.

        See PIPE-679 and CASR-543
        """
        if spwspec is None:
            return None
        # Fractional bandwidth
        fr_bandwidth = self.get_fractional_bandwidth(spwspec)
        if (fr_bandwidth >= 0.1):
            return 2
        else:
            return 1

    def deconvolver(self, specmode, spwspec):
        """See PIPE-679 and CASR-543"""
        return 'mtmfs'

<<<<<<< HEAD
    def niter_correction(self, niter, cell, imsize, synthesized_beam, residual_max, threshold, mask_frac_rad=0.0):
        """Adjustment of number of cleaning iterations due to mask size.

        See PIPE-682 and CASR-543 and base class method for parameter description."""
        if mask_frac_rad == 0.0:
            mask_frac_rad = 0.45

        return super().niter_correction(niter, cell, imsize, synthesized_beam, residual_max,
                                        threshold, mask_frac_rad=mask_frac_rad)
=======
    def specmode(self):
        """See PIPE-683 and CASR-543"""
        return 'cont'

    def nsigma(self, iteration, hm_nsigma):
        """See PIPE-678 and CASR-543"""
        if hm_nsigma:
            return hm_nsigma
        else:
            return 5.0

    def threshold(self, iteration, threshold, hm_masking):
        """See PIPE-678 and CASR-543"""
        if hm_masking in ['auto', 'none']:
            return '0.0mJy'
        else:
            return threshold

    def imsize(self, fields, cell, primary_beam, sfpblimit=None, max_pixels=None,
               centreonly=False, vislist=None, spwspec=None):
        """
        Image size heuristics for single fields and mosaics. The pixel count along x and y image dimensions
        is determined by the cell size, primary beam size and the spread of phase centers in case of mosaics.

        Frequency dependent image size may be computed for VLA imaging.

        For single fields, 18 GHz and above FOV extends to the first minimum of the primary beam Airy pattern.
        Below 18 GHz, FOV extends to the second minimum (incorporating the first sidelobes).

        See PIPE-675 and CASR-543

        :param fields: list of comma separated strings of field IDs per MS.
        :param cell: pixel (cell) size in arcsec.
        :param primary_beam: primary beam width in arcsec.
        :param sfpblimit: single field primary beam response. If provided then imsize is chosen such that the image
            edge is at normalised primary beam level equals to sfpblimit.
        :param max_pixels: maximum allowed pixel count, integer. The same limit is applied along both image axes.
        :param centreonly: if True, then ignore the spread of field centers.
        :param vislist: list of visibility path string to be used for imaging. If not set then use all visibilities
            in the context.
        :param spwspec: ID list of spectral windows used to create image product. List or string containing comma
            separated spw IDs list.
        :return: two element list of pixel count along x and y image axes.
        """
        if spwspec is not None:
            if type(spwspec) is not str:
                spwspec = ",".join(spwspec)
            abs_min_frequency, abs_max_frequency = self.get_min_max_freq(spwspec)
            # 18 GHz and above (Ku, K, Ka, Q VLA bands)
            if abs_min_frequency >= 1.8e10:
                # equivalent to first minimum of the Airy diffraction pattern; m = 1.22.
                sfpblimit = 0.294
            else:
                # equivalent to second minimum of the Airy diffraction pattern; m = 2.233 in theta = m*lambda/D
                sfpblimit = 0.016

        return super().imsize(fields, cell, primary_beam, sfpblimit=sfpblimit, max_pixels=max_pixels,
                              centreonly=centreonly, vislist=vislist)
>>>>>>> 3ffdc14e

    def imagename(self, output_dir=None, intent=None, field=None, spwspec=None, specmode=None, band=None):
        try:
            nameroot = self.imagename_prefix
            if nameroot == 'unknown':
                nameroot = 'oussid'
            # need to sanitize the nameroot here because when it's added
            # to filenamer as an asdm, os.path.basename is run on it with
            # undesirable results.
            nameroot = filenamer.sanitize(nameroot)
        except:
            nameroot = 'oussid'
        namer = filenamer.Image()
        namer._associations.asdm(nameroot)

        if output_dir:
            namer.output_dir(output_dir)

        namer.stage('STAGENUMBER')
        if intent:
            namer.intent(intent)
        if field:
            namer.source(field)
        if specmode != 'cont' and spwspec:
            # find all the spwids present in the list
            p = re.compile(r"[ ,]+(\d+)")
            spwids = p.findall(' %s' % spwspec)
            spwids = list(set(spwids))
            spw = '_'.join(map(str, sorted(map(int, spwids))))
            namer.spectral_window(spw)
        if specmode == 'cont' and band:
            namer.band('{}_band'.format(band))
        if specmode:
            namer.specmode(specmode)

        # filenamer returns a sanitized filename (i.e. one with
        # illegal characters replace by '_'), no need to check
        # the name components individually.
        imagename = namer.get_filename()
        return imagename<|MERGE_RESOLUTION|>--- conflicted
+++ resolved
@@ -54,7 +54,6 @@
         """See PIPE-679 and CASR-543"""
         return 'mtmfs'
 
-<<<<<<< HEAD
     def niter_correction(self, niter, cell, imsize, synthesized_beam, residual_max, threshold, mask_frac_rad=0.0):
         """Adjustment of number of cleaning iterations due to mask size.
 
@@ -64,7 +63,7 @@
 
         return super().niter_correction(niter, cell, imsize, synthesized_beam, residual_max,
                                         threshold, mask_frac_rad=mask_frac_rad)
-=======
+
     def specmode(self):
         """See PIPE-683 and CASR-543"""
         return 'cont'
@@ -123,7 +122,6 @@
 
         return super().imsize(fields, cell, primary_beam, sfpblimit=sfpblimit, max_pixels=max_pixels,
                               centreonly=centreonly, vislist=vislist)
->>>>>>> 3ffdc14e
 
     def imagename(self, output_dir=None, intent=None, field=None, spwspec=None, specmode=None, band=None):
         try:
