import pipeline.infrastructure as infrastructure
import pipeline.infrastructure.utils as utils
from pipeline.extern.findContinuum import findContinuum
from pipeline.extern.findContinuum import countChannelsInRanges
from pipeline.extern.findContinuum import numberOfChannelsInCube
from pipeline.infrastructure import casa_tools

LOG = infrastructure.get_logger(__name__)


class FindContHeuristics(object):
    def __init__(self, context):
        self.context = context

<<<<<<< HEAD
    def find_continuum(self, dirty_cube, pb_cube=None, psf_cube=None, single_continuum=False, is_eph_obj=False, ref_ms_name=''):
        with casatools.ImageReader(dirty_cube) as image:
=======
    def find_continuum(self, dirty_cube, pb_cube=None, psf_cube=None, single_continuum=False):
        with casa_tools.ImageReader(dirty_cube) as image:
>>>>>>> 048e6aee
            stats = image.statistics()

        if stats['min'][0] == stats['max'][0]:
            LOG.error('Cube %s is constant at level %s.' % (dirty_cube, stats['max'][0]))
            return ['NONE'], 'none'

        # Run continuum finder on cube
        channel_selection, png_name, aggregate_bw, all_continuum, warning_strings = \
            findContinuum(img=dirty_cube,
                          pbcube=pb_cube,
                          psfcube=psf_cube,
                          singleContinuum=single_continuum,
                          returnAllContinuumBoolean=True,
                          returnWarnings=True,
                          vis=ref_ms_name)

        # PIPE-74
        channel_counts = countChannelsInRanges(channel_selection)
        if 1 == len(channel_counts):
            single_range_channel_fraction = channel_counts[0]/float(numberOfChannelsInCube(dirty_cube))
        else:
            single_range_channel_fraction = 999.

        if channel_selection == '':
            frequency_ranges_GHz = ['NONE']
        else:
            if all_continuum:
                frequency_ranges_GHz = ['ALL']
            else:
                frequency_ranges_GHz = []

            if is_eph_obj:
                refer = 'SOURCE'
            else:
                refer = 'LSRK'
            frequency_ranges_GHz.extend([{'range': item, 'refer': refer} for item in utils.chan_selection_to_frequencies(dirty_cube, channel_selection, 'GHz')])

        return frequency_ranges_GHz, png_name, single_range_channel_fraction, warning_strings<|MERGE_RESOLUTION|>--- conflicted
+++ resolved
@@ -12,13 +12,8 @@
     def __init__(self, context):
         self.context = context
 
-<<<<<<< HEAD
     def find_continuum(self, dirty_cube, pb_cube=None, psf_cube=None, single_continuum=False, is_eph_obj=False, ref_ms_name=''):
-        with casatools.ImageReader(dirty_cube) as image:
-=======
-    def find_continuum(self, dirty_cube, pb_cube=None, psf_cube=None, single_continuum=False):
         with casa_tools.ImageReader(dirty_cube) as image:
->>>>>>> 048e6aee
             stats = image.statistics()
 
         if stats['min'][0] == stats['max'][0]:
