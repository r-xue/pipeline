--- conflicted
+++ resolved
@@ -18,90 +18,6 @@
 
     Compute clean results from a list of specified targets.
 
-<<<<<<< HEAD
-    Output:
-
-    results -- The results object for the pipeline task is returned.
-
-    --------- parameter descriptions ---------------------------------------------
-
-    vis                     The list of input MeasurementSets. Defaults to the list of
-                            MeasurementSets specified in the h_init or hif_importdata task.
-                            '': use all MeasurementSets in the context
-
-                            Examples: 'ngc5921.ms', ['ngc5921a.ms', ngc5921b.ms', 'ngc5921c.ms']
-    target_list             Dictionary specifying targets to be imaged; blank will read list from context
-    hm_masking              Clean masking mode. Options are 'centralregion', 'auto',
-                            'manual' and 'none'
-    hm_sidelobethreshold    sidelobethreshold * the max sidelobe level
-    hm_noisethreshold       noisethreshold * rms in residual image
-    hm_lownoisethreshold    lownoisethreshold * rms in residual image
-    hm_negativethreshold    negativethreshold * rms in residual image
-    hm_minbeamfrac          Minimum beam fraction for pruning
-    hm_growiterations       Number of binary dilation iterations for growing the mask
-    hm_dogrowprune          Do pruning on the grow mask
-
-                            Defaults to '' to enable the automatic heuristics calculation.
-                            Can be set to True or False manually.
-    hm_minpercentchange     Mask size change threshold
-    hm_fastnoise            Faster noise calculation for automask or nsigma stopping
-
-                            Defaults to '' to enable the automatic heuristics calculation.
-                            Can be set to True or False manually.
-    hm_nsigma               Multiplicative factor for rms-based threshold stopping
-    hm_perchanweightdensity Calculate the weight density for each channel independently
-
-                            Defaults to '' to enable the automatic heuristics calculation.
-                            Can be set to True or False manually.
-    hm_npixels              Number of pixels to determine uv-cell size for super-uniform weighting
-    hm_cyclefactor          Scaling on PSF sidelobe level to compute the minor-cycle stopping threshold
-    hm_nmajor               Controls the maximum number of major cycles to evaluate.
-    hm_minpsffraction       PSF fraction that marks the max depth of cleaning in the minor cycle
-    hm_maxpsffraction       PSF fraction that marks the minimum depth of cleaning in the minor cycle
-    hm_weighting            Weighting scheme (natural,uniform,briggs,briggsabs[experimental],briggsbwtaper[experimental])
-    hm_cleaning             Pipeline cleaning mode
-    tlimit                  Times the sensitivity limit for cleaning
-    drcorrect               Override the default heuristics-based DR correction (for ALMA data only)
-    masklimit               Times good mask pixels for cleaning
-    cleancontranges         Clean continuum frequency ranges in cubes
-    calcsb                  Force (re-)calculation of sensitivities and beams
-    hm_mosweight            Mosaic weighting
-
-                            Defaults to '' to enable the automatic heuristics calculation.
-                            Can be set to True or False manually.
-    overwrite_on_export     Replace existing image products when h/hifa/hifv_exportdata is
-                            called.
-                            If False, images that would have the same FITS name on export,
-                            are amended to include a version number.  For example, if
-                            oussid.J1248-4559_ph.spw21.mfs.I.pbcor.fits would already be
-                            exported by a previous call to hif_makeimags, then
-                            'oussid.J1248-4559_ph.spw21.mfs.I.pbcor.v2.fits' would also be
-                            exported to the products/ directory. The first exported
-                            product retains the same name.  Additional products start
-                            counting with 'v2', 'v3', etc.
-    vlass_plane_reject_im   Only used for the 'VLASS-SE-CUBE' imaging mode. default: True
-                            If True, reject VLASS Coarse Cube planes with high flagging percentages or outlier beam sizes (see the heuristics details below)
-                            If False, do not perform the post-imaging VLASS Coarse Cube plane rejection.
-                            If the input value is a dictionary, the plane rejection heuristics will be performed with custom thresholds.
-                            The optional keys could be:
-                            - exclude_spw, default: ''
-                                Spectral windows to be excluded from the VLASS Coarse Cube post-imaging plane rejection consideration, i.e. always preserve.
-                            - flagpct_thresh, default: 0.8
-                                The flagging percentage across the entire mosaic to be considered to be high flagging level for the plane rejection.
-                            - beamdev_thresh: default: 0.2
-                                Threshold for the fractional beam deviation from the expected value required for the plane rejection.                                  
-    parallel                Clean images using MPI cluster
-
-    --------- examples -----------------------------------------------------------
-
-    1. Compute clean results for all imaging targets defined in a previous hif_makeimlist or hif_editimlist call:
-
-    >>> hif_makeimages()
-
-    2. Compute clean results overriding automatic masking choice:
-
-    >>> hif_makeimages(hm_masking='centralregion')
-=======
     Returns:
         The results object for the pipeline task is returned.
 
@@ -111,7 +27,6 @@
         >>> hif_makeimages()
 
         2. Compute clean results overriding automatic masking choice:
->>>>>>> 6447e712
 
         >>> hif_makeimages(hm_masking='centralregion')
 
