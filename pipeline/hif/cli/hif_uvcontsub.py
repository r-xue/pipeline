import sys

import pipeline.h.cli.utils as utils


@utils.cli_wrapper
<<<<<<< HEAD
def hif_uvcontsub(vis=None, field=None, intent=None, spw=None, fitorder=None):
=======
def hif_uvcontsub(vis=None, field=None, intent=None, spw=None, fitorder=None, dryrun=None, acceptresults=None,
                  parallel=None):
>>>>>>> 86f256b9
    """
    hif_uvcontsub ---- Fit and subtract continuum from the data


    hif_uvcontsub fits the continuum for the frequency ranges given in the cont.dat
    file, subtracts that fit from the uv data and generates a new set of MSes
    containing the continuum subtracted (i.e. line) data. The fit is attempted
    for all science targets and spws. If a fit is impossible, the corresponding
    data selection is not written to the output line MS.

    results -- The results object for the pipeline task is returned

    --------- parameter descriptions ---------------------------------------------

    vis           The list of input MeasurementSets. Defaults to the list of
                  MeasurementSets specified in the h_init or hif_importdata task.
                  '': use all MeasurementSets in the context

                  Examples: 'ngc5921.ms', ['ngc5921a.ms', ngc5921b.ms', 'ngc5921c.ms']
    field         The list of field names or field ids for which UV continuum
                  fits are computed. Defaults to all fields.
                  Examples: '3C279', '3C279,M82'
    intent        A string containing a comma delimited list of intents against
                  which the selected fields are matched.
                  '': Defaults to all data with TARGET intent.
    spw           The list of spectral windows and channels for which uv
                  continuum fits are computed.
                  '', Defaults to all science spectral windows.
                  Example: '11,13,15,17'
    fitorder      Polynomial order for the continuum fits per source and spw.
                  Defaults to {} which means fit order 1 for all sources and
                  spws. If an explicit dictionary is given then all unspecified
                  selections still default to 1.
                  Example: {'3C279': {'15': 1, '17': 2}, 'M82': {'13': 2}}
<<<<<<< HEAD
=======
    dryrun        Run the task (False) or just display the command (True)
    acceptresults Add the results of the task to the pipeline context (True) or
                  reject them (False).
    parallel      Execute using CASA HPC functionality, if available.
>>>>>>> 86f256b9

    --------- examples -----------------------------------------------------------

    1. Fit and subtract continuum for all science targets and spws

    >>> hif_uvcontsub()

    2. Fit and subtract continuum only for a subsect of fields

    >>> hif_uvcontsub(field='3C279,M82'

    3. Fit and subtract continuum only for a subsect of spws

    >>> hif_uvcontsub(spw='11,13')

    4. Override automatic fit order choice

    >>> hif_uvcontsub(fitorder={'3C279': {'15': 1, '17': 2}, 'M82': {'13': 2}})


    """


    ##########################################################################
    #                                                                        #
    #  CASA task interface boilerplate code starts here. No edits should be  #
    #  needed beyond this point.                                             #
    #                                                                        #
    ##########################################################################

    # create a dictionary containing all the arguments given in the
    # constructor
    all_inputs = vars()

    # get the name of this function for the weblog, eg. 'hif_flagdata'
    task_name = sys._getframe().f_code.co_name

    # get the context on which this task operates
    context = utils.get_context()

    # execute the task
    results = utils.execute_task(context, task_name, all_inputs)

    return results<|MERGE_RESOLUTION|>--- conflicted
+++ resolved
@@ -4,12 +4,7 @@
 
 
 @utils.cli_wrapper
-<<<<<<< HEAD
-def hif_uvcontsub(vis=None, field=None, intent=None, spw=None, fitorder=None):
-=======
-def hif_uvcontsub(vis=None, field=None, intent=None, spw=None, fitorder=None, dryrun=None, acceptresults=None,
-                  parallel=None):
->>>>>>> 86f256b9
+def hif_uvcontsub(vis=None, field=None, intent=None, spw=None, fitorder=None, parallel=None):
     """
     hif_uvcontsub ---- Fit and subtract continuum from the data
 
@@ -44,13 +39,7 @@
                   spws. If an explicit dictionary is given then all unspecified
                   selections still default to 1.
                   Example: {'3C279': {'15': 1, '17': 2}, 'M82': {'13': 2}}
-<<<<<<< HEAD
-=======
-    dryrun        Run the task (False) or just display the command (True)
-    acceptresults Add the results of the task to the pipeline context (True) or
-                  reject them (False).
     parallel      Execute using CASA HPC functionality, if available.
->>>>>>> 86f256b9
 
     --------- examples -----------------------------------------------------------
 
