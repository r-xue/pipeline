import sys

import pipeline.h.cli.utils as utils


# docstring and type hints: inherits from hif.tasks.selfcal.selfcal.SelfcalInputs.__init__
@utils.cli_wrapper
def hif_selfcal(vis=None, field=None, spw=None, contfile=None, imsize=None, cell=None,
                apply=None, recal=None, restore_only=None, refantignore=None, restore_resources=None,
                n_solints=None, amplitude_selfcal=None, gaincal_minsnr=None,
                minsnr_to_proceed=None, delta_beam_thresh=None,
                apply_cal_mode_default=None, rel_thresh_scaling=None,
                dividing_factor=None, check_all_spws=None, inf_EB_gaincal_combine=None,
                usermask=None, usermodel=None, allow_wproject=None,
                parallel=None):
    """Determine and apply self-calibration with the science target data

    Determine and apply self-calibration with the science target data

<<<<<<< HEAD
    --------- parameter descriptions ---------------------------------------------

    vis                     The list of input MeasurementSets. Defaults to the list of
                            MeasurementSets specified in the h_init or hif_importdata task.
                            default = "": use all MeasurementSets in the context
    field                   Select fields to image. Use field name(s) NOT id(s). Mosaics
                            are assumed to have common source / field names.  If intent is
                            specified only fields with data matching the intent will be
                            selected. The fields will be selected from MeasurementSets in
                            "vis".
                            default= "" Fields matching intent, one image per target source.
    spw                     Select spectral windows to image.
                            "": Images will be computed for all science spectral windows.
    contfile                Name of file to specify line-free frequency ranges for selfcal continuum imaging.
                            default="cont.dat"
    imsize                  Image X and Y size in pixels or PB level for single fields.
    cell                    Image X and Y cell sizes                  
    apply                   Apply final selfcal solutions back to the input MeasurementSets.
                            default = True
    recal                   Always re-do self-calibration even solutions/caltables are found in the Pipeline
                            context or json restore file.
                            default = False
    restore_only            Only attempt to apply pre-existing selfcal calibration tables and would not run 
                            the self-calibration sequence if their records (.selfcal.json, gaintables) are not present.
                            default = False
                            note: restore_only will take precedence over recal=True/False
    refantignore            string list to be ignored as reference antennas.
                            example:  refantignore='ea02,ea03'
    restore_resources       Path to the restore resources from a standard run of hif_selfcal.
                            hif_selfcal will automatically do an exhaustive search to lookup/extract/verify
                            the selfcal restore resources, i.e., selfcal.json and all selfcal-caltable referred
                            in selfcal.json, starting from working/, to products/ and rawdata/.
                            If restore_resources is specified, this file path will be evaluated first
                            before the pre-defined exhaustive search list.
                            The value can be the file path of *auxproducts.tgz file or *selfcal.json file.
    n_solints               number of solution intervals to attempt for self-calibration.
                            default: 4
    amplitude_selfcal       Attempt amplitude self-calibration following phase-only self-calibration;
                            if median time between scans of a given target is < 150s,
                            solution intervals of 300s and inf will be attempted, otherwise just
                            inf will be attempted.
                            default = False
    gaincal_minsnr          Minimum S/N for a solution to not be flagged by gaincal.
                            default = 2.0
    minsnr_to_proceed       Minimum estimated S/N on a per antenna basis to attempt self-calibration
                            of a source.
                            default = 3.0
    delta_beam_thresh       Allowed fractional change in beam size for selfcalibration to accept
                            results of a solution interval.
                            default = 0.05
    apply_cal_mode_default  Apply mode to use for applycal task
                            during self-calibration; same options as applycal.
                            default = 'calflag'
    rel_thresh_scaling      Scaling type to determine how clean thresholds
                            per solution interval should be determined going from the starting
                            clean threshold to 3.0 * RMS for the final solution interval.
                            default='log10', options: 'linear', 'log10', or 'loge' (natural log)
    dividing_factor         Scaling factor
                            to determine clean threshold for first self-calibration solution interval.
                            Equivalent to (Peak S/N / dividing_factor) *RMS = First clean threshold;
                            however, if (Peak S/N / dividing_factor) *RMS is < 5.0; a value of 5.0
                            is used for the first clean threshold.
                            default = 40 for < 8 GHz; 15 for > 8 GHz
    check_all_spws          If True, the S/N of mfs images created on a per-spectral-window basis will
                            be compared at the initial stages final self-calibration.
                            default=False
    inf_EB_gaincal_combine  change gain solution combination parameters for the inf_EB solution interval.
                            if True, the gaincal combine parameter will be set to 'scan,spw'; if False,
                            the gaincal combine parameter will be set to 'scan'.
                            default=False
    usermask                User mask to be used for self-calibration imaging.
    usermodel               User model to be used for self-calibration imaging.
    parallel                Use MPI cluster where possible, default='automatic'.
                            options: 'automatic', 'true', 'false', True, False

    --------- examples -----------------------------------------------------------

    1. Run self-calibration and apply solutions to all science targets and spws

    >>> hif_selfcal()

    2. Run self-calibration and apply solutions to a single science target

    >>> hif_selfcal(field="3C279")

    3. Run self-calibration with a more relaxed allowed fractional change in the beam size for a solution interval to be successful

    >>> hif_selfcal(delta_beam_thresh=0.15)
=======
    Returns:
        The results object for the pipeline task is returned.

    Examples:
        1. Run self-calibration and apply solutions to all science targets and spws

        >>> hif_selfcal()

        2. Run self-calibration and apply solutions to a single science target

        >>> hif_selfcal(field="3C279")

        3. Run self-calibration with a more relaxed allowed fractional change in the beam size for a solution interval to be successful

        >>> hif_selfcal(delta_beam_thresh=0.15)
>>>>>>> 6447e712

    """

    #                                                                        #
    #  CASA task interface boilerplate code starts here. No edits should be  #
    #  needed beyond this point.                                             #
    #                                                                        #

    # create a dictionary containing all the arguments given in the
    # constructor
    all_inputs = vars()

    # get the name of this function for the weblog, eg. 'hif_flagdata'
    task_name = sys._getframe().f_code.co_name

    # get the context on which this task operates
    context = utils.get_context()

    # execute the task
    results = utils.execute_task(context, task_name, all_inputs)

    return results<|MERGE_RESOLUTION|>--- conflicted
+++ resolved
@@ -17,96 +17,6 @@
 
     Determine and apply self-calibration with the science target data
 
-<<<<<<< HEAD
-    --------- parameter descriptions ---------------------------------------------
-
-    vis                     The list of input MeasurementSets. Defaults to the list of
-                            MeasurementSets specified in the h_init or hif_importdata task.
-                            default = "": use all MeasurementSets in the context
-    field                   Select fields to image. Use field name(s) NOT id(s). Mosaics
-                            are assumed to have common source / field names.  If intent is
-                            specified only fields with data matching the intent will be
-                            selected. The fields will be selected from MeasurementSets in
-                            "vis".
-                            default= "" Fields matching intent, one image per target source.
-    spw                     Select spectral windows to image.
-                            "": Images will be computed for all science spectral windows.
-    contfile                Name of file to specify line-free frequency ranges for selfcal continuum imaging.
-                            default="cont.dat"
-    imsize                  Image X and Y size in pixels or PB level for single fields.
-    cell                    Image X and Y cell sizes                  
-    apply                   Apply final selfcal solutions back to the input MeasurementSets.
-                            default = True
-    recal                   Always re-do self-calibration even solutions/caltables are found in the Pipeline
-                            context or json restore file.
-                            default = False
-    restore_only            Only attempt to apply pre-existing selfcal calibration tables and would not run 
-                            the self-calibration sequence if their records (.selfcal.json, gaintables) are not present.
-                            default = False
-                            note: restore_only will take precedence over recal=True/False
-    refantignore            string list to be ignored as reference antennas.
-                            example:  refantignore='ea02,ea03'
-    restore_resources       Path to the restore resources from a standard run of hif_selfcal.
-                            hif_selfcal will automatically do an exhaustive search to lookup/extract/verify
-                            the selfcal restore resources, i.e., selfcal.json and all selfcal-caltable referred
-                            in selfcal.json, starting from working/, to products/ and rawdata/.
-                            If restore_resources is specified, this file path will be evaluated first
-                            before the pre-defined exhaustive search list.
-                            The value can be the file path of *auxproducts.tgz file or *selfcal.json file.
-    n_solints               number of solution intervals to attempt for self-calibration.
-                            default: 4
-    amplitude_selfcal       Attempt amplitude self-calibration following phase-only self-calibration;
-                            if median time between scans of a given target is < 150s,
-                            solution intervals of 300s and inf will be attempted, otherwise just
-                            inf will be attempted.
-                            default = False
-    gaincal_minsnr          Minimum S/N for a solution to not be flagged by gaincal.
-                            default = 2.0
-    minsnr_to_proceed       Minimum estimated S/N on a per antenna basis to attempt self-calibration
-                            of a source.
-                            default = 3.0
-    delta_beam_thresh       Allowed fractional change in beam size for selfcalibration to accept
-                            results of a solution interval.
-                            default = 0.05
-    apply_cal_mode_default  Apply mode to use for applycal task
-                            during self-calibration; same options as applycal.
-                            default = 'calflag'
-    rel_thresh_scaling      Scaling type to determine how clean thresholds
-                            per solution interval should be determined going from the starting
-                            clean threshold to 3.0 * RMS for the final solution interval.
-                            default='log10', options: 'linear', 'log10', or 'loge' (natural log)
-    dividing_factor         Scaling factor
-                            to determine clean threshold for first self-calibration solution interval.
-                            Equivalent to (Peak S/N / dividing_factor) *RMS = First clean threshold;
-                            however, if (Peak S/N / dividing_factor) *RMS is < 5.0; a value of 5.0
-                            is used for the first clean threshold.
-                            default = 40 for < 8 GHz; 15 for > 8 GHz
-    check_all_spws          If True, the S/N of mfs images created on a per-spectral-window basis will
-                            be compared at the initial stages final self-calibration.
-                            default=False
-    inf_EB_gaincal_combine  change gain solution combination parameters for the inf_EB solution interval.
-                            if True, the gaincal combine parameter will be set to 'scan,spw'; if False,
-                            the gaincal combine parameter will be set to 'scan'.
-                            default=False
-    usermask                User mask to be used for self-calibration imaging.
-    usermodel               User model to be used for self-calibration imaging.
-    parallel                Use MPI cluster where possible, default='automatic'.
-                            options: 'automatic', 'true', 'false', True, False
-
-    --------- examples -----------------------------------------------------------
-
-    1. Run self-calibration and apply solutions to all science targets and spws
-
-    >>> hif_selfcal()
-
-    2. Run self-calibration and apply solutions to a single science target
-
-    >>> hif_selfcal(field="3C279")
-
-    3. Run self-calibration with a more relaxed allowed fractional change in the beam size for a solution interval to be successful
-
-    >>> hif_selfcal(delta_beam_thresh=0.15)
-=======
     Returns:
         The results object for the pipeline task is returned.
 
@@ -122,7 +32,6 @@
         3. Run self-calibration with a more relaxed allowed fractional change in the beam size for a solution interval to be successful
 
         >>> hif_selfcal(delta_beam_thresh=0.15)
->>>>>>> 6447e712
 
     """
 
