--- conflicted
+++ resolved
@@ -66,14 +66,9 @@
                         switched to True.
     timebin             Bin width for time averaging. If timebin > 0s then
                         timeaverage is automatically switched to True.
-<<<<<<< HEAD
+
     omit_contline_ms    If True, don't make the contline ms (_targets.ms). Only make
                         cont MS (_targets_cont.ms). Default is False.
-=======
-
-    omit_contline_ms    If True, don't make the contline ms (_targets.ms). Only make
-                        cont MS (_targets_cont.ms)
->>>>>>> 9020da58
                         
     --------- examples -----------------------------------------------------------
 
