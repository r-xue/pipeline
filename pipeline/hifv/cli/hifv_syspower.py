--- conflicted
+++ resolved
@@ -5,13 +5,8 @@
 import pipeline.h.cli.utils as utils
 
 
-<<<<<<< HEAD
-def hifv_syspower(vis=None, clip_sp_template=None, antexclude=None, usemedian=None, apply=None,
+def hifv_syspower(vis=None, clip_sp_template=None, antexclude=None, apply=None, do_not_apply=None,
                   dryrun=None, acceptresults=None):
-=======
-def hifv_syspower(vis=None, clip_sp_template=None, antexclude=None, apply=None, do_not_apply=None,
-                  pipelinemode=None, dryrun=None, acceptresults=None):
->>>>>>> c989f40a
 
     """
     hifv_syspower ---- Determine amount of gain compression affecting VLA data below Ku-band
@@ -27,16 +22,7 @@
                      If antexclude is specified with 'usemedian': False, the template values are replaced with 1.0.
                      If 'usemedian': True, the template values are replaced with the median of the good antennas.
     apply            Apply task results to RQ table
-<<<<<<< HEAD
-=======
     do_not_apply     csv string of band names to not apply. Example: 'L,X,S'
-    pipelinemode     The pipeline operating mode. In 'automatic' mode the pipeline
-                     determines the values of all context defined pipeline inputs
-                     automatically.  In 'interactive' mode the user can set the pipeline
-                     context defined parameters manually.  In 'getinputs' mode the user
-                     can check the settings of all pipeline parameters without running
-                     the task.
->>>>>>> c989f40a
     dryrun           Run the commands (True) or generate the commands to be run but
                      do not execute (False).  This is a pipeline task execution mode.
     acceptresults    Add the results of the task to the pipeline context (True) or
