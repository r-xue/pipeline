import sys

import pipeline.h.cli.utils as utils


@utils.cli_wrapper
<<<<<<< HEAD
def hifv_testBPdcals(vis=None, weakbp=None, refantignore=None, doflagundernspwlimit=None, flagbaddef=None, iglist=None):
=======
def hifv_testBPdcals(vis=None, weakbp=None, refantignore=None, doflagundernspwlimit=None, refant=None):
>>>>>>> 126dbf3f

    """
    hifv_testBPdcals ---- Runs initial delay and bandpass calibration to setup for RFI flagging

    Runs initial delay and bandpass calibration to setup for RFI flagging

    Output:

    results -- The results object for the pipeline task is returned.
    --------- parameter descriptions ---------------------------------------------

    vis                  The list of input MeasurementSets. Defaults to the list of MeasurementSets
                         specified in the h_init or hifv_importdata task.
    weakbp               Activate weak bandpass heuristics
    refantignore         String list of antennas to ignore
                         Example:  refantignore='ea02,ea03'
    doflagundernspwlimit If the number of bad spws is greater than zero, and the keyword is True, then spws are flagged individually.
<<<<<<< HEAD
    flagbaddef           Enable/disable bad deformatter flagging. Default is True.
    iglist               When flagbaddef is True, skip bad deformatter flagging for elements in the ignore list.
                         Format: {antName:{band:{spw}}}
                         Example: {'ea02': {'L': {0, 1, '10~13'}}}
=======
    refant               A csv string of reference antenna(s). When used, disables refantignore.
                         Example: refant = 'ea01, ea02'

>>>>>>> 126dbf3f
    --------- examples -----------------------------------------------------------


    1. Initial delay calibration to set up heuristic flagging.

    >>> hifv_testBPdcals()


    """


    ##########################################################################
    #                                                                        #
    #  CASA task interface boilerplate code starts here. No edits should be  #
    #  needed beyond this point.                                             #
    #                                                                        #
    ##########################################################################

    # create a dictionary containing all the arguments given in the
    # constructor
    all_inputs = vars()

    # get the name of this function for the weblog, eg. 'hif_flagdata'
    task_name = sys._getframe().f_code.co_name

    # get the context on which this task operates
    context = utils.get_context()

    # execute the task
    results = utils.execute_task(context, task_name, all_inputs)

    return results<|MERGE_RESOLUTION|>--- conflicted
+++ resolved
@@ -4,11 +4,7 @@
 
 
 @utils.cli_wrapper
-<<<<<<< HEAD
-def hifv_testBPdcals(vis=None, weakbp=None, refantignore=None, doflagundernspwlimit=None, flagbaddef=None, iglist=None):
-=======
-def hifv_testBPdcals(vis=None, weakbp=None, refantignore=None, doflagundernspwlimit=None, refant=None):
->>>>>>> 126dbf3f
+def hifv_testBPdcals(vis=None, weakbp=None, refantignore=None, doflagundernspwlimit=None, flagbaddef=None, iglist=None, refant=None):
 
     """
     hifv_testBPdcals ---- Runs initial delay and bandpass calibration to setup for RFI flagging
@@ -26,16 +22,12 @@
     refantignore         String list of antennas to ignore
                          Example:  refantignore='ea02,ea03'
     doflagundernspwlimit If the number of bad spws is greater than zero, and the keyword is True, then spws are flagged individually.
-<<<<<<< HEAD
     flagbaddef           Enable/disable bad deformatter flagging. Default is True.
     iglist               When flagbaddef is True, skip bad deformatter flagging for elements in the ignore list.
                          Format: {antName:{band:{spw}}}
-                         Example: {'ea02': {'L': {0, 1, '10~13'}}}
-=======
-    refant               A csv string of reference antenna(s). When used, disables refantignore.
+                         Example: {'ea02': {'L': {0, 1, '10~13'}}}    refant               A csv string of reference antenna(s). When used, disables refantignore.
                          Example: refant = 'ea01, ea02'
 
->>>>>>> 126dbf3f
     --------- examples -----------------------------------------------------------
 
 
