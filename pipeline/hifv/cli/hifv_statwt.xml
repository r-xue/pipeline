<casaxml xmlns="http://casa.nrao.edu/schema/psetTypes.html" xmlns:xsi="http://www.w3.org/2001/XMLSchema-instance" xsi:schemaLocation="http://casa.nrao.edu/schema/casa.xsd file:///opt/casa/code/xmlcasa/xml/casa.xsd">

<task category="pipeline" name="hifv_statwt" type="function">
<shortdescription>Statwt</shortdescription>
<description>
</description>
<input>
    <param name="vis" type="stringVec">
        <shortdescription>List of input visibility data</shortdescription>
        <description>List of visibility data files. These may be ASDMs, tar files of ASDMs,
                     MSes, or tar files of MSes, If ASDM files are specified, they will be
                     converted  to MS format.
                     example: vis=['X227.ms', 'asdms.tar.gz']
        </description>
        <value/>
    </param>

    <param name="datacolumn" type="string">
<<<<<<< HEAD
    <description>Data column to use to compute weights. Supported values are 'data',
                 'corrected', 'residual', and 'residual_data' (case insensitive,
                 minimum match supported).</description>
=======
    <shortdescription>Data column to use to compute weights. Supported values are &quot;data&quot;, &quot;corrected&quot;, &quot;residual&quot;, and &quot;residual_data&quot; (case insensitive, minimum match supported).</shortdescription>
    <description>Data column to use to compute weights. Supported values are &quot;data&quot;, &quot;corrected&quot;, &quot;residual&quot;, and &quot;residual_data&quot; (case insensitive, minimum match supported).</description>
>>>>>>> 4e967c4f
    <value>corrected</value>
    </param>

    <param name="pipelinemode" type="string">
        <shortdescription>The pipeline operating mode</shortdescription>
        <description>The pipeline operating mode. In 'automatic' mode the pipeline
                     determines the values of all context defined pipeline inputs
                     automatically.  In 'interactive' mode the user can set the pipeline
                     context defined parameters manually.  In 'getinputs' mode the user
                     can check the settings of all pipeline parameters without running
                     the task.</description>
        <value>automatic</value>
        <allowed kind="enum">
            <value>automatic</value>
            <value>interactive</value>
            <value>getinputs</value>
        </allowed>
    </param>

    <param name="overwrite_modelcol" type="bool">
        <shortdescription>Always write the model column, even if it already exists</shortdescription>
        <description>Always write the model column, even if it already exists</description>
        <value>False</value>
    </param>

<<<<<<< HEAD
    <param type="string" name="statwtmode">
        <shortdescription>Weight statistics mode</shortdescription>
        <description>Sets the weighting parameters for general VLA ('VLA') or VLASS
                     Single Epoch ('VLASS-SE') use case. Note that the 'VLASS-SE'
                     mode is meant to be used with datacolumn='residual_data'.
                     Default is 'VLA'.</description>
        <value>standard</value>
    </param>

    <param subparam="true" name="dryrun" type="bool">
=======
    <param name="dryrun" subparam="true" type="bool">
>>>>>>> 4e967c4f
        <shortdescription>Run the task (False) or display task command (True)</shortdescription>
        <description>Run the commands (True) or generate the commands to be run but
                     do not execute (False).  This is a pipeline task execution mode.
        </description>
        <value>False</value>
    </param>

    <param name="acceptresults" subparam="true" type="bool">
        <shortdescription>Add the results into the pipeline context</shortdescription>
        <description>Add the results of the task to the pipeline context (True) or
                     reject them (False).  This is a pipeline task execution mode.
        </description>
        <value>True</value>
    </param>


    <constraints>
	<when param="pipelinemode">
	    <equals type="string" value="automatic">
	    </equals>
	    <equals type="string" value="interactive">
                <default param="vis"><value type="stringVec"/></default>
		<default param="dryrun"><value type="bool">False</value></default>
		<default param="acceptresults"><value type="bool">True</value></default>
	    </equals>
	    <equals type="string" value="getinputs">
                <default param="vis"><value type="stringVec"/></default>
	    </equals>
	</when>
    </constraints>

</input>


<returns>any</returns>


<example>
Output:

results -- If pipeline mode is 'getinputs' then None is returned. Otherwise
   the results object for the pipeline task is returned.


Examples

1. Statistical weighting of the visibilities:

hifv_statwt()

2. Statistical weighting of the visibilities in the Very Large Array Sky Survey Single Epoch use case:

hifv_statwt(mode='vlass-se', datacolumn='residual_data')

</example>
</task>
</casaxml><|MERGE_RESOLUTION|>--- conflicted
+++ resolved
@@ -16,14 +16,12 @@
     </param>
 
     <param name="datacolumn" type="string">
-<<<<<<< HEAD
+    <shortdescription>Data column to use to compute weights. Supported values are 'data',
+        'corrected', 'residual', and 'residual_data' (case insensitive, minimum match
+        supported).</shortdescription>
     <description>Data column to use to compute weights. Supported values are 'data',
-                 'corrected', 'residual', and 'residual_data' (case insensitive,
-                 minimum match supported).</description>
-=======
-    <shortdescription>Data column to use to compute weights. Supported values are &quot;data&quot;, &quot;corrected&quot;, &quot;residual&quot;, and &quot;residual_data&quot; (case insensitive, minimum match supported).</shortdescription>
-    <description>Data column to use to compute weights. Supported values are &quot;data&quot;, &quot;corrected&quot;, &quot;residual&quot;, and &quot;residual_data&quot; (case insensitive, minimum match supported).</description>
->>>>>>> 4e967c4f
+        'corrected', 'residual', and 'residual_data' (case insensitive, minimum match
+        supported).</description>
     <value>corrected</value>
     </param>
 
@@ -49,7 +47,6 @@
         <value>False</value>
     </param>
 
-<<<<<<< HEAD
     <param type="string" name="statwtmode">
         <shortdescription>Weight statistics mode</shortdescription>
         <description>Sets the weighting parameters for general VLA ('VLA') or VLASS
@@ -59,10 +56,7 @@
         <value>standard</value>
     </param>
 
-    <param subparam="true" name="dryrun" type="bool">
-=======
     <param name="dryrun" subparam="true" type="bool">
->>>>>>> 4e967c4f
         <shortdescription>Run the task (False) or display task command (True)</shortdescription>
         <description>Run the commands (True) or generate the commands to be run but
                      do not execute (False).  This is a pipeline task execution mode.
