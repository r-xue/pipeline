<%!
rsc_path = ""
import os
import pipeline.infrastructure.renderer.htmlrenderer as hr
from pipeline.infrastructure.renderer import rendererutils
%>
<%inherit file="t2-4m_details-base.mako"/>

<%block name="title">Selfcal</%block>

<p>Pipeline task running gaincal and applycal: selfcalmode=${result[0].inputs['selfcalmode']}</p>


<%self:plot_group plot_dict="${summary_plots}"
                                  url_fn="${lambda ms:  'noop'}">

        <%def name="title()">
            Selfcal Summary Plot
        </%def>

        <%def name="preamble()">
        </%def>

        <%def name="mouseover(plot)">Summary window</%def>

        <%def name="fancybox_caption(plot)">
            Plot of ${plot.y_axis} vs. ${plot.x_axis}
        </%def>

        <%def name="caption_title(plot)">
            Plot of ${plot.y_axis} vs. ${plot.x_axis}
        </%def>
</%self:plot_group>



% for ms in summary_plots:
<<<<<<< HEAD
=======


>>>>>>> 21173148
    <h4>Plots:  <a class="replace"
           href="${rendererutils.get_relative_url(pcontext.report_dir, dirname, selfcalphasegaincal_subpages[ms])}">Phase vs. time plots </a>
    </h4>
<<<<<<< HEAD
%endfor
=======

%endfor
>>>>>>> 21173148
<|MERGE_RESOLUTION|>--- conflicted
+++ resolved
@@ -35,17 +35,10 @@
 
 
 % for ms in summary_plots:
-<<<<<<< HEAD
-=======
 
 
->>>>>>> 21173148
     <h4>Plots:  <a class="replace"
            href="${rendererutils.get_relative_url(pcontext.report_dir, dirname, selfcalphasegaincal_subpages[ms])}">Phase vs. time plots </a>
     </h4>
-<<<<<<< HEAD
-%endfor
-=======
 
 %endfor
->>>>>>> 21173148
