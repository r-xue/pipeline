import os
import numpy as np

from casatasks import imsmooth

import pipeline.infrastructure as infrastructure
import pipeline.infrastructure.basetask as basetask
import pipeline.infrastructure.vdp as vdp
from pipeline.infrastructure import casa_tasks, task_registry
from pipeline.infrastructure import casa_tools

from pipeline.hifv.heuristics.vip_helper_functions import mask_from_catalog, edit_pybdsf_islands, run_bdsf

LOG = infrastructure.get_logger(__name__)


class VlassmaskingResults(basetask.Results):
    """Results class for the hifv_vlassmasking pipeline smoothing task.  Used on VLASS measurement sets.

    The class inherits from basetask.Results

    """
    def __init__(self, catalog_fits_file=None,
                 catalog_search_size=None, outfile=None,
                 combinedmask=None, number_islands_found=None,
                 number_islands_found_onedeg=None, pixelfraction=None, maskingmode=None):
        """
        Args:
            final(list): final list of tables (not used in this task)
            pool(list): pool list (not used in this task)
            preceding(list): preceding list (not used in this task)
            catalog_fits_files(str): Path to a PyBDSF sky catalog in FITS format.
                                     Default at AOC is '/home/vlass/packages/VLASS1Q.fits'
            outfile(str): Output file - sum of masks
            combinedmask(str):  Final combined mask

        """
        super(VlassmaskingResults, self).__init__()

        self.catalog_fits_file = catalog_fits_file
        self.catalog_search_size = catalog_search_size
        self.outfile = outfile
        self.combinedmask = combinedmask
        self.number_islands_found = number_islands_found
        self.number_islands_found_onedeg = number_islands_found_onedeg
        self.pixelfraction = pixelfraction
        self.maskingmode = maskingmode

        self.pipeline_casa_task = 'Vlassmasking'

    def merge_with_context(self, context):
        """
        Args:
            context(:obj:): Pipeline context object
        """
        # Update the mask name in clean list pending.
<<<<<<< HEAD
        if len(context.clean_list_pending[0]) == 0:
            LOG.warning('Clean list pending is empty. Mask name was not set for imaging target.')
            return
        elif 'mask' in context.clean_list_pending[0].keys() and context.clean_list_pending[0]['mask']:
            LOG.warning('Updating existing clean list pending mask selection with {}.'.format(self.combinedmask))
        else:
            LOG.info('Setting clean list pending mask selection to {}.'.format(self.combinedmask))

        # In tier-2 mode cleaning is done first with tier-1 mask (iter1 in tclean.py), then with combined mask (iter2)
        context.clean_list_pending[0]['mask'] = [context.clean_list_pending[0]['mask'], self.combinedmask] if self.maskingmode == 'vlass-se-tier-2' else self.combinedmask
=======
        # NOTE: this is might be a temporary solution, later the mask name might be determined from context.results
        # during hif_makeimages task run.
        if len(context.clean_list_pending[0]) == 0:
            LOG.error('Clean list pending is empty. Mask name was not set for imaging target.')
            return
        elif 'mask' in context.clean_list_pending[0].keys() and context.clean_list_pending[0]['mask']:
            LOG.warning('Clean list pending already contains a mask selection. Using {} instead of {}.'.format(
                self.combinedmask, context.clean_list_pending[0]['mask']))
        else:
            LOG.info('Clean list pending updated with VLASS-SE mask. It is used in next hif_makeimages call.')

        context.clean_list_pending[0]['mask'] = self.combinedmask
>>>>>>> 3b1fd801
        return

    def __repr__(self):
        # return 'VlassmaskingResults:\n\t{0}'.format(
        #    '\n\t'.join([ms.name for ms in self.mses]))
        return 'VlassmaskingResults:'


class VlassmaskingInputs(vdp.StandardInputs):
    """Inputs class for the hifv_vlassmasking pipeline task.  Used in conjunction with VLASS measurement sets.

    The class inherits from vdp.StandardInputs.

    """
    vlass_ql_database = vdp.VisDependentProperty(default='/home/vlass/packages/VLASS1Q.fits')
    maskingmode = vdp.VisDependentProperty(default='vlass-se-tier-1')
    catalog_search_size = vdp.VisDependentProperty(default=1.5)

    def __init__(self, context, vis=None, vlass_ql_database=None, maskingmode=None,
                 catalog_search_size=None):
        """
            Args:
            context (:obj:): Pipeline context
            vis(str, optional): String name of the measurement set
            vlass_ql_database(str): Path to a PyBDSF sky catalog in FITS format.
                                    Default at AOC is '/home/vlass/packages/VLASS1Q.fits'
            maskingmode(str): Two modes are: vlass-se-tier-1 (QL mask) and vlass-se-tier-2 (combined mask)
            catalog_search_size (float): The half-width (in degrees) of the catalog search centered on the
                                        image's reference pixel.
        """

        self.context = context
        self.vis = vis
        self.vlass_ql_database = vlass_ql_database
        self.maskingmode = maskingmode
        self.catalog_search_size = catalog_search_size


@task_registry.set_equivalent_casa_task('hifv_vlassmasking')
@task_registry.set_casa_commands_comment('Add your task description for inclusion in casa_commands.log')
class Vlassmasking(basetask.StandardTaskTemplate):
    """Class for the hifv_vlassmasking pipeline task.  Used on VLASS measurement sets.

        The class inherits from basetask.StandardTaskTemplate

    """
    Inputs = VlassmaskingInputs

    def prepare(self):
        """Method where the VLASS Masking operation is executed.

        The mask creation steps are critical pieces of the VIP workflow. Mask creation uses islands
        identified using pyBDSF and the process is described in detail in VLASS Memo #15. If the
        image to be produced is in a region of the sky where no components were identified, this step
        and subsequent steps will not succeed. Thus, several metrics are needed to evaluate the efficacy
        of mask creation in this step.

        Return:
            VlassmaskingResults() type object, with final output mask name and metadata information
        """

        LOG.debug("This Vlassmasking class is running.")

        maskname_base = self._get_maskname_base()

        shapelist = self.inputs.context.clean_list_pending[0]['imsize']
        mask_shape = np.array([shapelist[0], shapelist[1], 1, 1])
        phasecenter = self.inputs.context.clean_list_pending[0]['phasecenter']
        cell = self.inputs.context.clean_list_pending[0]['cell']
        frequency = self.inputs.context.clean_list_pending[0]['reffreq']
        QLmask = '.QLcatmask-tier1.mask'
        catalog_fits_file = ''
        outfile = ''
        combinedmask = ''
        number_islands_found = 0
        number_islands_found_onedeg = 0

        # Test parameters for reference
        # Location of catalog file at the AOC
        # catalog_fits_file = '/home/vlass/packages/VLASS1Q.fits'
        # imsize = shapelist[0]
        # wprojplanes = 32
        # cfcache = './cfcache_imsize' + str(imsize) + '_cell' + cell + '_w' + str(wprojplanes) + '_conjT.cf'
        # cfcache_nowb = './cfcache_imsize' + str(imsize) + '_cell' + cell + '_w' + str(
        #     wprojplanes) + '_conjT_psf_wbawp_False.cf'
        # phasecenter = 'J2000 13:33:35.814 +16.44.04.255'
        # mask_shape = np.array([imsize, imsize, 1, 1])
        # frequency = '3.0GHz'

        LOG.info("Executing with masking mode: {!s}".format(self.inputs.maskingmode))

        if self.inputs.maskingmode == 'vlass-se-tier-1':
            if not os.path.exists(self.inputs.vlass_ql_database) and self.inputs.maskingmode == 'vlass-se-tier-1':
                LOG.error("VLASS Quicklook database file {!s} does not exist.".format(self.inputs.vlass_ql_database))

            LOG.debug("Executing mask_from_catalog masking mode = {!s}".format(self.inputs.maskingmode))

            catalog_fits_file = self.inputs.vlass_ql_database

            number_islands_found, \
            number_islands_found_onedeg = mask_from_catalog(catalog_fits_file=catalog_fits_file,
                                                            catalog_search_size=self.inputs.catalog_search_size,
                                                            mask_shape=mask_shape, frequency=frequency, cell=cell,
                                                            phasecenter=phasecenter,
                                                            mask_name=maskname_base + QLmask)

            combinedmask = maskname_base + QLmask

        elif self.inputs.maskingmode == 'vlass-se-tier-2':
            LOG.debug("Executing mask_from_catalog masking mode = {!s}".format(self.inputs.maskingmode))

            # Obrain Tier 1 mask name
            tier1_mask = maskname_base + QLmask if not self.inputs.context.clean_list_pending[0]['mask'] else self.inputs.context.clean_list_pending[0]['mask']

            # Obtain image name
            imagename_base = self._get_bdsf_imagename(maskname_base)

            initial_catalog_fits_file = self.bdsfcompute(imagename_base)

            suffix = ".secondmask.mask"

            catalog_fits_file = edit_pybdsf_islands(catalog_fits_file=initial_catalog_fits_file)

            if not os.path.exists(catalog_fits_file):
                LOG.error("Catalog file {!s} does not exist.".format(catalog_fits_file))

            number_islands_found, \
            number_islands_found_onedeg = mask_from_catalog(catalog_fits_file=catalog_fits_file,
                                                            catalog_search_size=self.inputs.catalog_search_size,
                                                            mask_shape=mask_shape, frequency=frequency, cell=cell,
                                                            phasecenter=phasecenter,
                                                            mask_name=maskname_base + suffix)

            # combine first and second order masks
            outfile = maskname_base + '.sum_of_masks.mask'
            task = casa_tasks.immath(imagename=[maskname_base + suffix, tier1_mask], expr='IM0+IM1', outfile=outfile)

            runtask = self._executor.execute(task)

            myim = casa_tools.imager
            LOG.info("Executing imager.mask()...")
            combinedmask = maskname_base + '.combined-tier2.mask'
            myim.mask(image=outfile, mask=combinedmask, threshold=0.5)
            myim.close()
        else:
            LOG.error("Invalid maskingmode input.")

        # Compute fraction of pixels enclosed in the mask
        with casa_tools.ImageReader(combinedmask) as myia:
            computechunk = myia.getchunk()
            pixelfraction = computechunk.sum() / computechunk.size

        # Compute fraction of pixels enclosed in the inner square degree
        # TODO

        return VlassmaskingResults(catalog_fits_file=catalog_fits_file,
                                   catalog_search_size=1.5, outfile=outfile,
                                   combinedmask=combinedmask, number_islands_found=number_islands_found,
                                   number_islands_found_onedeg=number_islands_found_onedeg,
                                   pixelfraction=pixelfraction, maskingmode=self.inputs.maskingmode)

    def analyse(self, results):
        return results

    def bdsfcompute(self, imagename_base):

        imsmooth(imagename=imagename_base + ".tt0", major='5arcsec', minor='5arcsec', pa='0deg',
                 outfile=imagename_base + ".smooth5.tt0")

        fitsimage = imagename_base + ".smooth5.fits"
        export_task = casa_tasks.exportfits(imagename=imagename_base + ".smooth5.tt0",
                                            fitsimage=fitsimage)
        runtask = self._executor.execute(export_task)

        # subprocess.call(['/users/jmarvil/scripts/run_bdsf.py',
        #                  imagename_base+'iter1b.image.smooth5.fits'],env={'PYTHONPATH':''})
        bdsf_result = run_bdsf(infile=fitsimage)

        # Return the catalogue fits file name
        return fitsimage.replace('.fits', '.cat.fits')

    def _get_maskname_base(self):
        """
        Returns base name for the mask.

        If context.clean_list_pending is populated, then it will take 'imagename' parameter from the first imlist entry.
        The 'STAGENUMBER' substring is replaced by the current stage number.
        """
        # TODO: context.stage for some reason returns x_1 instead of x_0. Until understood, force the latter.
        if 'imagename' in self.inputs.context.clean_list_pending[0].keys():
            return self.inputs.context.clean_list_pending[0]['imagename'].replace('STAGENUMBER',
                                                                                  '{}_0'.format(
                                                                                      self.inputs.context.stage.split(
                                                                                          '_')[0]))
        else:
            return 'VIP_'

    def _get_bdsf_imagename(self, imagename_base):
        """
        Image file name to be used as input to BDSF blob finder.

        Obtain the image name from the latest MakeImagesResult object in context.results.
        If not found, then construct image name from imagename_base argument.
        """
        for result in self.inputs.context.results[::-1]:
            result_meta = result.read()
            if hasattr(result_meta, 'taskname') and result_meta.taskname == 'hif_makeimages':
                return result_meta.results[0].iterations[1]['image']

        # In case hif_makeimages result was not found.
        return imagename_base + 'iter1b.image'<|MERGE_RESOLUTION|>--- conflicted
+++ resolved
@@ -54,9 +54,8 @@
             context(:obj:): Pipeline context object
         """
         # Update the mask name in clean list pending.
-<<<<<<< HEAD
         if len(context.clean_list_pending[0]) == 0:
-            LOG.warning('Clean list pending is empty. Mask name was not set for imaging target.')
+            LOG.error('Clean list pending is empty. Mask name was not set for imaging target.')
             return
         elif 'mask' in context.clean_list_pending[0].keys() and context.clean_list_pending[0]['mask']:
             LOG.warning('Updating existing clean list pending mask selection with {}.'.format(self.combinedmask))
@@ -65,20 +64,6 @@
 
         # In tier-2 mode cleaning is done first with tier-1 mask (iter1 in tclean.py), then with combined mask (iter2)
         context.clean_list_pending[0]['mask'] = [context.clean_list_pending[0]['mask'], self.combinedmask] if self.maskingmode == 'vlass-se-tier-2' else self.combinedmask
-=======
-        # NOTE: this is might be a temporary solution, later the mask name might be determined from context.results
-        # during hif_makeimages task run.
-        if len(context.clean_list_pending[0]) == 0:
-            LOG.error('Clean list pending is empty. Mask name was not set for imaging target.')
-            return
-        elif 'mask' in context.clean_list_pending[0].keys() and context.clean_list_pending[0]['mask']:
-            LOG.warning('Clean list pending already contains a mask selection. Using {} instead of {}.'.format(
-                self.combinedmask, context.clean_list_pending[0]['mask']))
-        else:
-            LOG.info('Clean list pending updated with VLASS-SE mask. It is used in next hif_makeimages call.')
-
-        context.clean_list_pending[0]['mask'] = self.combinedmask
->>>>>>> 3b1fd801
         return
 
     def __repr__(self):
