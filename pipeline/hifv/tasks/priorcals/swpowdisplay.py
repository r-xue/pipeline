--- conflicted
+++ resolved
@@ -65,11 +65,7 @@
 
 
 class swpowPerAntennaChart(object):
-<<<<<<< HEAD
-    def __init__(self, context, result, yaxis, science_scan_ids):
-=======
-    def __init__(self, context, result, yaxis, band, selectbasebands, spw):
->>>>>>> a2b7aed5
+    def __init__(self, context, result, yaxis, science_scan_ids, band, selectbasebands, spw):
         self.context = context
         self.result = result
         self.ms = context.observing_run.get_ms(result.inputs['vis'])
@@ -132,17 +128,6 @@
 
                     LOG.debug("Switched Power Plot, using antenna={!s} and spw={!s}".format(antName,
                                                                                             self.result.sw_result.spw))
-<<<<<<< HEAD
-
-                    job = casa_tasks.plotms(vis=self.caltable, xaxis='time', yaxis=self.yaxis, field='',
-                                     antenna=antPlot, spw=self.result.sw_result.spw, timerange='',
-                                     plotrange=plotrange, coloraxis='',
-                                     title='Switched Power  swpow.tbl   Antenna: {!s}'.format(antName),
-                                     titlefont=8, xaxisfont=7, yaxisfont=7, showgui=False, plotfile=figfile,
-                                     xconnector='line', scan=self.science_scan_ids)
-
-                    job.execute()
-=======
                     numspws = len(self.spw.split(','))
                     pindexlist = list(range(numspws))
                     cplots = [False for i in pindexlist]
@@ -160,9 +145,8 @@
                                                 plotindex=pindex, overwrite=True, gridrows=numspws, gridcols=1, rowindex=pindex,
                                                 plotrange=plotrange, coloraxis='corr', colindex=0, clearplots=cplots[pindex],
                                                 title='Switched Power  swpow.tbl   Antenna: {!s}  {!s}-band {!s} SPW: {!s} Mean Frequency:{!s}'.format(antName, self.band, baseband, spwtouse, mean_freq),
-                                                titlefont=8, xaxisfont=7, yaxisfont=7, showgui=False, plotfile=figfile)
+                                                titlefont=8, xaxisfont=7, yaxisfont=7, showgui=False, plotfile=figfile, scan=self.science_scan_ids)
                         job.execute()
->>>>>>> a2b7aed5
 
                 except Exception as ex:
                     LOG.warning("Unable to plot " + filename)
