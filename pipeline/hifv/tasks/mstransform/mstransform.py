--- conflicted
+++ resolved
@@ -2,13 +2,12 @@
 import traceback
 
 import pipeline.infrastructure as infrastructure
+import pipeline.infrastructure.callibrary as callibrary
 import pipeline.infrastructure.tablereader as tablereader
 import pipeline.infrastructure.vdp as vdp
 from pipeline.domain import DataType
-import pipeline.infrastructure.callibrary as callibrary
-from pipeline.infrastructure import casa_tasks
-from pipeline.infrastructure import task_registry
 from pipeline.hif.tasks.mstransform import mstransform as mst
+from pipeline.infrastructure import casa_tasks, task_registry
 
 LOG = infrastructure.get_logger(__name__)
 
@@ -119,14 +118,10 @@
             LOG.warning(f"Caught mstransform exception: {ee}")
 
         # Copy across requisite XML files.
-<<<<<<< HEAD
-        mst.Mstransform._copy_xml_files(inputs.vis, inputs.outputvis)
-        
+        mst.SerialMstransform._copy_xml_files(inputs.vis, inputs.outputvis)
+
         # Update ms history.
-        mst.Mstransform._update_history(inputs.vis, inputs.outputvis)
-=======
-        mst.SerialMstransform._copy_xml_files(inputs.vis, inputs.outputvis)
->>>>>>> f6319748
+        mst.SerialMstransform._update_history(inputs.vis, inputs.outputvis)
 
         if not self.inputs.omit_contline_ms:
             # Create output MS for line data (_target.ms)
@@ -226,7 +221,7 @@
             mst.SerialMstransform._copy_xml_files(inputs.vis, inputs.outputvis_for_line)
 
             # Update ms history
-            mst.Mstransform._update_history(inputs.vis, inputs.outputvis_for_line)
+            mst.SerialMstransform._update_history(inputs.vis, inputs.outputvis_for_line)
 
         # Restore RFI flags to main MS
         task = casa_tasks.flagmanager(vis=inputs.vis, mode='restore', versionname='rfi_flagged_statwt')
