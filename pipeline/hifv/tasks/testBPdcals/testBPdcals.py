import os
import collections
import shutil
from typing import List, Dict
from collections import defaultdict
import numpy as np

import pipeline.hif.heuristics.findrefant as findrefant
import pipeline.infrastructure as infrastructure
import pipeline.infrastructure.basetask as basetask
import pipeline.infrastructure.vdp as vdp
from pipeline.hifv.heuristics import getCalFlaggedSoln
from pipeline.hifv.heuristics import weakbp, do_bandpass, uvrange
from pipeline.hifv.heuristics.lib_EVLApipeutils import vla_minbaselineforcal
from pipeline.infrastructure import casa_tasks
from pipeline.infrastructure import task_registry
from pipeline.infrastructure import utils
from pipeline.hifv.heuristics import getBCalStatistics


LOG = infrastructure.get_logger(__name__)


class testBPdcalsInputs(vdp.StandardInputs):
    """Inputs class for the hifv_testBPdcals pipeline task.  Used on VLA measurement sets.

    The class inherits from vdp.StandardInputs.

    """
    weakbp = vdp.VisDependentProperty(default=False)
    refantignore = vdp.VisDependentProperty(default='')
    doflagundernspwlimit = vdp.VisDependentProperty(default=False)
    flagbaddef = vdp.VisDependentProperty(default=True)
    refant = vdp.VisDependentProperty(default='')

    @vdp.VisDependentProperty
    def iglist(self):
        return {}

    # docstring and type hints: supplements hifv_testBPdcals
    def __init__(self, context, vis=None, weakbp=None, refantignore=None, doflagundernspwlimit=None, flagbaddef=None, iglist=None, refant=None):
        """Initialize Inputs.

        Args:
            context (:obj:): Pipeline context

            vis(str, optional): The list of input MeasurementSets. Defaults to the list of MeasurementSets specified in the h_init or hifv_importdata task.

            weakbp(Boolean): Activate weak bandpass heuristics.
                Weak bandpass heuristics on/off - currently not used - see PIPE-104.

            refantignore(str): String list of antennas to ignore.

                Example:  refantignore='ea02, ea03'

            doflagundernspwlimit(Boolean): If the number of bad spws is greater than zero, and the keyword is True, then spws are flagged individually.

            flagbaddef(Boolean, optional): Enable/disable bad deformatter flagging. Default is True.
            iglist(dict, optional): When flagbaddef is True, skip bad deformatter flagging for elements in the ignore list.
                          Format: {antName:{band:{spw}}}
                          Example: {'ea02': {'L': {0, 1, '10~13'}}}
            refant(str): A csv string of reference antenna(s). When used, disables ``refantignore``.

                Example: refant = 'ea01, ea02'

        """
        super(testBPdcalsInputs, self).__init__()
        self.context = context
        self.vis = vis
        self._weakbp = weakbp
        self.refantignore = refantignore
        self.doflagundernspwlimit = doflagundernspwlimit
        self.gain_solint1 = 'int'
        self.gain_solint2 = 'int'
        self.flagbaddef = flagbaddef
        self.iglist = iglist
        self.refant = refant


class testBPdcalsResults(basetask.Results):
    """Results class for the hifv_testBPdcals pipeline task.  Used on VLA measurement sets.

    The class inherits from basetask.Results.

    """
    def __init__(self, final=None, pool=None, preceding=None, gain_solint1=None,
                 shortsol1=None, vis=None, bpdgain_touse=None, gtypecaltable=None,
                 ktypecaltable=None, bpcaltable=None, flaggedSolnApplycalbandpass=None,
                 flaggedSolnApplycaldelay=None, result_amp=None, result_phase=None,
                 amp_collection=None, phase_collection=None, num_antennas=None, ignorerefant=None):
        """
        Args:
            vis(str): String name of the measurement set
            final(List, optional): Calibration list applied - not used
            pool(List, optional): Calibration list assesed - not used
            preceding(List, optional): DEPRECATED results from worker tasks executed by this task
            gain_solint1(Dict):  Dict of csv strings, keyed by band
            shortsol1(Dict):  Integration time determined from heuristics (1,3,10 x max int time) keyed by band
            bpdgain_touse(Dict):  Dictionary of tables per band
            gtypecaltable(Dict): Dictionary of tables per band
            ktypecaltable(Dict): Dictionary of tables per band
            bpcaltable(Dict): Dictionary of tables per band
            flaggedSolnApplycalbandpass(Dict): returned from getCalFlaggedSoln for bpdgain_touse (per band)
            flaggedSolnApplycaldelay(Dict): returned from getCalFlaggedSoln for ktypecaltable (per band)
            result_amp(Dict):  Bad deformatters amp flagging list per band
            result_phase(Dict): Bad deformatters phase flagging list per band
            amp_collection(Dict):  Bad deformatters amp weblog table per band
            phase_collection(Dict): Bad deformatters phase weblog table per band
            num_antennas(Dict):  Number of antennas (same per band, but included for weblog formatting)
            ignorerefant(List):  List of antennas removed if a baseband is determined to be bad for >50% of antennas.

        """

        if final is None:
            final = []
        if pool is None:
            pool = []
        if preceding is None:
            preceding = []
        if amp_collection is None:
            amp_collection = collections.defaultdict(list)
        if phase_collection is None:
            phase_collection = collections.defaultdict(list)
        if result_amp is None:
            result_amp = []
        if result_phase is None:
            result_phase = []
        if ignorerefant is None:
            ignorerefant = []

        super(testBPdcalsResults, self).__init__()

        self.vis = vis
        self.pool = pool[:]
        self.final = final[:]
        self.preceding = preceding[:]
        self.error = set()
        self.gain_solint1 = gain_solint1
        self.shortsol1 = shortsol1
        self.bpdgain_touse = bpdgain_touse
        self.gtypecaltable = gtypecaltable
        self.ktypecaltable = ktypecaltable
        self.bpcaltable = bpcaltable
        self.flaggedSolnApplycalbandpass = flaggedSolnApplycalbandpass
        self.flaggedSolnApplycaldelay = flaggedSolnApplycaldelay
        self.ignorerefant = ignorerefant

        self.result_amp = result_amp
        self.result_phase = result_phase
        self.amp_collection = amp_collection
        self.phase_collection = phase_collection
        self.num_antennas = num_antennas

    def merge_with_context(self, context):
        m = context.observing_run.get_ms(self.vis)
        context.evla['msinfo'][m.name].gain_solint1 = self.gain_solint1
        context.evla['msinfo'][m.name].shortsol1 = self.shortsol1
        context.evla['msinfo'][m.name].ignorerefant = self.ignorerefant


@task_registry.set_equivalent_casa_task('hifv_testBPdcals')
class testBPdcals(basetask.StandardTaskTemplate):
    """Class for the testBPdcals pipeline task.  Used on VLA measurement sets.

    The class inherits from basetask.StandardTaskTemplate

    """
    Inputs = testBPdcalsInputs

    def prepare(self):
        """Bulk of task execution occurs here.

        Args:
            None

        Returns:
            testBPdcalsResults()

        """
        self.ignorerefant = []

        m = self.inputs.context.observing_run.get_ms(self.inputs.vis)
        spw2band = m.get_vla_spw2band()
        band2spw = collections.defaultdict(list)
        spwobjlist = m.get_spectral_windows(science_windows_only=True)
        listspws = [spw.id for spw in spwobjlist]
        for spw, band in spw2band.items():
            if spw in listspws:  # Science intents only
                band2spw[band].append(str(spw))

        gtypecaltable = {}
        ktypecaltable = {}
        bpcaltable = {}
        bpdgain_touse = {}
        flaggedSolnApplycalbandpass = {}
        flaggedSolnApplycaldelay = {}
        gain_solint1 = {}
        shortsol1 = {}

        result_amp = {}
        result_phase = {}
        amp_collection = {}
        phase_collection = {}
        num_antennas = {}

        result_amp_perband = []
        result_phase_perband = []
        amp_collection_perband = defaultdict(list)
        phase_collection_perband = defaultdict(list)
        num_antennas_perband = len(m.antennas)
        for band, spwlist in band2spw.items():

            for i in [0, 1, 2]:
                # PIPE-1554: backing up the flags before applycal with version name.
                # The given version name is used to restore the flags when required.
                task = casa_tasks.flagmanager(vis=m.name, mode='save', versionname="testbpdcals_applycal")
                try:
                    self._executor.execute(task)
                except Exception:
                    LOG.error("Failed to save the last applied flags for %s" % m.basename)
                    raise
                LOG.debug("    RUNNING FIRST PART TESTBPDCALS    ")
                gain_solint1perband, shortsol1perband, vis, bpdgain_tousename, gtypecaltablename, ktypecaltablename, bpcaltablename, \
                flaggedSolnApplycalbandpassperband, flaggedSolnApplycaldelayperband, refant = self._do_testBPdcals(band, spwlist)

                """
                If an entire baseband is determined to be bad for >50% of antennas,
                the pipeline should do the following:
                1.  Do not flag any data due to bad deformatters.
                2.  Remove the first reference antenna from the refant list and ignore that antenna in refant calculations
                        for the **entire pipeline run**
                3.  Recalculate the reference antenna list
                4.  Re-run hifv_testbpdcals and flagbaddef
                5.  Repeat up to three times and then just drive ahead.
                """

                # PIPE-1183, adding an option to skip bad deformatter flagging.
                if self.inputs.flagbaddef:
                    LOG.debug("    RUNNING SECOND PART BADDEFORMATTERS    ")
                    result_amp_perband, result_phase_perband, amp_collection_perband, phase_collection_perband, \
                        num_antennas_perband, amp_job, phase_job = self._run_baddeformatters(bpcaltablename)

                    pct_amp_ant = len(result_amp_perband) / num_antennas_perband
                    pct_phase_ant = len(result_phase_perband) / num_antennas_perband
                    ant_threshold = 0.5

                    if (pct_amp_ant < ant_threshold and pct_phase_ant < ant_threshold) or i == 2:
                        if amp_job:
                            LOG.info("Executing bad deformatters amp flag commands for band {!s}...".format(band))
                            self._executor.execute(amp_job)
                        if phase_job:
                            LOG.info("Executing bad deformatters phase flag commands for band {!s}...".format(band))
                            self._executor.execute(phase_job)
                        break
                    else:
                        # Criteria to finish not met - remove the first reference antenna from consideration
                        self.ignorerefant.append(refant)
                        LOG.warning("A baseband is determined to be bad for >50% of antennas.  "
                                    "Removing reference antenna(s) {!s} and rerunning the test calibration.".format(','.join(self.ignorerefant)))
                else:
                    LOG.info("Skipping bad deformatter flagging")

                    # PIPE-1554: restoring saved version of the flags as baseband is bad for >50% of antennas.
                    flag_version_name = "testbpdcals_applycal"
                    task = casa_tasks.flagmanager(vis=m.name, mode='restore', versionname=flag_version_name)
                    try:
                        flag_restore_results = self._executor.execute(task)
                    except Exception:
                        LOG.error("Failed to restore the last applied flags for %s" % m.basename)
                        raise

            gtypecaltable[band] = gtypecaltablename
            ktypecaltable[band] = ktypecaltablename
            bpcaltable[band] = bpcaltablename
            bpdgain_touse[band] = bpdgain_tousename
            flaggedSolnApplycalbandpass[band] = flaggedSolnApplycalbandpassperband
            flaggedSolnApplycaldelay[band] = flaggedSolnApplycaldelayperband
            gain_solint1[band] = gain_solint1perband
            shortsol1[band] = shortsol1perband

            result_amp[band] = result_amp_perband
            result_phase[band] = result_phase_perband
            amp_collection[band] = amp_collection_perband
            phase_collection[band] = phase_collection_perband
            num_antennas[band] = num_antennas_perband

        return testBPdcalsResults(gain_solint1=gain_solint1, shortsol1=shortsol1, vis=vis,
                                  bpdgain_touse=bpdgain_touse, gtypecaltable=gtypecaltable,
                                  ktypecaltable=ktypecaltable, bpcaltable=bpcaltable,
                                  flaggedSolnApplycalbandpass=flaggedSolnApplycalbandpass,
                                  flaggedSolnApplycaldelay=flaggedSolnApplycaldelay, result_amp=result_amp,
                                  result_phase=result_phase, amp_collection=amp_collection,
                                  phase_collection=phase_collection,
                                  num_antennas=num_antennas, ignorerefant=self.ignorerefant)

    def analyse(self, results):
        """Determine the best parameters by analysing the given jobs before returning any final jobs to execute.

        Override method of basetask.StandardTaskTemplate.analyze()

        Args:
            results (list of class: `~pipeline.infrastructure.jobrequest.JobRequest`):
                the job requests generated by :func:`~SimpleTask.prepare`

        Returns:
            class:`~pipeline.api.Result`
        """
        return results

    def _do_testBPdcals(self, band: str, spwlist: List[str]):
        """Execute testBPdcals heuristics per band and spwlist

        Args:
            band(str):  String band single letter identifier -  'L'  'U'  'X' etc.
            spwlist(List):  List of string values for spws - ['0', '1', '2', '3']

        Returns:
            gain_solint1(str):  solution interval value
            shortsol1(str):  Integration time determined from heuristics (1,3,10 x max int time)
            vis:  MS name
            bpdgain_touse(str):  bp'd gain table used
            gtypecaltable(str):  G-type table from gaincal
            ktypecaltable(str):  K-type table from gaincal
            bpcaltable(str):     BP cal table
            flaggedSolnApplycalbandpass(Dict):  returned from getCalFlaggedSoln for bpdgain_tous
            flaggedSolnApplycaldelay(Dict): returned from getCalFlaggedSoln for ktypecaltable
            RefAntOutput(str):  Reference antenna used

        """

        LOG.info("Executing for band {!s}  spws: {!s}".format(band, ','.join(spwlist)))
        self.parang = True
        m = self.inputs.context.observing_run.get_ms(self.inputs.vis)
        # PIPE-2164: getting setjy result stored in context
        self.setjy_results = self.inputs.context.evla['msinfo'][m.name].setjy_results

        try:
            stage_number = self.inputs.context.results[-1].read()[0].stage_number + 1
        except Exception as e:
            stage_number = self.inputs.context.results[-1].read().stage_number + 1

        tableprefix = os.path.basename(self.inputs.vis) + '.' + 'hifv_testBPdcals.s'

        gtypecaltable = tableprefix + str(stage_number) + '_1.' + 'testdelayinitialgain_{!s}.tbl'.format(band)
        ktypecaltable = tableprefix + str(stage_number) + '_2.' + 'testdelay_{!s}.tbl'.format(band)
        bpcaltable = tableprefix + str(stage_number) + '_4.' + 'testBPcal_{!s}.tbl'.format(band)
        tablebase = tableprefix + str(stage_number) + '_3.' + 'testBPdinitialgain'
        table_suffix = ['_{!s}.tbl'.format(band), '3_{!s}.tbl'.format(band), '10_{!s}.tbl'.format(band)]
        soltimes = [1.0, 3.0, 10.0]
<<<<<<< HEAD
        m = self.inputs.context.observing_run.get_ms(self.inputs.vis)
        # PIPE-1703: In multi-band data, the maximum integration time returned was determined
        # by considering the integration time of all scans. The get_vla_max_integration_time
        # method has been updated to return the maximum integration time for the input band.
        integration_time = m.get_integration_time_stats(stat_type="max", band=band)
=======

        integration_time = m.get_integration_time_stats(stat_type="max")
>>>>>>> 7a1be319
        soltimes = [integration_time * x for x in soltimes]
        solints = ['int', str(soltimes[1]) + 's', str(soltimes[2]) + 's']
        soltime = soltimes[0]
        solint = solints[0]

        # Remove tables if they exist
        for tablename in [gtypecaltable, ktypecaltable, bpcaltable, tablebase + table_suffix[0], tablebase + table_suffix[1], tablebase + table_suffix[2]]:
            if os.path.isdir(tablename):
                LOG.info("Removing table: {!s}".format(tablename))
                shutil.rmtree(tablename)

        # PIPE-1637: adding ',' in the manual and auto refantignore parameter
        refantignore = self.inputs.refantignore + ','.join(['', *self.ignorerefant])
        refantfield = self.inputs.context.evla['msinfo'][m.name].calibrator_field_select_string

        # PIPE-595: if refant list is not provided, compute refants else use provided refant list.
        if len(self.inputs.refant) == 0:
            refantobj = findrefant.RefAntHeuristics(vis=self.inputs.vis, field=refantfield,
                                                    geometry=True, flagging=True, intent='',
                                                    spw='', refantignore=refantignore)

            RefAntOutput = refantobj.calculate()
        else:
            RefAntOutput = self.inputs.refant.split(",")

        LOG.info("RefAntOutput: {}".format(RefAntOutput))

        self._do_gtype_delaycal(caltable=gtypecaltable, RefAntOutput=RefAntOutput, spwlist=spwlist)

        LOG.info("Initial phase calibration on delay calibrator complete for band {!s}".format(band))

        fracFlaggedSolns = 1.0

        critfrac = m.get_vla_critfrac()

        # Iterate and check the fraction of Flagged solutions, each time running gaincal in 'K' mode
        flagcount = 0
        while fracFlaggedSolns > critfrac and flagcount < 4:
            self._do_ktype_delaycal(caltable=ktypecaltable, addcaltable=gtypecaltable,
                                    RefAntOutput=RefAntOutput, spw=','.join(spwlist))
            flaggedSolnResult = getCalFlaggedSoln(ktypecaltable)
            (fracFlaggedSolns, RefAntOutput) = self._check_flagSolns(flaggedSolnResult, RefAntOutput)
            LOG.info("Fraction of flagged solutions = " + str(flaggedSolnResult['all']['fraction']))
            LOG.info("Median fraction of flagged solutions per antenna = " +
                     str(flaggedSolnResult['antmedian']['fraction']))
            flagcount += 1

        # Do initial amplitude and phase gain solutions on the BPcalibrator and delay
        # calibrator; the amplitudes are used for flagging; only phase
        # calibration is applied in final BP calibration, so that solutions are
        # not normalized per spw and take out the baseband filter shape

        # Try running with solint of int_time, 3*int_time, and 10*int_time.
        # If there is still a large fraction of failed solutions with
        # solint=10*int_time the source may be too weak, and calibration via the
        # pipeline has failed; will need to implement a mode to cope with weak
        # calibrators (later)

        bpdgain_touse = tablebase + table_suffix[0]

        self._do_gtype_bpdgains(tablebase + table_suffix[0], addcaltable=ktypecaltable,
                                solint=solint, RefAntOutput=RefAntOutput, spwlist=spwlist)

        flaggedSolnResult1 = getCalFlaggedSoln(tablebase + table_suffix[0])
        LOG.info("For solint = " + solint + " fraction of flagged solutions = " +
                 str(flaggedSolnResult1['all']['fraction']))
        LOG.info("Median fraction of flagged solutions per antenna = " +
                 str(flaggedSolnResult1['antmedian']['fraction']))

        if flaggedSolnResult1['all']['total'] > 0:
            fracFlaggedSolns1 = flaggedSolnResult1['antmedian']['fraction']
        else:
            fracFlaggedSolns1 = 1.0

        gain_solint1 = solint
        shortsol1 = soltime

        if fracFlaggedSolns1 > 0.05:
            soltime = soltimes[1]
            solint = solints[1]

            self._do_gtype_bpdgains(tablebase + table_suffix[1], addcaltable=ktypecaltable,
                                    solint=solint, RefAntOutput=RefAntOutput, spwlist=spwlist)

            flaggedSolnResult3 = getCalFlaggedSoln(tablebase + table_suffix[1])
            LOG.info("For solint = " + solint + " fraction of flagged solutions = " +
                     str(flaggedSolnResult3['all']['fraction']))
            LOG.info("Median fraction of flagged solutions per antenna = " +
                     str(flaggedSolnResult3['antmedian']['fraction']))

            if flaggedSolnResult3['all']['total'] > 0:
                fracFlaggedSolns3 = flaggedSolnResult3['antmedian']['fraction']
            else:
                fracFlaggedSolns3 = 1.0

            if fracFlaggedSolns3 < fracFlaggedSolns1:
                gain_solint1 = solint
                shortsol1 = soltime

                bpdgain_touse = tablebase + table_suffix[1]

                if fracFlaggedSolns3 > 0.05:
                    soltime = soltimes[2]
                    solint = solints[2]

                    self._do_gtype_bpdgains(tablebase + table_suffix[2], addcaltable=ktypecaltable, solint=solint,
                                            RefAntOutput=RefAntOutput, spwlist=spwlist)
                    flaggedSolnResult10 = getCalFlaggedSoln(tablebase + table_suffix[2])
                    LOG.info("For solint = " + solint + " fraction of flagged solutions = " +
                             str(flaggedSolnResult10['all']['fraction']))
                    LOG.info("Median fraction of flagged solutions per antenna = " +
                             str(flaggedSolnResult10['antmedian']['fraction']))

                    if flaggedSolnResult10['all']['total'] > 0:
                        fracFlaggedSolns10 = flaggedSolnResult10['antmedian']['fraction']
                    else:
                        fracFlaggedSolns10 = 1.0

                    if fracFlaggedSolns10 < fracFlaggedSolns3:
                        gain_solint1 = solint
                        shortsol1 = soltime
                        bpdgain_touse = tablebase + table_suffix[2]

                        if fracFlaggedSolns10 > 0.05:
                            LOG.warning("There is a large fraction of flagged solutions, " +
                                     "there might be something wrong with your data.  " +
                                     "The fraction of flagged solutions is " + str(fracFlaggedSolns10))

        LOG.info("Test amp and phase calibration on delay and bandpass calibrators complete for band {!s}".format(band))
        if solint == solints[0]:
            LOG.info("Using short solint = {!s} =  {:.6f}s for band {!s}".format(str(gain_solint1), soltimes[0], band))
        else:
            LOG.info("Using short solint = {!s} for band {!s}".format(str(gain_solint1), band))

        LOG.info("Doing test bandpass calibration for band {!s}".format(band))

        if self.inputs.weakbp:
            # LOG.info("USING WEAKBP HEURISTICS")
            interp = weakbp(self.inputs.vis, bpcaltable, context=self.inputs.context, RefAntOutput=RefAntOutput,
                            ktypecaltable=ktypecaltable, bpdgain_touse=bpdgain_touse, solint='inf', append=False,
                            executor=self._executor, spw=','.join(spwlist))
        else:
            # LOG.info("Using REGULAR heuristics")
            interp = ''
            do_bandpass(self.inputs.vis, bpcaltable, context=self.inputs.context, RefAntOutput=RefAntOutput,
                        spw=','.join(spwlist), ktypecaltable=ktypecaltable, bpdgain_touse=bpdgain_touse,
                        solint='inf', append=False, executor=self._executor)

            AllCalTables = sorted(self.inputs.context.callibrary.active.get_caltable())
            AllCalTables.append(ktypecaltable)
            AllCalTables.append(bpdgain_touse)
            AllCalTables.append(bpcaltable)
            ntables = len(AllCalTables)
            interp = [''] * ntables
            LOG.info("Using 'linear,linearflag' for bandpass table")
            interp[-1] = 'linear,linearflag'

        LOG.info("Test bandpass calibration complete")
        LOG.info("Fraction of flagged solutions = {!s}".format(str(flaggedSolnResult['all']['fraction'])))
        LOG.info(
            "Median fraction of flagged solutions per antenna = " + str(flaggedSolnResult['antmedian']['fraction']))

        LOG.info("Executing flagdata in clip mode.")
        self._do_clipflag(bpcaltable)

        LOG.info("Applying test calibrations to BP and delay calibrators for band {!s}".format(band))

        self._do_applycal(ktypecaltable=ktypecaltable, bpdgain_touse=bpdgain_touse,
                          bpcaltable=bpcaltable, interp=interp, spw=','.join(spwlist))

        flaggedSolnApplycalbandpass = getCalFlaggedSoln(bpdgain_touse)
        flaggedSolnApplycaldelay = getCalFlaggedSoln(ktypecaltable)

        return gain_solint1, shortsol1, self.inputs.vis, bpdgain_touse, gtypecaltable,\
               ktypecaltable, bpcaltable, flaggedSolnApplycalbandpass, flaggedSolnApplycaldelay, RefAntOutput[0]

    def _do_gtype_delaycal(self, caltable: str = None, RefAntOutput: List[str] = None, spwlist: List[str] = []) -> bool:
        """Perform a G-Type delay calibration with CASA task gaincal

        Args:
            caltable(str): Name of the caltable to be created
            RefAntOutput(List): List of string antenna values to use as reference antennas - ['ea01', 'ea24', ...]
            spwlist(List): List of string values for spws pertaining to the particular band - ['0', '1', '2', ...]

        Returns:
            Boolean

        """

        m = self.inputs.context.observing_run.get_ms(self.inputs.vis)
        delay_field_select_string = self.inputs.context.evla['msinfo'][m.name].delay_field_select_string
        tst_delay_spw = m.get_vla_tst_bpass_spw(spwlist=spwlist)
        delay_scan_select_string = self.inputs.context.evla['msinfo'][m.name].delay_scan_select_string
        minBL_for_cal = vla_minbaselineforcal()

        delaycal_task_args = {'vis': self.inputs.vis,
                              'caltable': caltable,
                              'field': '',
                              'spw': tst_delay_spw,
                              'intent': '',
                              'selectdata': True,
                              'uvrange': '',
                              'scan': delay_scan_select_string,
                              'solint': 'int',
                              'combine': 'scan',
                              'preavg': -1.0,
                              'refant': ','.join(RefAntOutput),
                              'minblperant': minBL_for_cal,
                              'minsnr': 3.0,
                              'solnorm': False,
                              'gaintype': 'G',
                              'smodel': [],
                              'calmode': 'p',
                              'append': False,
                              'docallib': False,
                              'gaintable': sorted(self.inputs.context.callibrary.active.get_caltable()),
                              'gainfield': [''],
                              'interp': [''],
                              'spwmap': [],
                              'parang': self.parang}

        fields = delay_field_select_string.split(',')
        for fieldidstring in fields:
            fieldid = int(fieldidstring)
            uvrangestring = uvrange(self.setjy_results, fieldid)
            delaycal_task_args['field'] = fieldidstring
            delaycal_task_args['uvrange'] = uvrangestring
            if os.path.exists(caltable):
                delaycal_task_args['append'] = True

            job = casa_tasks.gaincal(**delaycal_task_args)

            self._executor.execute(job)

        return True

    def _do_ktype_delaycal(self, caltable: str = None, addcaltable: str = None,
                           RefAntOutput: List[str] = None, spw: str = '') -> bool:
        """Perform a K-Type delay calibration with CASA task gaincal

        Args:
            caltable(str): Name of the caltable to be created
            addcaltable(str):  String name of table to temporarily be added to the gaincal gaintable parameter
            RefAntOutput(List): List of string antenna values to use as reference antennas - ['ea01', 'ea24', ...]
            spw(str): csv string values for spws pertaining to the particular band - '0,1,2,3,4,5,6'

        Returns:
            Boolean

        """

        m = self.inputs.context.observing_run.get_ms(self.inputs.vis)
        delay_field_select_string = self.inputs.context.evla['msinfo'][m.name].delay_field_select_string
        delay_scan_select_string = self.inputs.context.evla['msinfo'][m.name].delay_scan_select_string
        minBL_for_cal = vla_minbaselineforcal()

        GainTables = sorted(self.inputs.context.callibrary.active.get_caltable())
        GainTables.append(addcaltable)

        delaycal_task_args = {'vis': self.inputs.vis,
                              'caltable': caltable,
                              'field': '',
                              'spw': spw,
                              'intent': '',
                              'selectdata': True,
                              'uvrange': '',
                              'scan': delay_scan_select_string,
                              'solint': 'inf',
                              'combine': 'scan',
                              'preavg': -1.0,
                              'refant': ','.join(RefAntOutput),
                              'minblperant': minBL_for_cal,
                              'minsnr': 3.0,
                              'solnorm': False,
                              'gaintype': 'K',
                              'smodel': [],
                              'calmode': 'p',
                              'append': False,
                              'docallib': False,
                              'gaintable': GainTables,
                              'gainfield': [''],
                              'interp': [''],
                              'spwmap': [],
                              'parang': self.parang}

        for fieldidstring in delay_field_select_string.split(','):
            fieldid = int(fieldidstring)
            uvrangestring = uvrange(self.setjy_results, fieldid)
            delaycal_task_args['field'] = fieldidstring
            delaycal_task_args['uvrange'] = uvrangestring
            if os.path.exists(caltable):
                delaycal_task_args['append'] = True

            job = casa_tasks.gaincal(**delaycal_task_args)

            self._executor.execute(job)

        return True

    def _check_flagSolns(self, flaggedSolnResult: Dict, RefAntOutput: List[str] = None) -> (float, List[str]):
        """Change reference antenna list based on a critical fraction of flagged solutions
            (defined in the domain ms object)

        Args:
            flaggedSolnResult(Dict): Breakdown of flagged solutions
            RefAntOutput(List): List of string antenna values to use as reference antennas - ['ea01', 'ea24', ...]

        Returns:
            fracFlaggedSolns(float):  fraction of flagged solutions used in this function
            RefAntOutput(List): List of string antenna values to use as reference antennas - ['ea01', 'ea24', ...]
                                Modified if fraction of flagged solutions is greater than critical fraction

        """

        if flaggedSolnResult['all']['total'] > 0:
            fracFlaggedSolns = flaggedSolnResult['antmedian']['fraction']
        else:
            fracFlaggedSolns = 1.0

        m = self.inputs.context.observing_run.get_ms(self.inputs.vis)
        critfrac = m.get_vla_critfrac()

        if fracFlaggedSolns > critfrac:
            RefAntOutput = np.delete(RefAntOutput, 0)
            self.inputs.context.observing_run.measurement_sets[0].reference_antenna = ','.join(RefAntOutput)
            LOG.info("Not enough good solutions, trying a different reference antenna.")
            LOG.info("The pipeline will start with antenna "+RefAntOutput[0].lower()+" as the reference.")

        return fracFlaggedSolns, RefAntOutput

    def _do_gtype_bpdgains(self, caltable: str, addcaltable: str = None, solint: str = 'int',
                           RefAntOutput: List[str] = None, spwlist: List[str] = []) -> bool:
        """Perform a G-Type cal with CASA task gaincal on the bp'd gaintable

        Args:
            caltable(str): Name of the caltable to be created
            addcaltable(str):  String name of table to temporarily be added to the gaincal gaintable parameter
            solint(str):  String value for solint keyword of CASA task gaincal
            RefAntOutput(List): List of string antenna values to use as reference antennas - ['ea01', 'ea24', ...]
            spwlist(List): List of string values for spws pertaining to the particular band - ['0', '1', '2', ...]

        Returns:
            Boolean

        """

        m = self.inputs.context.observing_run.get_ms(self.inputs.vis)
        tst_bpass_spw = m.get_vla_tst_bpass_spw(spwlist=spwlist)
        delay_scan_select_string = self.inputs.context.evla['msinfo'][m.name].delay_scan_select_string
        bandpass_scan_select_string = self.inputs.context.evla['msinfo'][m.name].bandpass_scan_select_string
        minBL_for_cal = vla_minbaselineforcal()

        if delay_scan_select_string == bandpass_scan_select_string:
            testgainscans = bandpass_scan_select_string
        else:
            testgainscans = bandpass_scan_select_string + ',' + delay_scan_select_string

        GainTables = sorted(self.inputs.context.callibrary.active.get_caltable())
        GainTables.append(addcaltable)

        bpdgains_task_args = {'vis': self.inputs.vis,
                              'caltable': caltable,
                              'field': '',
                              'spw': tst_bpass_spw,
                              'intent': '',
                              'selectdata': True,
                              'uvrange': '',
                              'scan': testgainscans,
                              'solint': solint,
                              'combine': 'scan',
                              'preavg': -1.0,
                              'refant': ','.join(RefAntOutput),
                              'minblperant': minBL_for_cal,
                              'minsnr': 5.0,
                              'solnorm': False,
                              'gaintype': 'G',
                              'smodel': [],
                              'calmode': 'ap',
                              'append': False,
                              'docallib': False,
                              'gaintable': GainTables,
                              'gainfield': [''],
                              'interp': [''],
                              'spwmap': [],
                              'parang': self.parang}

        testgainscanslist = list(map(int, testgainscans.split(',')))
        scanobjlist = m.get_scans(scan_id=testgainscanslist)
        fieldidlist = []
        for scanobj in scanobjlist:
            fieldobj, = scanobj.fields
            if str(fieldobj.id) not in fieldidlist:
                fieldidlist.append(str(fieldobj.id))

        for fieldidstring in fieldidlist:
            fieldid = int(fieldidstring)
            uvrangestring = uvrange(self.setjy_results, fieldid)
            bpdgains_task_args['field'] = fieldidstring
            bpdgains_task_args['uvrange'] = uvrangestring
            if os.path.exists(caltable):
                bpdgains_task_args['append'] = True

            job = casa_tasks.gaincal(**bpdgains_task_args)

            self._executor.execute(job)

        return True

    def _do_clipflag(self, bpcaltable: str):
        """Execute CASA task flagdata on the bpcaltable

        Args:
            bpcaltable(str):  caltable to flag

        Returns:
            Executed job

        """

        task_args = {'vis': bpcaltable,
                     'mode': 'clip',
                     'datacolumn': 'CPARAM',
                     'clipminmax': [0.0, 2.0],
                     'correlation': 'ABS_ALL',
                     'clipoutside': True,
                     'flagbackup': False,
                     'savepars': False,
                     'action': 'apply'}

        job = casa_tasks.flagdata(**task_args)

        return self._executor.execute(job)

    def _do_applycal(self, ktypecaltable: str = None, bpdgain_touse: str = None, bpcaltable: str = None,
                     interp: str = None, spw: str = ''):
        """Run CASA task applycal with tables from priorcals task plus those generated in testBPdcals

        Args:
            ktypecaltable(str): output from K-type gaincal
            bpgain_touse(str): gaintable determined to be used from heuristics
            bpcaltable(str): BP caltable to use
            interp(str): applycal CASA task keyword
            spw(str): csv string values for spws pertaining to the particular band - '0,1,2,3,4,5,6'

        Returns:
            Executed job

        """

        m = self.inputs.context.observing_run.get_ms(self.inputs.vis)
        testgainscans = self.inputs.context.evla['msinfo'][m.name].testgainscans

        AllCalTables = sorted(self.inputs.context.callibrary.active.get_caltable())
        AllCalTables.append(ktypecaltable)
        AllCalTables.append(bpdgain_touse)
        AllCalTables.append(bpcaltable)

        ntables = len(AllCalTables)

        applycal_task_args = {'vis': self.inputs.vis,
                              'field': '',
                              'spw': spw,
                              'intent': '',
                              'selectdata': True,
                              'scan': testgainscans,
                              'docallib': False,
                              'gaintable': AllCalTables,
                              'gainfield': [''],
                              'interp': interp,
                              'spwmap': [],
                              'calwt': [False]*ntables,
                              'parang': self.parang,
                              'applymode': 'calflagstrict',
                              'flagbackup': False
                              }

        job = casa_tasks.applycal(**applycal_task_args)

        return self._executor.execute(job)

    def _run_baddeformatters(self, bpcaltable: str):
        """Setting control parameters as method arguments

        Args:
            bpcaltable(str): BP cal table to use

        Return:
            result_amp(List): Bad deformatters amp flagging
            result_phase(List): Bad deformatters phase flagging
            amp_collection(Dict): Collection for weblog display
            phase_collection(Dict):  Collection for weblog display
            num_antennas(int): Number of antennas (for weblog convenience)
            amp_job(Dict):  flagdata result from the amplitude execution
            phase_job(Dict):  flagdata result from the phase execution

        """

        method_args = {'testq': 'amp',  # Which quantity to test? ['amp','phase','real','imag']
                       'tstat': 'rat',  # Which stat to use?['min','max','mean','var']or'rat'=min/max or 'diff'=max-min
                       'doprintall': True,  # Print detailed flagging stats
                       'testlimit': 0.15,  # Limit for test (flag values under/over this limit)
                       'testunder': True,
                       'nspwlimit': 4,  # Number of spw per baseband to trigger flagging entire baseband
                       'doflagundernspwlimit': self.inputs.doflagundernspwlimit,
                       # Flag individual spws when below nspwlimit
                       'doflagemptyspws': False,  # Flag data for spws with no unflagged channel solutions in any poln?
                       'calBPtablename': bpcaltable,  # Define the table
                       'flagreason': 'bad_deformatters_amp or RFI'}  # Define the REASON given for the flags

        (result_amp, amp_collection, num_antennas, amp_job) = self._do_flag_baddeformatters(**method_args)

        method_args = {'testq': 'phase',
                       'tstat': 'diff',
                       'doprintall': True,
                       'testlimit': 50,
                       'testunder': False,
                       'nspwlimit': 4,
                       'doflagundernspwlimit': self.inputs.doflagundernspwlimit,
                       'doflagemptyspws': False,
                       'calBPtablename': bpcaltable,
                       'flagreason': 'bad_deformatters_phase or RFI'}

        (result_phase, phase_collection, num_antennas, phase_job) = self._do_flag_baddeformatters(**method_args)

        return result_amp, result_phase, amp_collection, phase_collection, num_antennas, amp_job, phase_job

    def _do_flag_baddeformatters(self, testq: str = None, tstat: str = None, doprintall: bool = True,
                                 testlimit: float = None, testunder: bool = True, nspwlimit: int = 4,
                                 doflagundernspwlimit: bool = True, doflagemptyspws: bool = False,
                                 calBPtablename: str = None, flagreason: str = None):
        """Determine bad deformatters in the MS and flag them
           Looks for bandpass solutions that have small ratio of min/max amplitudes

        Args:
            testq(str): Which quantity to test? ['amp','phase','real','imag']                    Original script: 'amp'
            tstat(str): Which stat to use? ['min','max','mean','var'] or 'rat'=min/max or 'diff'=max-min
                        Original script: 'rat'
            doprintall(bool): Print detailed flagging stats                                      Original script: True
            testlimit(float): Limit for test (flag values under/over this limit)                 Original script: 0.15
            testunder(bool): Will flag values under limit                                        Original script: True
            nspwlimit(int): Number of spw per baseband to trigger flagging entire baseband       Original script: 4
            doflagundernspwlimit(bool): Flag individual spws when below nspwlimit                Original script: True
            doflagemptyspws(bool): Flag data for spws with no unflagged channel solutions in any poln?
            calBPtablename(str): caltable name
            flagreason(str): Reason for flagging

        Returns:
            flaglist(List): phase or amp flagging commands list
            weblogflagdict(Dict): collection for weblog display
            num_antennas(int):  number of antennas
            job(Dict):  Result of flagdata execution

        """

        m = self.inputs.context.observing_run.get_ms(self.inputs.vis)
        num_antennas = len(m.antennas)
        startdate = m.start_time['m0']['value']
        iglist = self.inputs.iglist
        LOG.info("Start date for flag bad deformatters is: " + str(startdate))

        if startdate <= 56062.7:
            doflagdata = False
        else:
            doflagdata = True

        # Define the table to run this on
        # calBPtablename ='testBPcal.b'
        # Define the REASON given for the flags
        # flagreason = 'bad_deformatters_amp or RFI'

        LOG.info("Will test on quantity: "+testq)
        LOG.info("Will test using statistic: "+tstat)

        if testunder:
            LOG.info("Will flag values under limit = "+str(testlimit))
        else:
            LOG.info("Will flag values over limit = "+str(testlimit))

        LOG.info("Will identify basebands with more than "+str(nspwlimit)+" bad spw")

        if doflagundernspwlimit:
            LOG.info("Will identify individual spw when less than "+str(nspwlimit)+" bad spw")

        if doflagemptyspws:
            LOG.info("Will identify spw with no unflagged channels")

        LOG.info("Will use flag REASON = "+flagreason)

        if doflagdata:
            LOG.info("Will flag data based on what we found")
        else:
            LOG.info("Will NOT flag data based on what we found")

        calBPstatresult = getBCalStatistics(calBPtablename)
        flaglist = []
        extflaglist = []
        weblogflagdict = collections.defaultdict(list)

        for iant in calBPstatresult['antband']:
            antName = calBPstatresult['antDict'][iant]

            # PIPE-1183, only antenna name provided in ignore list so
            # skip bad deformatter flagging for all bands and spws corresponding to that antenna
            isAntIgnored = True if antName in iglist.keys() else False
            if isAntIgnored and len(iglist[antName]) == 0:
                LOG.info("Skipping bad deformatter flagging for all bands and spws corresponding to {!s} antenna".format(antName))
                continue
            badspwlist = []
            flaggedspwlist = []

            for rrx in calBPstatresult['antband'][iant]:
                trrx = rrx.replace("EVLA_", "") if "EVLA_" in rrx else rrx
                # PIPE-1183, antenna name and band provided in ignore list so
                # skip bad deformatter flagging for spws corresponding to that antenna and band
                isBandIgnored = True if isAntIgnored and trrx in iglist[antName].keys() else False
                if isBandIgnored and len(iglist[antName][trrx]) == 0:
                    LOG.info("Skipping bad deformatter flagging for all spws corresponding to {!s} band and {!s} antenna".format(rrx, antName))
                    continue

                for bband in calBPstatresult['antband'][iant][rrx]:
                    # List of spw in this baseband
                    spwl = calBPstatresult['rxBasebandDict'][rrx][bband]

                    nbadspws = 0
                    badspws = []
                    flaggedspws = []
                    ignoredSPWs = []
                    if len(spwl) > 0:
                        if doprintall:
                            LOG.info(' Ant %s (%s) %s %s processing spws=%s' %
                                     (str(iant), antName, rrx, bband, str(spwl)))
                        if isBandIgnored:
                            for ispw in iglist[antName][trrx]:
                                ignoredSPWs.extend(utils.range_to_list(ispw))

                        # PIPE-1183, skip bad deformatter flagging for SPWs in ignore list
                        for ispw in spwl:
                            if ispw in ignoredSPWs:
                                LOG.info("Skipping bad deformatter flagging for {!s} spw corresponding to {!s} band and {!s} antenna".format(ispw, rrx, antName))
                                continue
                            testvalid = False
                            if ispw in calBPstatresult['antspw'][iant]:
                                for poln in calBPstatresult['antspw'][iant][ispw]:
                                    # Get stats of this ant/spw/poln
                                    nbp = calBPstatresult['antspw'][iant][ispw][poln]['inner']['number']

                                    if nbp > 0:
                                        if tstat == 'rat':
                                            bpmax = calBPstatresult['antspw'][iant][ispw][poln]['inner'][testq]['max']
                                            bpmin = calBPstatresult['antspw'][iant][ispw][poln]['inner'][testq]['min']

                                            if bpmax == 0.0:
                                                tval = 0.0
                                            else:
                                                tval = bpmin/bpmax
                                        elif tstat == 'diff':
                                            bpmax = calBPstatresult['antspw'][iant][ispw][poln]['inner'][testq]['max']
                                            bpmin = calBPstatresult['antspw'][iant][ispw][poln]['inner'][testq]['min']

                                            tval = bpmax-bpmin
                                        else:
                                            # simple test on quantity
                                            tval = calBPstatresult['antspw'][iant][ispw][poln]['inner'][testq][tstat]
                                        if not testvalid:
                                            testval = tval
                                            testvalid = True
                                        elif testunder:
                                            if tval < testval:
                                                testval = tval
                                        else:
                                            if tval > testval:
                                                testval = tval
                                # Test on extrema of the polarizations for this ant/spw
                                if not testvalid:
                                    # these have no unflagged channels in any poln
                                    flaggedspws.append(ispw)
                                else:
                                    if (testunder and testval < testlimit) or (not testunder and testval > testlimit):
                                        nbadspws += 1
                                        badspws.append(ispw)
                                        if doprintall:
                                            LOG.info('  Found Ant %s (%s) %s %s spw=%s %s %s=%6.4f' %
                                                     (str(iant), antName, rrx, bband, str(ispw), testq, tstat, testval))

                            else:
                                # this spw is missing from this antenna/rx
                                if doprintall:
                                    LOG.info('  Ant %s (%s) %s %s spw=%s missing solution' %
                                             (str(iant), antName, rrx, bband, str(ispw)))

                    # Test to see if this baseband should be entirely flagged
                    if nbadspws > 0 and nbadspws >= nspwlimit:
                        # Flag all spw in this baseband
                        bbspws = calBPstatresult['rxBasebandDict'][rrx][bband]
                        badspwlist.extend(bbspws)
                        LOG.info('Ant %s (%s) %s %s bad baseband spws=%s' %
                                 (str(iant), antName, rrx, bband, str(bbspws)))
                    elif nbadspws > 0 and doflagundernspwlimit:
                        # Flag spws individually
                        badspwlist.extend(badspws)
                        LOG.info('Ant %s (%s) %s %s bad spws=%s' % (str(iant), antName, rrx, bband, str(badspws)))
                    if len(flaggedspws) > 0:
                        flaggedspwlist.extend(flaggedspws)
                        LOG.info('Ant %s (%s) %s %s no unflagged solutions spws=%s ' %
                                 (str(iant), antName, rrx, bband, str(flaggedspws)))

            if len(badspwlist) > 0:
                spwstr = ''
                for ispw in badspwlist:
                    if spwstr == '':
                        spwstr = str(ispw)
                    else:
                        spwstr += ','+str(ispw)
                #
                # reastr = 'bad_deformatters'
                reastr = flagreason
                # Add entry for this antenna
                # flagstr = "mode='manual' antenna='"+str(iant)+"' spw='"+spwstr+"' reason='"+reastr+"'"
                # Use name for flagging
                flagstr = "mode='manual' antenna='"+antName+"' spw='"+spwstr+"'"
                flaglist.append(flagstr)
                weblogflagdict[antName].append(spwstr)

            if doflagemptyspws and len(flaggedspwlist) > 0:
                spwstr = ''
                for ispw in flaggedspwlist:
                    if spwstr == '':
                        spwstr = str(ispw)
                    else:
                        spwstr += ','+str(ispw)
                #
                # Add entry for this antenna
                reastr = 'no_unflagged_solutions'
                # flagstr = "mode='manual' antenna='"+str(iant)+"' spw='"+spwstr+"' reason='"+reastr+"'"
                # Use name for flagging
                flagstr = "mode='manual' antenna='"+antName+"' spw='"+spwstr+"'"
                extflaglist.append(flagstr)
                weblogflagdict[antName].append(spwstr)

        # Get basebands matched with spws.  spws is a single element list with a single csv string
        tempDict = {}
        for antNamekey, spws in weblogflagdict.items():
            basebands = []
            for spwstr in spws[0].split(','):
                spw = m.get_spectral_window(spwstr)
                basebands.append(spw.name.split('#')[0] + '  ' + spw.name.split('#')[1])
            basebands = list(set(basebands))  # Unique basebands
            tempDict[antNamekey] = {'spws': spws, 'basebands': basebands}

        weblogflagdict = tempDict

        nflagcmds = len(flaglist) + len(extflaglist)
        if nflagcmds < 1:
            LOG.info("No bad basebands/spws found")
        else:
            LOG.info("Possible bad basebands/spws found:")

            for flagstr in flaglist:
                LOG.info("    "+flagstr)
            if len(extflaglist) > 0:
                LOG.info("    ")
                for flagstr in extflaglist:
                    LOG.info("    "+flagstr)
                flaglist.extend(extflaglist)

            if doflagdata:
                LOG.info("Setting flag commands for bad deformatters in the ms (quantity {!s})...".format(testq))

                task_args = {'vis': self.inputs.vis,
                             'mode': 'list',
                             'action': 'apply',
                             'inpfile': flaglist,
                             'savepars': True,
                             'flagbackup': True}

                job = casa_tasks.flagdata(**task_args)

                # self._executor.execute(job)

                # get the total fraction of data flagged for all antennas
                # flagging_stats = getCalFlaggedSoln(calBPtablename)
                # total = 0
                # flagged = 0
                # for antenna in flagging_stats['ant']:
                #     for pol in flagging_stats['ant'][antenna]:
                #         flagged += flagging_stats['ant'][antenna][pol]['flagged']
                #         total += flagging_stats['ant'][antenna][pol]['total']
                # fraction_flagged = flagged / total

                # LOG.info('Flagged ({}) Total ({}) Fraction ({})'.format(flagged, total, fraction_flagged))
                return flaglist, weblogflagdict, num_antennas, job

        # If the flag commands are not executed.
        return [], collections.defaultdict(list), num_antennas, None<|MERGE_RESOLUTION|>--- conflicted
+++ resolved
@@ -347,16 +347,11 @@
         tablebase = tableprefix + str(stage_number) + '_3.' + 'testBPdinitialgain'
         table_suffix = ['_{!s}.tbl'.format(band), '3_{!s}.tbl'.format(band), '10_{!s}.tbl'.format(band)]
         soltimes = [1.0, 3.0, 10.0]
-<<<<<<< HEAD
         m = self.inputs.context.observing_run.get_ms(self.inputs.vis)
         # PIPE-1703: In multi-band data, the maximum integration time returned was determined
         # by considering the integration time of all scans. The get_vla_max_integration_time
         # method has been updated to return the maximum integration time for the input band.
         integration_time = m.get_integration_time_stats(stat_type="max", band=band)
-=======
-
-        integration_time = m.get_integration_time_stats(stat_type="max")
->>>>>>> 7a1be319
         soltimes = [integration_time * x for x in soltimes]
         solints = ['int', str(soltimes[1]) + 's', str(soltimes[2]) + 's']
         soltime = soltimes[0]
