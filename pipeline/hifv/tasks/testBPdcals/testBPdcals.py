--- conflicted
+++ resolved
@@ -28,8 +28,8 @@
     weakbp = vdp.VisDependentProperty(default=False)
     refantignore = vdp.VisDependentProperty(default='')
     doflagundernspwlimit = vdp.VisDependentProperty(default=False)
-<<<<<<< HEAD
-    flagbaddef = vdp.VisDependentProperty(default=True)
+    flagbaddef = vdp.VisDependentProperty(default=True)    refant = vdp.VisDependentProperty(default='')
+
     iglist = vdp.VisDependentProperty(default=True)
 
     @iglist.postprocess
@@ -39,12 +39,7 @@
             iglist_dict.update(unprocessed)
         return iglist_dict
 
-    def __init__(self, context, vis=None, weakbp=None, refantignore=None, doflagundernspwlimit=None, flagbaddef=None, iglist=None):
-=======
-    refant = vdp.VisDependentProperty(default='')
-
-    def __init__(self, context, vis=None, weakbp=None, refantignore=None, doflagundernspwlimit=None, refant=None):
->>>>>>> 126dbf3f
+    def __init__(self, context, vis=None, weakbp=None, refantignore=None, doflagundernspwlimit=None, flagbaddef=None, iglist=None, refant=None):
         """
         Args:
             context (:obj:): Pipeline context
@@ -53,14 +48,10 @@
             refantignore(str):  csv string of reference antennas to ignore - 'ea24,ea15,ea08'
             doflagunderspwlimit(Boolean): Will identify individual spw when less than nspwlimit bad spw
                                           Used in the flagging of bad deformatters heuristics
-<<<<<<< HEAD
             flagbaddef(Boolean, optional): Enable/disable bad deformatter flagging. Default is True.
             iglist(dict, optional): When flagbaddef is True, skip bad deformatter flagging for elements in the ignore list.
                           Format: {antName:{band:{spw}}}
-                          Example: {'ea02': {'L': {0, 1, '10~13'}}}
-=======
-            refant(str): A csv string of reference antenna(s). When used, disables refantignore.
->>>>>>> 126dbf3f
+                          Example: {'ea02': {'L': {0, 1, '10~13'}}}            refant(str): A csv string of reference antenna(s). When used, disables refantignore.
         """
         super(testBPdcalsInputs, self).__init__()
         self.context = context
@@ -70,12 +61,9 @@
         self.doflagundernspwlimit = doflagundernspwlimit
         self.gain_solint1 = 'int'
         self.gain_solint2 = 'int'
-<<<<<<< HEAD
         self.flagbaddef = flagbaddef
         self.iglist = iglist
-=======
         self.refant = refant
->>>>>>> 126dbf3f
 
 
 class testBPdcalsResults(basetask.Results):
