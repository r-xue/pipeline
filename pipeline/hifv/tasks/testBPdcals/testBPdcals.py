--- conflicted
+++ resolved
@@ -33,49 +33,36 @@
     flagbaddef = vdp.VisDependentProperty(default=True)
     refant = vdp.VisDependentProperty(default='')
 
-<<<<<<< HEAD
     @vdp.VisDependentProperty
     def iglist(self):
         return {}
 
+    # docstring and type hints: supplements hifv_testBPdcals
     def __init__(self, context, vis=None, weakbp=None, refantignore=None, doflagundernspwlimit=None, flagbaddef=None, iglist=None, refant=None):
-        """
+        """Initialize Inputs.
+
         Args:
             context (:obj:): Pipeline context
-            vis(str, optional): String name of the measurement set
-            weakbp(Boolean):  weak bandpass heuristics on/off - currently not used - see PIPE-104
-            refantignore(str):  csv string of reference antennas to ignore - 'ea24,ea15,ea08'
-            doflagunderspwlimit(Boolean): Will identify individual spw when less than nspwlimit bad spw
-                                          Used in the flagging of bad deformatters heuristics
+
+            vis(str, optional): The list of input MeasurementSets. Defaults to the list of MeasurementSets specified in the h_init or hifv_importdata task.
+
+            weakbp(Boolean): Activate weak bandpass heuristics.
+                Weak bandpass heuristics on/off - currently not used - see PIPE-104.
+
+            refantignore(str): String list of antennas to ignore.
+
+                Example:  refantignore='ea02, ea03'
+
+            doflagundernspwlimit(Boolean): If the number of bad spws is greater than zero, and the keyword is True, then spws are flagged individually.
+
             flagbaddef(Boolean, optional): Enable/disable bad deformatter flagging. Default is True.
             iglist(dict, optional): When flagbaddef is True, skip bad deformatter flagging for elements in the ignore list.
                           Format: {antName:{band:{spw}}}
                           Example: {'ea02': {'L': {0, 1, '10~13'}}}
-            refant(str): A csv string of reference antenna(s). When used, disables refantignore.
-=======
-    # docstring and type hints: supplements hifv_testBPdcals
-    def __init__(self, context, vis=None, weakbp=None, refantignore=None, doflagundernspwlimit=None, refant=None):
-        """Initialize Inputs.
-
-        Args:
-            context (:obj:): Pipeline context
-
-            vis(str, optional): The list of input MeasurementSets. Defaults to the list of MeasurementSets specified in the h_init or hifv_importdata task.
-
-            weakbp(Boolean): Activate weak bandpass heuristics.
-                Weak bandpass heuristics on/off - currently not used - see PIPE-104.
-
-            refantignore(str): String list of antennas to ignore.
-
-                Example:  refantignore='ea02, ea03'
-
-            doflagundernspwlimit(Boolean): If the number of bad spws is greater than zero, and the keyword is True, then spws are flagged individually.
-
             refant(str): A csv string of reference antenna(s). When used, disables ``refantignore``.
 
                 Example: refant = 'ea01, ea02'
 
->>>>>>> 0f232520
         """
         super(testBPdcalsInputs, self).__init__()
         self.context = context
