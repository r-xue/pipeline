--- conflicted
+++ resolved
@@ -125,14 +125,7 @@
                 if spw in listspws:  # Science intents only
                     band2spw[band].append(str(spw))
 
-<<<<<<< HEAD
-            bandlist = [band for band in band2spw.keys()]
-            # LOG.info("BAND LIST: " + ','.join(bandlist))
-
             plotter = testBPdcalsdisplay.testBPdcalsSummaryChart(context, result, taskname="testBPdcals")
-=======
-            plotter = testBPdcalsdisplay.testBPdcalsSummaryChart(context, result)
->>>>>>> 55bec574
             plots = plotter.plot()
             ms = os.path.basename(result.inputs['vis'])
             summary_plots[ms] = plots
