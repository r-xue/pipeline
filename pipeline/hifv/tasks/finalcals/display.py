--- conflicted
+++ resolved
@@ -25,1164 +25,10 @@
         return wrapper
 
 
-<<<<<<< HEAD
-class finalDelaysPerAntennaChart(object):
-    def __init__(self, context, result):
-        self.context = context
-        self.result = result
-        self.ms = context.observing_run.get_ms(result.inputs['vis'])
-        self.basevis = os.path.basename(result.inputs['vis'])
-
-        self.json = {}
-        self.json_filename = os.path.join(context.report_dir, 'stage%s' % result.stage_number,
-                                          'finaldelays-%s.json' % self.ms)
-
-    def plot(self):
-        context = self.context
-        result = self.result
-        m = context.observing_run.measurement_sets[0]
-        plots = []
-        nplots = len(m.antennas)
-
-        LOG.info("Plotting finalDelay calibration tables")
-
-        spw2band = self.ms.get_vla_spw2band()
-        band2spw = collections.defaultdict(list)
-        spwobjlist = self.ms.get_spectral_windows(science_windows_only=True)
-        listspws = [spw.id for spw in spwobjlist]
-        for spw, band in spw2band.items():
-            if spw in listspws:  # Science intents only
-                band2spw[band].append(str(spw))
-
-        for bandname, spwlist in band2spw.items():
-            for ii in range(nplots):
-
-                filename = 'finaldelay' + str(ii) + '_' + bandname + '.png'
-                antPlot = str(ii)
-
-                stage = 'stage%s' % result.stage_number
-                stage_dir = os.path.join(context.report_dir, stage)
-                # construct the relative filename, eg. 'stageX/testdelay0.png'
-
-                figfile = os.path.join(stage_dir, filename)
-
-                # Get antenna name
-                domain_antennas = self.ms.get_antenna(antPlot)
-                idents = [a.name if a.name else a.id for a in domain_antennas]
-                antName = ','.join(idents)
-
-                if not os.path.exists(figfile):
-                    try:
-
-                        LOG.debug("Plotting final calibration tables " + antName)
-
-                        job = casa_tasks.plotms(vis=self.result.ktypecaltable, xaxis='freq', yaxis='amp', field='',
-                                                antenna=antPlot, spw=','.join(spwlist), timerange='',
-                                                plotrange=[], coloraxis='',
-                                                title='K table: finaldelay.tbl   Antenna: {!s}  Band: {!s}'.format(
-                                                    antName, bandname),
-                                                titlefont=8, xaxisfont=7, yaxisfont=7, showgui=False, plotfile=figfile,
-                                                xconnector='step')
-
-                        job.execute()
-
-                    except Exception as ex:
-                        LOG.warning("Unable to plot " + filename + str(ex))
-                else:
-                    LOG.debug('Using existing ' + filename + ' plot.')
-
-                try:
-                    real_figfile = figfile
-
-                    plot = logger.Plot(real_figfile, x_axis='Frequency', y_axis='Delay', field='',
-                                       parameters={'spw': ','.join(spwlist),
-                                                   'pol': '',
-                                                   'ant': antName,
-                                                   'bandname': bandname,
-                                                   'type': 'Final delay',
-                                                   'file': os.path.basename(real_figfile)})
-                    plots.append(plot)
-                except Exception as ex:
-                    LOG.warning("Unable to add plot to stack." + str(ex))
-                    plots.append(None)
-
-        return [p for p in plots if p is not None]
-
-
-class finalphaseGainPerAntennaChart(object):
-    def __init__(self, context, result):
-        self.context = context
-        self.result = result
-        self.ms = context.observing_run.get_ms(result.inputs['vis'])
-        self.basevis = os.path.basename(result.inputs['vis'])
-
-        self.json = {}
-        self.json_filename = os.path.join(context.report_dir, 'stage%s' % result.stage_number,
-                                          'finalphasegain-%s.json' % self.ms)
-
-    def plot(self):
-        context = self.context
-        result = self.result
-        m = context.observing_run.measurement_sets[0]
-
-        nplots = len(m.antennas)
-        plots = []
-
-        LOG.info("Plotting final phase gain solutions")
-
-        spw2band = self.ms.get_vla_spw2band()
-        band2spw = collections.defaultdict(list)
-        spwobjlist = self.ms.get_spectral_windows(science_windows_only=True)
-        listspws = [spw.id for spw in spwobjlist]
-        for spw, band in spw2band.items():
-            if spw in listspws:  # Science intents only
-                band2spw[band].append(str(spw))
-
-        with casa_tools.TableReader(result.bpdgain_touse) as tb:
-            times = tb.getcol('TIME')
-        mintime = np.min(times)
-        maxtime = np.max(times)
-
-        for bandname, spwlist in band2spw.items():
-            for ii in range(nplots):
-
-                filename = 'finalBPinitialgainphase' + str(ii) + '_' + bandname + '.png'
-                antPlot = str(ii)
-
-                stage = 'stage%s' % result.stage_number
-                stage_dir = os.path.join(context.report_dir, stage)
-                # construct the relative filename, eg. 'stageX/testdelay0.png'
-
-                figfile = os.path.join(stage_dir, filename)
-
-                # Get antenna name
-                domain_antennas = self.ms.get_antenna(antPlot)
-                idents = [a.name if a.name else a.id for a in domain_antennas]
-                antName = ','.join(idents)
-
-                if not os.path.exists(figfile):
-                    try:
-
-                        LOG.debug("Plotting final phase gain solutions " + antName)
-                        job = casa_tasks.plotms(vis=result.bpdgain_touse, xaxis='time', yaxis='phase', field='',
-                                                antenna=antPlot, spw=','.join(spwlist), timerange='',
-                                                coloraxis='', plotrange=[mintime, maxtime, -180, 180], symbolshape='circle',
-                                                title='G table: finalBPinitialgain.tbl   Antenna: {!s}  Band: {!s}'.format(
-                                                    antName, bandname),
-                                                titlefont=8, xaxisfont=7, yaxisfont=7, showgui=False, plotfile=figfile,
-                                                xconnector='line')
-
-                        job.execute()
-
-                    except Exception as ex:
-                        LOG.warning("Unable to plot " + filename + str(ex))
-                else:
-                    LOG.debug('Using existing ' + filename + ' plot.')
-
-                try:
-                    plot = logger.Plot(figfile, x_axis='Time', y_axis='Phase', field='',
-                                       parameters={'spw': ','.join(spwlist),
-                                                   'pol': '',
-                                                   'ant': antName,
-                                                   'bandname': bandname,
-                                                   'type': 'BP initial gain phase',
-                                                   'file': os.path.basename(figfile)})
-                    plots.append(plot)
-                except Exception as ex:
-                    LOG.warning("Unable to add plot to stack.  " + str(ex))
-                    plots.append(None)
-
-        return [p for p in plots if p is not None]
-
-
-class finalbpSolAmpPerAntennaChart(object):
-    def __init__(self, context, result):
-        self.context = context
-        self.result = result
-        self.ms = context.observing_run.get_ms(result.inputs['vis'])
-        self.basevis = os.path.basename(result.inputs['vis'])
-
-        self.json = {}
-        self.json_filename = os.path.join(context.report_dir,
-                                          'stage%s' % result.stage_number,
-                                          'finalbpsolamp-%s.json' % self.ms)
-
-    def plot(self):
-        context = self.context
-        result = self.result
-        m = context.observing_run.measurement_sets[0]
-
-        nplots = len(m.antennas)
-        plots = []
-
-        spw2band = self.ms.get_vla_spw2band()
-        band2spw = collections.defaultdict(list)
-        spwobjlist = self.ms.get_spectral_windows(science_windows_only=True)
-        listspws = [spw.id for spw in spwobjlist]
-        for spw, band in spw2band.items():
-            if spw in listspws:  # Science intents only
-                band2spw[band].append(str(spw))
-
-        for bandname, spwlist in band2spw.items():
-            _, maxmaxamp = get_maxphase_maxamp(self.result.bpcaltable)
-            ampplotmax = maxmaxamp
-
-            LOG.info("Plotting amp bandpass solutions")
-
-            for ii in range(nplots):
-
-                filename = 'finalBPcal_amp' + str(ii) + '_' + bandname + '.png'
-                antPlot = str(ii)
-
-                stage = 'stage%s' % result.stage_number
-                stage_dir = os.path.join(context.report_dir, stage)
-                # construct the relative filename, eg. 'stageX/testdelay0.png'
-
-                figfile = os.path.join(stage_dir, filename)
-
-                # Get antenna name
-                domain_antennas = self.ms.get_antenna(antPlot)
-                idents = [a.name if a.name else a.id for a in domain_antennas]
-                antName = ','.join(idents)
-
-                if not os.path.exists(figfile):
-                    try:
-
-                        LOG.debug("Plotting amp bandpass solutions " + antName)
-                        job = casa_tasks.plotms(vis=self.result.bpcaltable, xaxis='freq', yaxis='amp', field='',
-                                                antenna=antPlot, spw=','.join(spwlist), timerange='',
-                                                coloraxis='', plotrange=[0, 0, 0, ampplotmax], symbolshape='circle',
-                                                title='B table: {!s}   Antenna: {!s}  Band: {!s}'.format(
-                                                    'finalBPcal.tbl', antName, bandname),
-                                                titlefont=8, xaxisfont=7, yaxisfont=7, showgui=False, plotfile=figfile,
-                                                xconnector='step')
-
-                        job.execute()
-
-                    except Exception as ex:
-                        LOG.warning("Unable to plot " + filename + str(ex))
-                else:
-                    LOG.debug('Using existing ' + filename + ' plot.')
-
-                try:
-                    real_figfile = figfile
-
-                    plot = logger.Plot(real_figfile, x_axis='Freq', y_axis='Amp', field='',
-                                       parameters={'spw': ','.join(spwlist),
-                                                   'pol': '',
-                                                   'ant': antName,
-                                                   'bandname': bandname,
-                                                   'type': 'BP Amp solution',
-                                                   'file': os.path.basename(real_figfile)})
-                    plots.append(plot)
-                except Exception as ex:
-                    LOG.warning("Unable to add plot to stack.  " + str(ex))
-                    plots.append(None)
-
-        return [p for p in plots if p is not None]
-
-
-class finalbpSolAmpPerAntennaPerSpwChart(object):
-    def __init__(self, context, result):
-        self.context = context
-        self.result = result
-        self.ms = context.observing_run.get_ms(result.inputs['vis'])
-        self.basevis = os.path.basename(result.inputs['vis'])
-
-        self.json = {}
-        self.json_filename = os.path.join(context.report_dir,
-                                          'stage%s' % result.stage_number,
-                                          'finalbpsolamp-%s.json' % self.ms)
-
-    def plot(self):
-        context = self.context
-        result = self.result
-        m = context.observing_run.measurement_sets[0]
-
-        nplots = len(m.antennas)
-        plots = []
-
-        spw2band = self.ms.get_vla_spw2band()
-        band2spw = collections.defaultdict(list)
-        spwobjlist = self.ms.get_spectral_windows(science_windows_only=True)
-        listspws = [spw.id for spw in spwobjlist]
-        for spw, band in spw2band.items():
-            if spw in listspws:  # Science intents only
-                band2spw[band].append(str(spw))
-
-        for spw in spwobjlist:
-            if spw.specline_window:
-                for bandname, spwlist in band2spw.items():
-                    if spw2band[spw.id] != bandname:
-                        continue
-                    _, maxmaxamp = get_maxphase_maxamp(self.result.bpcaltable)
-                    ampplotmax = maxmaxamp
-
-                    LOG.info("Plotting amp bandpass solutions")
-
-                    for ii in range(nplots):
-
-                        filename = 'finalBPcal_amp' + str(ii) + '_' + bandname + '_' + str(spw.id) + '.png'
-                        antPlot = str(ii)
-
-                        stage = 'stage%s' % result.stage_number
-                        stage_dir = os.path.join(context.report_dir, stage)
-                        # construct the relative filename, eg. 'stageX/testdelay0.png'
-
-                        figfile = os.path.join(stage_dir, filename)
-
-                        plot_failed = False
-                        # Get antenna name
-                        domain_antennas = self.ms.get_antenna(antPlot)
-                        idents = [a.name if a.name else a.id for a in domain_antennas]
-                        antName = ','.join(idents)
-
-                        if not os.path.exists(figfile):
-                            try:
-
-                                LOG.debug("Plotting amp bandpass solutions " + antName)
-                                job = casa_tasks.plotms(vis=self.result.bpcaltable, xaxis='freq', yaxis='amp', field='',
-                                                        antenna=antPlot, spw=str(spw.id), timerange='',
-                                                        coloraxis='', plotrange=[0, 0, 0, ampplotmax], symbolshape='circle',
-                                                        title='B table: {!s}   Antenna: {!s}  Band: {!s}  Spw: {!s}'.format(
-                                                            'finalBPcal.tbl', antName, bandname, str(spw.id)),
-                                                        titlefont=8, xaxisfont=7, yaxisfont=7, showgui=False, plotfile=figfile,
-                                                        xconnector='step')
-
-                                job.execute()
-
-                            except Exception as ex:
-                                plot_failed = True
-                                LOG.warning("Unable to plot " + filename + str(ex))
-                        else:
-                            LOG.debug('Using existing ' + filename + ' plot.')
-
-                        if not plot_failed:
-                            try:
-                                real_figfile = figfile
-
-                                plot = logger.Plot(real_figfile, x_axis='Freq', y_axis='Amp', field='',
-                                                parameters={'spw': str(spw.id),
-                                                            'pol': '',
-                                                            'ant': antName,
-                                                            'bandname': bandname,
-                                                            'type': 'BP Amp solution',
-                                                            'file': os.path.basename(real_figfile)})
-                                plots.append(plot)
-                            except Exception as ex:
-                                LOG.warning("Unable to add plot to stack.  " + str(ex))
-                                plots.append(None)
-                        else:
-                            plots.append(None)
-
-        return [p for p in plots if p is not None]
-
-
-class finalbpSolPhasePerAntennaChart(object):
-    def __init__(self, context, result):
-        self.context = context
-        self.result = result
-        self.ms = context.observing_run.get_ms(result.inputs['vis'])
-        self.basevis = os.path.basename(result.inputs['vis'])
-
-        self.json = {}
-        self.json_filename = os.path.join(context.report_dir,
-                                          'stage%s' % result.stage_number,
-                                          'finalbpsolphase-%s.json' % self.ms)
-
-    def plot(self):
-        context = self.context
-        result = self.result
-        m = context.observing_run.measurement_sets[0]
-
-        nplots = len(m.antennas)
-        plots = []
-
-        spw2band = self.ms.get_vla_spw2band()
-        band2spw = collections.defaultdict(list)
-        spwobjlist = self.ms.get_spectral_windows(science_windows_only=True)
-        listspws = [spw.id for spw in spwobjlist]
-        for spw, band in spw2band.items():
-            if spw in listspws:  # Science intents only
-                band2spw[band].append(str(spw))
-
-        for bandname, spwlist in band2spw.items():
-            maxmaxphase, maxmaxamp = get_maxphase_maxamp(self.result.bpcaltable)
-            phaseplotmax = maxmaxphase
-
-            LOG.info("Plotting phase bandpass solutions")
-
-            for ii in range(nplots):
-
-                filename = 'finalBPcal_phase' + str(ii) + '_' + bandname + '.png'
-                antPlot = str(ii)
-
-                stage = 'stage%s' % result.stage_number
-                stage_dir = os.path.join(context.report_dir, stage)
-                # construct the relative filename, eg. 'stageX/testdelay0.png'
-
-                figfile = os.path.join(stage_dir, filename)
-
-                # Get antenna name
-                domain_antennas = self.ms.get_antenna(antPlot)
-                idents = [a.name if a.name else a.id for a in domain_antennas]
-                antName = ','.join(idents)
-
-                if not os.path.exists(figfile):
-                    try:
-
-                        LOG.debug("Plotting phase bandpass solutions " + antName)
-                        job = casa_tasks.plotms(vis=self.result.bpcaltable, xaxis='freq', yaxis='phase', field='',
-                                                antenna=antPlot, spw=','.join(spwlist), timerange='',
-                                                coloraxis='', plotrange=[0, 0, -phaseplotmax, phaseplotmax],
-                                                symbolshape='circle',
-                                                title='B table: {!s}   Antenna: {!s}  Band: {!s}'.format(
-                                                    'finalBPcal.tbl', antName, bandname),
-                                                titlefont=8, xaxisfont=7, yaxisfont=7, showgui=False, plotfile=figfile,
-                                                xconnector='step')
-
-                        job.execute()
-
-                    except Exception as ex:
-                        LOG.warning("Unable to plot " + filename + str(ex))
-                else:
-                    LOG.debug('Using existing ' + filename + ' plot.')
-
-                try:
-                    real_figfile = figfile
-
-                    plot = logger.Plot(real_figfile, x_axis='Freq', y_axis='Phase', field='',
-                                       parameters={'spw': ','.join(spwlist),
-                                                   'pol': '',
-                                                   'ant': antName,
-                                                   'bandname': bandname,
-                                                   'type': 'BP Phase solution',
-                                                   'file': os.path.basename(real_figfile)})
-                    plots.append(plot)
-                except Exception as ex:
-                    LOG.warning("Unable to add plot to stack.  " + str(ex))
-                    plots.append(None)
-
-        return [p for p in plots if p is not None]
-
-
-class finalbpSolPhasePerAntennaPerSpwChart(object):
-    def __init__(self, context, result):
-        self.context = context
-        self.result = result
-        self.ms = context.observing_run.get_ms(result.inputs['vis'])
-        self.basevis = os.path.basename(result.inputs['vis'])
-
-        self.json = {}
-        self.json_filename = os.path.join(context.report_dir,
-                                          'stage%s' % result.stage_number,
-                                          'finalbpsolphase-%s.json' % self.ms)
-
-    def plot(self):
-        context = self.context
-        result = self.result
-        m = context.observing_run.measurement_sets[0]
-
-        nplots = len(m.antennas)
-        plots = []
-
-        spw2band = self.ms.get_vla_spw2band()
-        band2spw = collections.defaultdict(list)
-        spwobjlist = self.ms.get_spectral_windows(science_windows_only=True)
-        listspws = [spw.id for spw in spwobjlist]
-        for spw, band in spw2band.items():
-            if spw in listspws:  # Science intents only
-                band2spw[band].append(str(spw))
-
-        for spw in spwobjlist:
-            if spw.specline_window:
-                for bandname, spwlist in band2spw.items():
-                    if spw2band[spw.id] != bandname:
-                        continue
-                    maxmaxphase, maxmaxamp = get_maxphase_maxamp(self.result.bpcaltable)
-                    phaseplotmax = maxmaxphase
-
-                    LOG.info("Plotting phase bandpass solutions")
-
-                    for ii in range(nplots):
-
-                        filename = 'finalBPcal_phase' + str(ii) + '_' + bandname + '_' + str(spw.id) + '.png'
-                        antPlot = str(ii)
-
-                        stage = 'stage%s' % result.stage_number
-                        stage_dir = os.path.join(context.report_dir, stage)
-                        # construct the relative filename, eg. 'stageX/testdelay0.png'
-
-                        figfile = os.path.join(stage_dir, filename)
-
-                        plot_failed = False
-
-                        # Get antenna name
-                        domain_antennas = self.ms.get_antenna(antPlot)
-                        idents = [a.name if a.name else a.id for a in domain_antennas]
-                        antName = ','.join(idents)
-                        if not os.path.exists(figfile):
-                            try:
-
-                                LOG.debug("Plotting phase bandpass solutions " + antName)
-                                job = casa_tasks.plotms(vis=self.result.bpcaltable, xaxis='freq', yaxis='phase', field='',
-                                                        antenna=antPlot, spw=str(spw.id), timerange='',
-                                                        coloraxis='', plotrange=[0, 0, -phaseplotmax, phaseplotmax],
-                                                        symbolshape='circle',
-                                                        title='B table: {!s}   Antenna: {!s}  Band: {!s}  Spw: {!s}'.format(
-                                                            'finalBPcal.tbl', antName, bandname, str(spw.id)),
-                                                        titlefont=8, xaxisfont=7, yaxisfont=7, showgui=False, plotfile=figfile,
-                                                        xconnector='step')
-
-                                job.execute()
-
-                            except Exception as ex:
-                                plot_failed = True
-                                LOG.warning("Unable to plot " + filename + str(ex))
-                        else:
-                            LOG.debug('Using existing ' + filename + ' plot.')
-
-                        if not plot_failed:
-                            try:
-                                real_figfile = figfile
-
-                                plot = logger.Plot(real_figfile, x_axis='Freq', y_axis='Phase', field='',
-                                                parameters={'spw': str(spw.id),
-                                                            'pol': '',
-                                                            'ant': antName,
-                                                            'bandname': bandname,
-                                                            'type': 'BP Phase solution',
-                                                            'file': os.path.basename(real_figfile)})
-                                plots.append(plot)
-                            except Exception as ex:
-                                LOG.warning("Unable to add plot to stack.  " + str(ex))
-                                plots.append(None)
-                        else:
-                            plots.append(None)
-
-        return [p for p in plots if p is not None]
-
-
-class finalbpSolPhaseShortPerAntennaChart(object):
-    def __init__(self, context, result):
-        self.context = context
-        self.result = result
-        self.ms = context.observing_run.get_ms(result.inputs['vis'])
-        self.basevis = os.path.basename(result.inputs['vis'])
-
-        self.json = {}
-        self.json_filename = os.path.join(context.report_dir,
-                                          'stage%s' % result.stage_number,
-                                          'finalbpsolphaseshort-%s.json' % self.ms)
-
-    def plot(self):
-        context = self.context
-        result = self.result
-        m = context.observing_run.measurement_sets[0]
-
-        nplots = len(m.antennas)
-        plots = []
-
-        LOG.info("Plotting phase short gaincal")
-        # PIPE-1729: check gaintable is present
-        if not os.path.exists(self.result.phaseshortgaincaltable):
-            LOG.warning("{!s} not found".format(self.result.phaseshortgaincaltable))
-            return plots
-        spw2band = self.ms.get_vla_spw2band()
-        band2spw = collections.defaultdict(list)
-        spwobjlist = self.ms.get_spectral_windows(science_windows_only=True)
-        listspws = [spw.id for spw in spwobjlist]
-        for spw, band in spw2band.items():
-            if spw in listspws:  # Science intents only
-                band2spw[band].append(str(spw))
-
-        with casa_tools.TableReader(self.result.phaseshortgaincaltable) as tb:
-            times = tb.getcol('TIME')
-        mintime = np.min(times)
-        maxtime = np.max(times)
-
-        for bandname, spwlist in band2spw.items():
-
-            for ii in range(nplots):
-
-                filename = 'phaseshortgaincal' + str(ii) + '_' + bandname + '.png'
-                antPlot = str(ii)
-
-                stage = 'stage%s' % result.stage_number
-                stage_dir = os.path.join(context.report_dir, stage)
-                # construct the relative filename, eg. 'stageX/testdelay0.png'
-
-                figfile = os.path.join(stage_dir, filename)
-
-                # Get antenna name
-                domain_antennas = self.ms.get_antenna(antPlot)
-                idents = [a.name if a.name else a.id for a in domain_antennas]
-                antName = ','.join(idents)
-
-                if not os.path.exists(figfile):
-                    try:
-
-                        LOG.debug("Plotting phase short gaincal " + antName)
-                        job = casa_tasks.plotms(vis=self.result.phaseshortgaincaltable, xaxis='time', yaxis='phase', field='',
-                                                antenna=antPlot, spw=','.join(spwlist), timerange='',
-                                                coloraxis='', plotrange=[mintime, maxtime, -180, 180], symbolshape='circle',
-                                                title='G table: phaseshortgaincal.tbl   Antenna: {!s}  Band: {!s}'.format(
-                                                    antName, bandname),
-                                                titlefont=8, xaxisfont=7, yaxisfont=7, showgui=False, plotfile=figfile,
-                                                xconnector='line')
-
-                        job.execute()
-
-                    except Exception as ex:
-                        LOG.warning("Unable to plot " + filename + str(ex))
-                else:
-                    LOG.debug('Using existing ' + filename + ' plot.')
-
-                try:
-                    plot = logger.Plot(figfile, x_axis='Time', y_axis='Phase', field='',
-                                       parameters={'spw': ','.join(spwlist),
-                                                   'pol': '',
-                                                   'ant': antName,
-                                                   'bandname': bandname,
-                                                   'type': 'Phase (short) gain solution',
-                                                   'file': os.path.basename(figfile)})
-                    plots.append(plot)
-                except Exception as ex:
-                    LOG.warning("Unable to add plot to stack.  " + str(ex))
-                    plots.append(None)
-
-        return [p for p in plots if p is not None]
-
-
-class finalAmpTimeCalPerAntennaChart(object):
-    def __init__(self, context, result):
-        self.context = context
-        self.result = result
-        self.ms = context.observing_run.get_ms(result.inputs['vis'])
-        self.basevis = os.path.basename(result.inputs['vis'])
-
-        self.json = {}
-        self.json_filename = os.path.join(context.report_dir,
-                                          'stage%s' % result.stage_number,
-                                          'finalamptimecal-%s.json' % self.ms)
-
-    def plot(self):
-        context = self.context
-        result = self.result
-        m = context.observing_run.measurement_sets[0]
-
-        nplots = len(m.antennas)
-
-        plots = []
-        # PIPE-1729: check final gain table is present
-        if not os.path.exists(self.result.finalampgaincaltable):
-            LOG.warning("{!s} not found".format(self.result.finalampgaincaltable))
-            return plots
-        spw2band = self.ms.get_vla_spw2band()
-        band2spw = collections.defaultdict(list)
-        spwobjlist = self.ms.get_spectral_windows(science_windows_only=True)
-        listspws = [spw.id for spw in spwobjlist]
-        for spw, band in spw2band.items():
-            if spw in listspws:  # Science intents only
-                band2spw[band].append(str(spw))
-
-        with casa_tools.TableReader(self.result.finalampgaincaltable) as tb:
-            times = tb.getcol('TIME')
-        mintime = np.min(times)
-        maxtime = np.max(times)
-
-        for bandname, spwlist in band2spw.items():
-
-            with casa_tools.TableReader(self.result.finalampgaincaltable) as tb:
-                cpar = tb.getcol('CPARAM')
-                flgs = tb.getcol('FLAG')
-            amps = np.abs(cpar)
-            good = np.logical_not(flgs)
-            maxamp = np.max(amps[good])
-            plotmax = max(2.0, maxamp)
-
-            LOG.info("Plotting final amp timecal")
-
-            for ii in range(nplots):
-
-                filename = 'finalamptimecal' + str(ii) + '_' + bandname + '.png'
-                antPlot = str(ii)
-
-                stage = 'stage%s' % result.stage_number
-                stage_dir = os.path.join(context.report_dir, stage)
-                # construct the relative filename, eg. 'stageX/testdelay0.png'
-
-                figfile = os.path.join(stage_dir, filename)
-
-                # Get antenna name
-                domain_antennas = self.ms.get_antenna(antPlot)
-                idents = [a.name if a.name else a.id for a in domain_antennas]
-                antName = ','.join(idents)
-
-                if not os.path.exists(figfile):
-                    try:
-
-                        LOG.debug("Plotting final amp timecal " + antName)
-                        job = casa_tasks.plotms(vis=self.result.finalampgaincaltable, xaxis='time', yaxis='amp', field='',
-                                                antenna=antPlot, spw=','.join(spwlist), timerange='',
-                                                coloraxis='', plotrange=[mintime, maxtime, 0, plotmax], symbolshape='circle',
-                                                title='G table: finalampgaincal.tbl   Antenna: {!s}  Band: {!s}'.format(
-                                                    antName, bandname),
-                                                titlefont=8, xaxisfont=7, yaxisfont=7, showgui=False, plotfile=figfile,
-                                                xconnector='line')
-
-                        job.execute()
-
-                    except Exception as ex:
-                        LOG.warning("Unable to plot " + filename + str(ex))
-                else:
-                    LOG.debug('Using existing ' + filename + ' plot.')
-
-                try:
-                    plot = logger.Plot(figfile, x_axis='Time', y_axis='Amp', field='',
-                                       parameters={'spw': ','.join(spwlist),
-                                                   'pol': '',
-                                                   'ant': antName,
-                                                   'bandname': bandname,
-                                                   'type': 'Final amp time cal',
-                                                   'file': os.path.basename(figfile)})
-                    plots.append(plot)
-                except Exception as ex:
-                    LOG.warning("Unable to add plot to stack.  " + str(ex))
-                    plots.append(None)
-
-        return [p for p in plots if p is not None]
-
-
-class finalAmpTimeCalPerAntennaPerSpwChart(object):
-    def __init__(self, context, result):
-        self.context = context
-        self.result = result
-        self.ms = context.observing_run.get_ms(result.inputs['vis'])
-        self.basevis = os.path.basename(result.inputs['vis'])
-
-        self.json = {}
-        self.json_filename = os.path.join(context.report_dir,
-                                          'stage%s' % result.stage_number,
-                                          'finalamptimecal-%s.json' % self.ms)
-
-    def plot(self):
-        context = self.context
-        result = self.result
-        m = context.observing_run.measurement_sets[0]
-
-        nplots = len(m.antennas)
-
-        plots = []
-
-        if not os.path.exists(self.result.finalampgaincaltable):
-            LOG.warning("{!s} not found.".format(self.result.finalampgaincaltable))
-            return plots
-
-        spw2band = self.ms.get_vla_spw2band()
-        band2spw = collections.defaultdict(list)
-        spwobjlist = self.ms.get_spectral_windows(science_windows_only=True)
-        listspws = [spw.id for spw in spwobjlist]
-        for spw, band in spw2band.items():
-            if spw in listspws:  # Science intents only
-                band2spw[band].append(str(spw))
-
-        with casa_tools.TableReader(self.result.finalampgaincaltable) as tb:
-            times = tb.getcol('TIME')
-        mintime = np.min(times)
-        maxtime = np.max(times)
-
-        for spw in spwobjlist:
-            if spw.specline_window:
-                for bandname, spwlist in band2spw.items():
-                    if spw2band[spw.id] != bandname:
-                        continue
-                    with casa_tools.TableReader(self.result.finalampgaincaltable) as tb:
-                        cpar = tb.getcol('CPARAM')
-                        flgs = tb.getcol('FLAG')
-                    amps = np.abs(cpar)
-                    good = np.logical_not(flgs)
-                    maxamp = np.max(amps[good])
-                    plotmax = max(2.0, maxamp)
-
-                    LOG.info("Plotting final amp timecal")
-
-                    for ii in range(nplots):
-
-                        filename = 'finalamptimecal' + str(ii) + '_' + bandname + '_' + str(spw.id) + '.png'
-                        antPlot = str(ii)
-
-                        stage = 'stage%s' % result.stage_number
-                        stage_dir = os.path.join(context.report_dir, stage)
-                        # construct the relative filename, eg. 'stageX/testdelay0.png'
-
-                        figfile = os.path.join(stage_dir, filename)
-
-                        plot_failed = False
-
-                        # Get antenna name
-                        domain_antennas = self.ms.get_antenna(antPlot)
-                        idents = [a.name if a.name else a.id for a in domain_antennas]
-                        antName = ','.join(idents)
-
-                        if not os.path.exists(figfile):
-                            try:
-
-                                LOG.debug("Plotting final amp timecal " + antName)
-                                job = casa_tasks.plotms(vis=self.result.finalampgaincaltable, xaxis='time', yaxis='amp', field='',
-                                                        antenna=antPlot, spw=str(spw.id), timerange='',
-                                                        coloraxis='', plotrange=[mintime, maxtime, 0, plotmax], symbolshape='circle',
-                                                        title='G table: finalampgaincal.tbl   Antenna: {!s}  Band: {!s}  Spw: {!s}'.format(
-                                                            antName, bandname, str(spw.id)),
-                                                        titlefont=8, xaxisfont=7, yaxisfont=7, showgui=False, plotfile=figfile,
-                                                        xconnector='line')
-
-                                job.execute()
-
-                            except Exception as ex:
-                                plot_failed = True
-                                LOG.warning("Unable to plot " + filename + str(ex))
-                        else:
-                            LOG.debug('Using existing ' + filename + ' plot.')
-
-                        if not plot_failed:
-                            try:
-                                plot = logger.Plot(figfile, x_axis='Time', y_axis='Amp', field='',
-                                                parameters={'spw': str(spw.id),
-                                                            'pol': '',
-                                                            'ant': antName,
-                                                            'bandname': bandname,
-                                                            'type': 'Final amp time cal',
-                                                            'file': os.path.basename(figfile)})
-                                plots.append(plot)
-                            except Exception as ex:
-                                LOG.warning("Unable to add plot to stack.  " + str(ex))
-                                plots.append(None)
-                        else:
-                            plots.append(None)
-
-        return [p for p in plots if p is not None]
-
-
-class finalAmpFreqCalPerAntennaChart(object):
-    def __init__(self, context, result):
-        self.context = context
-        self.result = result
-        self.ms = context.observing_run.get_ms(result.inputs['vis'])
-        self.basevis = os.path.basename(result.inputs['vis'])
-
-        self.json = {}
-        self.json_filename = os.path.join(context.report_dir,
-                                          'stage%s' % result.stage_number,
-                                          'finalampfreqcal-%s.json' % self.ms)
-
-    def plot(self):
-        context = self.context
-        result = self.result
-        m = context.observing_run.measurement_sets[0]
-
-        nplots = len(m.antennas)
-
-        plots = []
-        if not os.path.exists(self.result.finalampgaincaltable):
-            LOG.warning("{!s} not found.".format(self.result.finalampgaincaltable))
-            return plots
-        spw2band = self.ms.get_vla_spw2band()
-        band2spw = collections.defaultdict(list)
-        spwobjlist = self.ms.get_spectral_windows(science_windows_only=True)
-        listspws = [spw.id for spw in spwobjlist]
-        for spw, band in spw2band.items():
-            if spw in listspws:  # Science intents only
-                band2spw[band].append(str(spw))
-
-        for bandname, spwlist in band2spw.items():
-
-            with casa_tools.TableReader(self.result.finalampgaincaltable) as tb:
-                cpar = tb.getcol('CPARAM')
-                flgs = tb.getcol('FLAG')
-            amps = np.abs(cpar)
-            good = np.logical_not(flgs)
-            maxamp = np.max(amps[good])
-            plotmax = max(2.0, maxamp)
-
-            LOG.info("Plotting final amp freqcal")
-
-            for ii in range(nplots):
-                filename = 'finalampfreqcal' + str(ii) + '_' + bandname + '.png'
-                antPlot = str(ii)
-
-                stage = 'stage%s' % result.stage_number
-                stage_dir = os.path.join(context.report_dir, stage)
-                # construct the relative filename, eg. 'stageX/testdelay0.png'
-
-                figfile = os.path.join(stage_dir, filename)
-
-                # Get antenna name
-                domain_antennas = self.ms.get_antenna(antPlot)
-                idents = [a.name if a.name else a.id for a in domain_antennas]
-                antName = ','.join(idents)
-
-                if not os.path.exists(figfile):
-                    try:
-
-                        LOG.debug("Plotting final amp freqcal " + antName)
-                        job = casa_tasks.plotms(vis=self.result.finalampgaincaltable, xaxis='freq', yaxis='amp', field='',
-                                                antenna=antPlot, spw=','.join(spwlist), timerange='',
-                                                coloraxis='', plotrange=[0, 0, 0, plotmax], symbolshape='circle',
-                                                title='G table: finalampgaincal.tbl   Antenna: {!s}  Band: {!s}'.format(
-                                                    antName, bandname),
-                                                titlefont=8, xaxisfont=7, yaxisfont=7, showgui=False, plotfile=figfile,
-                                                xconnector='step')
-
-                        job.execute()
-
-                    except Exception as ex:
-                        LOG.warning("Unable to plot " + filename + str(ex))
-                else:
-                    LOG.debug('Using existing ' + filename + ' plot.')
-
-                try:
-                    real_figfile = figfile
-
-                    plot = logger.Plot(real_figfile, x_axis='freq', y_axis='Amp', field='',
-                                       parameters={'spw': ','.join(spwlist),
-                                                   'pol': '',
-                                                   'ant': antName,
-                                                   'bandname': bandname,
-                                                   'type': 'Final amp freq cal',
-                                                   'file': os.path.basename(real_figfile)})
-                    plots.append(plot)
-                except Exception as ex:
-                    LOG.warning("Unable to add plot to stack.  " + str(ex))
-                    plots.append(None)
-
-        return [p for p in plots if p is not None]
-
-
-class finalPhaseGainCalPerAntennaChart(object):
-    def __init__(self, context, result):
-        self.context = context
-        self.result = result
-        self.ms = context.observing_run.get_ms(result.inputs['vis'])
-        self.basevis = os.path.basename(result.inputs['vis'])
-
-        self.json = {}
-        self.json_filename = os.path.join(context.report_dir,
-                                          'stage%s' % result.stage_number,
-                                          'finalphasegaincal-%s.json' % self.ms)
-
-    def plot(self):
-        context = self.context
-        result = self.result
-        m = context.observing_run.measurement_sets[0]
-
-        nplots = len(m.antennas)
-        plots = []
-
-        LOG.info("Plotting final phase freqcal")
-        if not os.path.exists(self.result.finalphasegaincaltable):
-            LOG.warning("{!s} not found.".format(self.result.finalphasegaincaltable))
-            return plots
-        spw2band = self.ms.get_vla_spw2band()
-        band2spw = collections.defaultdict(list)
-        spwobjlist = self.ms.get_spectral_windows(science_windows_only=True)
-        listspws = [spw.id for spw in spwobjlist]
-        for spw, band in spw2band.items():
-            if spw in listspws:  # Science intents only
-                band2spw[band].append(str(spw))
-
-        with casa_tools.TableReader(self.result.finalphasegaincaltable) as tb:
-            times = tb.getcol('TIME')
-        mintime = np.min(times)
-        maxtime = np.max(times)
-
-        for bandname, spwlist in band2spw.items():
-
-            for ii in range(nplots):
-
-                filename = 'finalphasegaincal' + str(ii) + '_' + bandname + '.png'
-                antPlot = str(ii)
-
-                stage = 'stage%s' % result.stage_number
-                stage_dir = os.path.join(context.report_dir, stage)
-                # construct the relative filename, eg. 'stageX/testdelay0.png'
-
-                figfile = os.path.join(stage_dir, filename)
-
-                # Get antenna name
-                domain_antennas = self.ms.get_antenna(antPlot)
-                idents = [a.name if a.name else a.id for a in domain_antennas]
-                antName = ','.join(idents)
-
-                if not os.path.exists(figfile):
-                    try:
-
-                        LOG.debug("Plotting final phase freqcal " + antName)
-                        job = casa_tasks.plotms(vis=self.result.finalphasegaincaltable, xaxis='time', yaxis='phase', field='',
-                                                antenna=antPlot, spw=','.join(spwlist), timerange='',
-                                                coloraxis='', plotrange=[mintime, maxtime, -180, 180], symbolshape='circle',
-                                                title='G table: finalphasegaincal.tbl   Antenna: {!s}  Band: {!s}'.format(
-                                                    antName, bandname),
-                                                titlefont=8, xaxisfont=7, yaxisfont=7, showgui=False, plotfile=figfile,
-                                                xconnector='line')
-
-                        job.execute()
-
-                    except Exception as ex:
-                        LOG.warning("Problem with plotting " + filename + str(ex))
-                else:
-                    LOG.debug('Using existing ' + filename + ' plot.')
-
-                try:
-                    plot = logger.Plot(figfile, x_axis='time', y_axis='phase', field='',
-                                       parameters={'spw': ','.join(spwlist),
-                                                   'pol': '',
-                                                   'ant': antName,
-                                                   'bandname': bandname,
-                                                   'type': 'Final phase gain cal',
-                                                   'file': os.path.basename(figfile)})
-                    plots.append(plot)
-                except Exception as ex:
-                    LOG.warning("Unable to add plot to stack.  " + str(ex))
-                    plots.append(None)
-
-        return [p for p in plots if p is not None]
-
-
-class finalPhaseGainCalPerAntennaPerSpwChart(object):
-    def __init__(self, context, result):
-        self.context = context
-        self.result = result
-        self.ms = context.observing_run.get_ms(result.inputs['vis'])
-        self.basevis = os.path.basename(result.inputs['vis'])
-
-        self.json = {}
-        self.json_filename = os.path.join(context.report_dir,
-                                          'stage%s' % result.stage_number,
-                                          'finalphasegaincal-%s.json' % self.ms)
-
-    def plot(self):
-        context = self.context
-        result = self.result
-        m = context.observing_run.measurement_sets[0]
-
-        spws = m.get_spectral_windows(science_windows_only=True)
-        nplots = len(m.antennas)
-        plots = []
-        if not os.path.exists(self.result.finalphasegaincaltable):
-            LOG.warning("{!s} not found.".format(self.result.finalphasegaincaltable))
-            return plots
-        LOG.info("Plotting final phase freqcal per spw for spectral window spws")
-
-        spw2band = self.ms.get_vla_spw2band()
-        band2spw = collections.defaultdict(list)
-        spwobjlist = self.ms.get_spectral_windows(science_windows_only=True)
-        listspws = [spw.id for spw in spwobjlist]
-        for spw, band in spw2band.items():
-            if spw in listspws:  # Science intents only
-                band2spw[band].append(str(spw))
-
-        with casa_tools.TableReader(self.result.finalphasegaincaltable) as tb:
-            times = tb.getcol('TIME')
-        mintime = np.min(times)
-        maxtime = np.max(times)
-
-        for spw in spwobjlist:
-            if spw.specline_window:
-                for bandname, spwlist in band2spw.items():
-                    if spw2band[spw.id] != bandname:
-                        continue
-                    for ii in range(nplots):
-
-                        filename = 'finalphasegaincal' + str(ii) + '_' + bandname + '_' + str(spw.id) + '.png'
-                        antPlot = str(ii)
-
-                        stage = 'stage%s' % result.stage_number
-                        stage_dir = os.path.join(context.report_dir, stage)
-                        # construct the relative filename, eg. 'stageX/testdelay0.png'
-
-                        figfile = os.path.join(stage_dir, filename)
-
-                        plot_failed = False
-
-                        # Get antenna name
-                        domain_antennas = self.ms.get_antenna(antPlot)
-                        idents = [a.name if a.name else a.id for a in domain_antennas]
-                        antName = ','.join(idents)
-
-                        if not os.path.exists(figfile):
-                            try:
-
-                                LOG.debug("Plotting final phase freqcal " + antName)
-                                job = casa_tasks.plotms(vis=self.result.finalphasegaincaltable, xaxis='time', yaxis='phase', field='',
-                                                        antenna=antPlot, spw=str(spw.id), timerange='',
-                                                        coloraxis='', plotrange=[mintime, maxtime, -180, 180], symbolshape='circle',
-                                                        title='G table: finalphasegaincal.tbl   Antenna: {!s}  Band: {!s}  Spw: {!s}'.format(
-                                                            antName, bandname, str(spw.id)),
-                                                        titlefont=8, xaxisfont=7, yaxisfont=7, showgui=False, plotfile=figfile,
-                                                        xconnector='line')
-
-                                job.execute()
-
-                            except Exception as ex:
-                                plot_failed = True
-                                LOG.warning("Problem with plotting " + filename + str(ex))
-                        else:
-                            LOG.debug('Using existing ' + filename + ' plot.')
-
-                        if not plot_failed:
-                            try:
-                                plot = logger.Plot(figfile, x_axis='time', y_axis='phase', field='',
-                                                parameters={'spw': str(spw.id),
-                                                            'pol': '',
-                                                            'ant': antName,
-                                                            'bandname': bandname,
-                                                            'type': 'Final phase gain cal',
-                                                            'file': os.path.basename(figfile)})
-                                plots.append(plot)
-                            except Exception as ex:
-                                LOG.warning("Unable to add plot to stack.  " + str(ex))
-                                plots.append(None)
-                        else: 
-                            plots.append(None)
-
-        return [p for p in plots if p is not None]
-
-
-def get_maxphase_maxamp(bpcaltable):
-    """
-    Get the max amplitude and max phase for a given bpcaltable
-    """
-    with casa_tools.TableReader(bpcaltable) as tb:
-        dataVarCol = tb.getvarcol('CPARAM')
-        flagVarCol = tb.getvarcol('FLAG')
-
-    rowlist = list(dataVarCol.keys())
-    maxmaxamp = 0.0
-    maxmaxphase = 0.0
-    for rrow in rowlist:
-        dataArr = dataVarCol[rrow]
-        flagArr = flagVarCol[rrow]
-        amps = np.abs(dataArr)
-        phases = np.arctan2(np.imag(dataArr), np.real(dataArr))
-        good = np.logical_not(flagArr)
-        tmparr = amps[good]
-        if len(tmparr) > 0:
-            maxamp = np.max(amps[good])
-            if maxamp > maxmaxamp:
-                maxmaxamp = maxamp
-        tmparr = np.abs(phases[good])
-        if len(tmparr) > 0:
-            maxphase = np.max(np.abs(phases[good])) * 180. / math.pi
-            if maxphase > maxmaxphase:
-                maxmaxphase = maxphase
-    return maxmaxphase, maxmaxamp
-=======
 class AntennaChart(baseDisplay.PerAntennaChart):
     def __init__(self, context, result, suffix='', taskname=None, plottype=None, perSpwChart=False):
         super().__init__(context, result, suffix, taskname, plottype, perSpwChart)
 
     def plot(self):
         plots = super().plot()
-        return plots
->>>>>>> deb65b84
+        return plots