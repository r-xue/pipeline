import collections
import os
from typing import TYPE_CHECKING, List, Optional, Tuple, Union, Any, Dict

import numpy as np
from scipy import stats

import pipeline.hif.heuristics.findrefant as findrefant
import pipeline.infrastructure as infrastructure
import pipeline.infrastructure.basetask as basetask
import pipeline.infrastructure.vdp as vdp
from pipeline.hifv.heuristics import getCalFlaggedSoln, uvrange
from pipeline.infrastructure import casa_tasks
from pipeline.infrastructure import casa_tools
from pipeline.infrastructure import task_registry

LOG = infrastructure.get_logger(__name__)


def solint_rounded_to_integer_integrations(solint,integration_time):
    # code to return a solint that is an even number of integrations
    for i in range(1,10):
        test_n_integrations = (int(solint) + i) / integration_time
        if (test_n_integrations - int(test_n_integrations)) == 0.0:
            return test_n_integrations*integration_time


class SolintInputs(vdp.StandardInputs):
    """Inputs class for the hifv_solint pipeline task.  Used on VLA measurement sets.

    The class inherits from vdp.StandardInputs.

    """
    limit_short_solint = vdp.VisDependentProperty(default='')
    refantignore = vdp.VisDependentProperty(default='')
    refant = vdp.VisDependentProperty(default=[])

    def __init__(self, context, vis=None, limit_short_solint=None, refantignore=None, refant=None):
        """
        Args:
            context (:obj:): Pipeline context
            vis(str, optional): String name of the measurement set
            limit_short_solint(str):  Limit to the short solution interval
            refantignore(str):  csv string of reference antennas to ignore - 'ea24,ea15,ea08'

        """
        super(SolintInputs, self).__init__()
        self.context = context
        self.vis = vis
        self.limit_short_solint = limit_short_solint
        self.refantignore = refantignore
        self.gain_solint1 = 'int'
        self.gain_solint2 = 'int'
        self.refant = refant


class SolintResults(basetask.Results):
    """Results class for the hifv_solint pipeline task.  Used on VLA measurement sets.

    The class inherits from basetask.Results.

    """
    def __init__(self, final=None, pool=None, preceding=None, longsolint=None, gain_solint2=None,
                 shortsol2=None, short_solint=None, new_gain_solint1=None, vis=None,
                 bpdgain_touse=None):
        """
        Args:

            vis(str, optional): String name of the measurement set
            final(List, optional): Calibration list applied - not used
            pool(List, optional): Calibration list assesed - not used
            preceding(List, optional): DEPRECATED results from worker tasks executed by this task
            longsolint(float): numerical value of the long solution interval
            gain_solint2(str):  str representation of longsolint with 's' seconds units
            shortsol2(float): values based on the vla max integration time
            short_solint(float): short solution interval numerical value
            new_gain_solint1(str): str representation of short_solint with 's' seconds units.
            bpdgain_touse(Dict):  Dictionary of tables per band

        """

        if final is None:
            final = []
        if pool is None:
            pool = []
        if preceding is None:
            preceding = []

        super(SolintResults, self).__init__()

        self.vis = vis
        self.pool = pool[:]
        self.final = final[:]
        self.preceding = preceding[:]
        self.error = set()
        self.longsolint = longsolint
        self.gain_solint2 = gain_solint2

        self.shortsol2 = shortsol2
        self.short_solint = short_solint
        self.new_gain_solint1 = new_gain_solint1
        self.bpdgain_touse = bpdgain_touse

    def merge_with_context(self, context):    
        m = context.observing_run.get_ms(self.vis)
        context.evla['msinfo'][m.name].gain_solint2 = self.gain_solint2
        context.evla['msinfo'][m.name].longsolint = self.longsolint

        context.evla['msinfo'][m.name].shortsol2 = self.shortsol2
        context.evla['msinfo'][m.name].short_solint = self.short_solint
        context.evla['msinfo'][m.name].new_gain_solint1 = self.new_gain_solint1


@task_registry.set_equivalent_casa_task('hifv_solint')
class Solint(basetask.StandardTaskTemplate):
    """Class for the solint pipeline task.  Used on VLA measurement sets.

    The class inherits from basetask.StandardTaskTemplate

    """
    Inputs = SolintInputs

    def prepare(self):
        """Bulk of task execution occurs here.

        Args:
            None

        Returns:
            SolintResults()

        """

        m = self.inputs.context.observing_run.get_ms(self.inputs.vis)
        spw2band = m.get_vla_spw2band()
        band2spw = collections.defaultdict(list)
        spwobjlist = m.get_spectral_windows(science_windows_only=True)
        listspws = [spw.id for spw in spwobjlist]
        for spw, band in spw2band.items():
            if spw in listspws:  # Science intents only
                band2spw[band].append(str(spw))

        longsolint = {}
        gain_solint2 = {}
        shortsol2 = {}
        short_solint = {}
        new_gain_solint1 = {}
        bpdgain_touse = {}

        calMs = 'calibrators.ms'
        split_result = self._do_split(calMs)

        for band, spwlist in band2spw.items():
            longsolint_band, gain_solint2_band, shortsol2_band, short_solint_band, \
            new_gain_solint1_band, vis, bpdgain_touse_band = self._do_solint(band, spwlist, calMs)

            longsolint[band] = longsolint_band
            gain_solint2[band] = gain_solint2_band
            shortsol2[band] = shortsol2_band
            short_solint[band] = short_solint_band
            new_gain_solint1[band] = new_gain_solint1_band
            bpdgain_touse[band] = bpdgain_touse_band

        return SolintResults(longsolint=longsolint, gain_solint2=gain_solint2, shortsol2=shortsol2,
                             short_solint=short_solint, new_gain_solint1=new_gain_solint1, vis=vis,
                             bpdgain_touse=bpdgain_touse)

    def analyse(self, results):
        """Determine the best parameters by analysing the given jobs before returning any final jobs to execute.

        Override method of basetask.StandardTaskTemplate.analyze()

        Args:
            results (list of class: `~pipeline.infrastructure.jobrequest.JobRequest`):
                the job requests generated by :func:`~SimpleTask.prepare`

        Returns:
            class:`~pipeline.api.Result`
        """
        return results

    def _do_solint(self, band, spwlist, calMs):
        """Execute solint heuristics per band and spwlist

        Args:
            band(str):  String band single letter identifier -  'L'  'U'  'X' etc.
            spwlist(List):  List of string values for spws - ['0', '1', '2', '3']
            calMs(str):  Split off calibrators MS

        Returns:
            longsolint(float): numerical value of the long solution interval
            gain_solint2(str):  str representation of longsolint with 's' seconds units
            shortsol2(float): values based on the vla max integration time
            short_solint(float): short solution interval numerical value
            new_gain_solint1(str): str representation of short_solint with 's' seconds units.
            vis(str):  MS name
            bpdgain_touse(Dict):  Dictionary of tables per band

        """

        # Solint section

        (longsolint, gain_solint2) = self._do_determine_solint(calMs, ','.join(spwlist))

        try:
            self.setjy_results = self.inputs.context.results[0].read()[0].setjy_results
        except Exception as e:
            self.setjy_results = self.inputs.context.results[0].read().setjy_results

        try:
            stage_number = self.inputs.context.results[-1].read()[0].stage_number + 1
        except Exception as e:
            stage_number = self.inputs.context.results[-1].read().stage_number + 1

        tableprefix = os.path.basename(self.inputs.vis) + '.' + 'hifv_solint.s'

        # Testgains section
        tablebase = tableprefix + str(stage_number) + '_1.' + 'testgaincal'
        table_suffix = ['_{!s}.tbl'.format(band), '3_{!s}.tbl'.format(band),
                        '10_{!s}.tbl'.format(band), 'scan_{!s}.tbl'.format(band), 'limit_{!s}.tbl'.format(band)]
        soltimes = [1.0, 3.0, 10.0]
        m = self.inputs.context.observing_run.get_ms(self.inputs.vis)
        soltimes = [m.get_vla_max_integration_time() * x for x in soltimes]

        solints = ['int', str(soltimes[1]) + 's', str(soltimes[2]) + 's']
        soltime = soltimes[0]
        solint = solints[0]
        shortsol1 = self.inputs.context.evla['msinfo'][m.name].shortsol1[band]
        combtime = 'scan'

        refantfield = self.inputs.context.evla['msinfo'][m.name].calibrator_field_select_string

        self.ignorerefant = self.inputs.context.evla['msinfo'][m.name].ignorerefant
<<<<<<< HEAD
        refantignore = self.inputs.refantignore + ','.join(self.ignorerefant)
        # PIPE-595: if refant list is not provided, compute refants else use provided refant list.
        if len(self.inputs.refant) == 0:
            refantobj = findrefant.RefAntHeuristics(vis=calMs, field=refantfield,
                                                    geometry=True, flagging=True, intent='',
                                                    spw='', refantignore=refantignore)
=======
        # PIPE-1637: adding ',' in the manual and auto refantignore parameter
        refantignore = self.inputs.refantignore + ','.join(['', *self.ignorerefant])
>>>>>>> 22150579

            RefAntOutput = refantobj.calculate()
        else:
            RefAntOutput = self.inputs.refant
        refAnt = ','.join(RefAntOutput)

        bpdgain_touse = tablebase + table_suffix[0]
        testgains_result = self._do_gtype_testgains(calMs, bpdgain_touse, solint=solint,
                                                    context=self.inputs.context, combtime=combtime,
                                                    refAnt=refAnt, spw=','.join(spwlist))

        flaggedSolnResult1 = getCalFlaggedSoln(bpdgain_touse)
        LOG.info("For solint = " + solint + " fraction of flagged solutions = " +
                 str(flaggedSolnResult1['all']['fraction']))
        LOG.info("Median fraction of flagged solutions per antenna = " +
                 str(flaggedSolnResult1['antmedian']['fraction']))

        if flaggedSolnResult1['all']['total'] > 0:
            fracFlaggedSolns1 = flaggedSolnResult1['antmedian']['fraction']
        else:
            fracFlaggedSolns1 = 1.0

        shortsol2 = soltime

        if fracFlaggedSolns1 > 0.05:
            soltime = soltimes[1]
            solint = solints[1]

            testgains_result = self._do_gtype_testgains(calMs, tablebase + table_suffix[1], solint=solint,
                                                        context=self.inputs.context, combtime=combtime,
                                                        refAnt=refAnt, spw=','.join(spwlist))
            flaggedSolnResult3 = getCalFlaggedSoln(tablebase + table_suffix[0])

            LOG.info("For solint = " + solint + " fraction of flagged solutions = " +
                     str(flaggedSolnResult3['all']['fraction']))
            LOG.info("Median fraction of flagged solutions per antenna = " +
                     str(flaggedSolnResult3['antmedian']['fraction']))

            if flaggedSolnResult3['all']['total'] > 0:
                fracFlaggedSolns3 = flaggedSolnResult3['antmedian']['fraction']
            else:
                fracFlaggedSolns3 = 1.0

            if fracFlaggedSolns3 < fracFlaggedSolns1:
                shortsol2 = soltime
                bpdgain_touse = tablebase + table_suffix[1]

                if fracFlaggedSolns3 > 0.05:
                    soltime = soltimes[2]
                    solint = solints[2]

                    testgains_result = self._do_gtype_testgains(calMs, tablebase + table_suffix[2], solint=solint,
                                                                context=self.inputs.context, combtime=combtime,
                                                                refAnt=refAnt, spw=','.join(spwlist))
                    flaggedSolnResult10 = getCalFlaggedSoln(tablebase + table_suffix[2])
                    LOG.info("For solint = " + solint + " fraction of flagged solutions = " +
                             str(flaggedSolnResult3['all']['fraction']))
                    LOG.info("Median fraction of flagged solutions per antenna = " +
                             str(flaggedSolnResult3['antmedian']['fraction']))

                    if flaggedSolnResult10['all']['total'] > 0:
                        fracFlaggedSolns10 = flaggedSolnResult10['antmedian']['fraction']
                    else:
                        fracFlaggedSolns10 = 1.0

                    if fracFlaggedSolns10 < fracFlaggedSolns3:
                        shortsol2 = soltime
                        bpdgain_touse = tablebase + table_suffix[2]

                        if fracFlaggedSolns10 > 0.05:
                            solint = 'inf'
                            combtime = ''
                            testgains_result = self._do_gtype_testgains(calMs, tablebase + table_suffix[3],
                                                                        solint=solint, context=self.inputs.context,
                                                                        combtime=combtime, refAnt=refAnt,
                                                                        spw=','.join(spwlist))
                            flaggedSolnResultScan = getCalFlaggedSoln(tablebase + table_suffix[3])
                            LOG.info("For solint = " + solint + " fraction of flagged solutions = " +
                                     str(flaggedSolnResult3['all']['fraction']))
                            LOG.info("Median fraction of flagged solutions per antenna = " +
                                     str(flaggedSolnResult3['antmedian']['fraction']))

                            if flaggedSolnResultScan['all']['total'] > 0:
                                fracFlaggedSolnsScan = flaggedSolnResultScan['antmedian']['fraction']
                            else:
                                fracFlaggedSolnsScan = 1.0

                            if fracFlaggedSolnsScan < fracFlaggedSolns10:
                                shortsol2 = self.inputs.context.evla['msinfo'][m.name].longsolint
                                bpdgain_touse = tablebase + table_suffix[3]

                                if fracFlaggedSolnsScan > 0.05:
                                    LOG.warning("Warning, large fraction of flagged solutions.  " +
                                                "There might be something wrong with your data")

        LOG.info("ShortSol1: " + str(shortsol1))
        LOG.info("ShortSol2: " + str(shortsol2))

        short_solint = max(shortsol1, shortsol2)
        LOG.info("Short_solint determined from heuristics: " + str(short_solint))
        new_gain_solint1 = str(short_solint) + 's'

        if self.inputs.limit_short_solint:
            LOG.warning("Short Solint limited by user keyword input to " + str(self.inputs.limit_short_solint))
            limit_short_solint = self.inputs.limit_short_solint

            short_solint_str = "{:.12f}".format(short_solint)

            if limit_short_solint == 'int':
                limit_short_solint = '0'
                combtime = 'scan'
                short_solint = float(limit_short_solint)
                new_gain_solint1 = str(short_solint) + 's'
            elif limit_short_solint == 'inf':
                combtime = ''
                short_solint = limit_short_solint
                new_gain_solint1 = short_solint
                LOG.warning("   Note that since 'inf' was specified then combine='' for gaincal.")
            # This comparison needed to change for Python 3
            elif str(limit_short_solint) <= short_solint_str:
                short_solint = float(limit_short_solint)
                new_gain_solint1 = str(short_solint) + 's'
                combtime = 'scan'
        # PIPE-460.  Use solint='int' when the minimum solution interval corresponds to one integration
        # PIPE-696.  Need to compare short solint with int time and limit the precision.
        if short_solint == float("{:.6f}".format(m.get_vla_max_integration_time())):
            new_gain_solint1 = 'int'
            LOG.info(
                'The short solution interval used is: {!s} ({!s}).'.format(new_gain_solint1, str(short_solint) + 's'))

            testgains_result = self._do_gtype_testgains(calMs, tablebase + table_suffix[4], solint=new_gain_solint1,
                                                        context=self.inputs.context, combtime=combtime,
                                                        refAnt=refAnt, spw=','.join(spwlist))
            bpdgain_touse = tablebase + table_suffix[4]

        LOG.info("Using short solint = " + str(new_gain_solint1))

        if abs(longsolint - short_solint) <= soltime:
            LOG.warning('Short solint = long solint +/- integration time of {}s'.format(soltime))

        return longsolint, gain_solint2, shortsol2, short_solint, new_gain_solint1, self.inputs.vis, bpdgain_touse

    def _do_split(self, calMs: str):
        """Execute CASA task split on the calibrator scan select string

        Args:
            calMs(str):  outputvis parameter name

        Returns:
            Executed job

        """

        m = self.inputs.context.observing_run.get_ms(self.inputs.vis)
        calibrator_scan_select_string = self.inputs.context.evla['msinfo'][m.name].calibrator_scan_select_string

        LOG.info("Splitting out calibrators into " + calMs)

        task_args = {'vis': m.name,
                     'outputvis': calMs,
                     'datacolumn': 'corrected',
                     'keepmms': True,
                     'field': '',
                     'spw': '',
                     'width': 1,
                     'antenna': '',
                     'timebin': '0s',
                     'timerange': '',
                     'scan': calibrator_scan_select_string,
                     'intent': '',
                     'array': '',
                     'uvrange': '',
                     'correlation': '',
                     'observation': '',
                     'keepflags': False}

        job = casa_tasks.split(**task_args)

        return self._executor.execute(job)

    def _do_determine_solint(self, calMs: str, spw: str = ''):
        """Code to determine solution interval

        Args:
            calMs(str):  split off calibrators MS
            spw(str):  spw selection  '2,3,4', etc.

        Returns:
            longsolint
            gain_solint2

        """

        durations = []
        old_spws = []
        old_field = ''

        with casa_tools.MSReader(calMs) as ms:
            scan_summary = ms.getscansummary()    

            m = self.inputs.context.observing_run.get_ms(self.inputs.vis)

            phase_scan_list = self.inputs.context.evla['msinfo'][m.name].phase_scan_select_string.split(',')
            phase_scan_list = [int(i) for i in phase_scan_list]

            # Sub-select phase scan list per band
            phase_scanids_perband = [scan.id for scan in m.get_scans(scan_id=phase_scan_list, spw=spw)]

            for kk in range(len(phase_scan_list)):
                ii = phase_scan_list[kk]
                if ii in phase_scanids_perband:
                    try:
                        # Collect beginning and ending times
                        # Take max of end times and min of beginning times
                        endtimes = [scan_summary[str(ii)][scankey]['EndTime'] for scankey in scan_summary[str(ii)]]
                        begintimes = [scan_summary[str(ii)][scankey]['BeginTime'] for scankey in scan_summary[str(ii)]]

                        end_time = max(endtimes)
                        begin_time = min(begintimes)

                        new_spws = scan_summary[str(ii)]['0']['SpwIds']
                        new_field = scan_summary[str(ii)]['0']['FieldId']

                        if ((kk > 0) and (phase_scan_list[kk-1] == ii-1) and
                                (set(new_spws) == set(old_spws)) and (new_field == old_field) and
                                (phase_scan_list[kk-1] in phase_scanids_perband)):
                            # if contiguous scans, just increase the time on the previous one
                            add_duration = 86400 * (end_time - old_begin_time)
                            if add_duration < 1000.0:
                                durations[-1] = add_duration
                                LOG.info("End time, old begin time {} {}".format(end_time, old_begin_time))
                        else:
                            LOG.info("End time, begin time {} {}".format(end_time, begin_time))
                            durations.append(86400*(end_time - begin_time))
                            old_begin_time = begin_time
                            LOG.info("Append durations, old, begin {} {} {}:".format(durations, old_begin_time, begin_time))
                        LOG.info("Scan "+str(ii)+" has "+str(durations[-1])+"s on source")
                        old_spws = new_spws
                        old_field = new_field

                    except KeyError:
                        LOG.warning("WARNING: scan "+str(ii)+" is completely flagged and missing from " + calMs)

        orig_durations = np.array(durations)

        try:
            durations = orig_durations[(np.abs(stats.zscore(orig_durations)) < 3)]
        except ValueError:
            LOG.info("No statistical outliers in list of determined durations.")
            durations = orig_durations

        if not durations.tolist():
            LOG.info("No statistical outliers in list of determined durations.")
            durations = orig_durations

        nsearch = 5
        integration_time = m.get_vla_max_integration_time()
        integration_time = np.around(integration_time, decimals=2)
        search_results = np.zeros(nsearch)
        longest_scan = np.round(np.max(orig_durations))
        zscore_solint = np.max(durations)
        solint_integer_integrations = solint_rounded_to_integer_integrations(zscore_solint * 1.01, integration_time)
        if solint_integer_integrations:
            for i in range(nsearch):
                # print('testing solint', solint_integer_integrations + i * integration_time)
                search_results[i] = longest_scan / (solint_integer_integrations + i * integration_time) - int(longest_scan / (solint_integer_integrations + i * integration_time))
            longsolint = solint_integer_integrations + np.argmax(search_results) * integration_time
        else:
            longsolint = (np.max(durations)) * 1.01
            LOG.warning("Using alternate long solint calculation.")

        gain_solint2 = str(longsolint) + 's'

        return longsolint, gain_solint2

    def _do_gtype_testgains(self, calMs: str, caltable: str, solint: str = 'int', context=None, combtime: str = 'scan',
                            refAnt = None, spw: str = ''):
        """Perform a G-Type delay calibration with CASA task gaincal

        Args:
            calMs(str): split off calibrators for use in the gaincal vis parameter
            caltable(str): Name of the caltable to be created
            solint
            context (:obj:): Pipeline context
            combtime(str):  gaincal parameter default of 'scan'
            refAnt(str): csv string of reference antennas
            spw(str):  spw selection  '2,3,4', etc.

        Returns:
            Boolean

        """

        m = self.inputs.context.observing_run.get_ms(self.inputs.vis)

        calibrator_scan_select_string = context.evla['msinfo'][m.name].calibrator_scan_select_string

        scanlist = [int(scan) for scan in calibrator_scan_select_string.split(',')]
        scanids_perband = ','.join([str(scan.id) for scan in m.get_scans(scan_id=scanlist, spw=spw)])

        minBL_for_cal = m.vla_minbaselineforcal()

        task_args = {'vis': calMs,
                     'caltable': caltable,
                     'field': '',
                     'spw': spw,
                     'intent': '',
                     'selectdata': True,
                     'scan': scanids_perband,
                     'solint': solint,
                     'combine': combtime,
                     'preavg': -1.0,
                     'refant': refAnt.lower(),
                     'minblperant': minBL_for_cal,
                     'minsnr': 5.0,
                     'solnorm': False,
                     'gaintype': 'G',
                     'smodel': [],
                     'calmode': 'ap',
                     'append': False,
                     'gaintable': [''],
                     'gainfield': [''],
                     'interp': [''],
                     'spwmap': [],
                     'uvrange': '',
                     'parang': True}

        calscanslist = list(map(int, scanids_perband.split(',')))
        scanobjlist = m.get_scans(scan_id=calscanslist,
                                  scan_intent=['AMPLITUDE', 'BANDPASS', 'POLLEAKAGE', 'POLANGLE',
                                               'PHASE', 'POLARIZATION', 'CHECK'])
        fieldidlist = []
        for scanobj in scanobjlist:
            fieldobj, = scanobj.fields
            if str(fieldobj.id) not in fieldidlist:
                fieldidlist.append(str(fieldobj.id))

        for fieldidstring in fieldidlist:
            fieldid = int(fieldidstring)
            uvrangestring = uvrange(self.setjy_results, fieldid)
            task_args['field'] = fieldidstring
            task_args['uvrange'] = uvrangestring
            if os.path.exists(caltable):
                task_args['append'] = True

            job = casa_tasks.gaincal(**task_args)

            self._executor.execute(job)

        return True<|MERGE_RESOLUTION|>--- conflicted
+++ resolved
@@ -231,17 +231,13 @@
         refantfield = self.inputs.context.evla['msinfo'][m.name].calibrator_field_select_string
 
         self.ignorerefant = self.inputs.context.evla['msinfo'][m.name].ignorerefant
-<<<<<<< HEAD
-        refantignore = self.inputs.refantignore + ','.join(self.ignorerefant)
+        # PIPE-1637: adding ',' in the manual and auto refantignore parameter
+        refantignore = self.inputs.refantignore + ','.join(['', *self.ignorerefant])
         # PIPE-595: if refant list is not provided, compute refants else use provided refant list.
         if len(self.inputs.refant) == 0:
             refantobj = findrefant.RefAntHeuristics(vis=calMs, field=refantfield,
                                                     geometry=True, flagging=True, intent='',
                                                     spw='', refantignore=refantignore)
-=======
-        # PIPE-1637: adding ',' in the manual and auto refantignore parameter
-        refantignore = self.inputs.refantignore + ','.join(['', *self.ignorerefant])
->>>>>>> 22150579
 
             RefAntOutput = refantobj.calculate()
         else:
