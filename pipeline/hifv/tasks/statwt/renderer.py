import os

import pipeline.infrastructure.exceptions as exceptions
import pipeline.infrastructure.renderer.basetemplates as basetemplates

from . import display as statwtdisplay


class T2_4MDetailsstatwtRenderer(basetemplates.T2_4MDetailsDefaultRenderer):
    def __init__(self, uri='statwt.mako', description='Statwt summary',
                 always_rerender=False):
        super(T2_4MDetailsstatwtRenderer, self).__init__(uri=uri, description=description,
                                                         always_rerender=always_rerender)

    def get_display_context(self, context, results):
        super_cls = super(T2_4MDetailsstatwtRenderer, self)
        ctx = super_cls.get_display_context(context, results)

        weblog_dir = os.path.join(context.report_dir, 'stage%s' % results.stage_number)
        summary_plots = {}
        plotter = None

        for result in results:
<<<<<<< HEAD
            print("Results: {}".format(result))
#            if result.inputs['statwtmode'] == 'VLASS-SE': #My first pass on this is to literally run without the if and see what a "standard vla run looks like"
            plotter = statwtdisplay.weightboxChart(context, result)
            plots = plotter.plot()
            ms = os.path.basename(result.inputs['vis'])
            summary_plots[ms] = plots

            is_same = True
            after_by_ant = None
            try:
                print("First time")
                weight_stats = plotter.result.weight_stats
                print("Weight stats:")
                print(weight_stats)
                print("Second time")
                before_by_ant = weight_stats['before']['per_ant']
                print("Third time")
                after_by_ant = weight_stats['after']['per_ant']
                print("Fourth time")
                for idx in range(before_by_ant):
                    is_same &= before_by_ant[idx]['mean'] == after_by_ant[idx]['mean']
                    is_same &= before_by_ant[idx]['med'] == after_by_ant[idx]['med']
                    is_same &= before_by_ant[idx]['stdev'] == after_by_ant[idx]['stdev']
            except:
                is_same = False

            if is_same:
                raise exceptions.PipelineException("Statwt failed to recalculate the weights, cannot continue.")

            # else: 
            #     plotter = statwtdisplay.weightboxChart(context, result)
            #     plots = plotter.plot()
            #     ms = os.path.basename(result.inputs['vis'])
            #     summary_plots[ms] = plots

            #     is_same = True
            #     try:
            #         weight_stats = plotter.result.weight_stats
            #         before_by_ant = weight_stats['before']['per_ant']
            #         after_by_ant = weight_stats['after']['per_ant']

            #         for idx in range(before_by_ant):
            #             is_same &= before_by_ant[idx]['mean'] == after_by_ant[idx]['mean']
            #             is_same &= before_by_ant[idx]['med'] == after_by_ant[idx]['med']
            #             is_same &= before_by_ant[idx]['stdev'] == after_by_ant[idx]['stdev']

# Do I actually need to do any of these calculations just to make sure that they change in the before and after? In per-spw or per-scan ways? 

                    #  # by spw
                    # before_by_spw = weight_stats['before']['per_spw']
                    # after_by_spw = weight_stats['after']['per_spw']

                    # # by scan 
                    # before_by_scan = weight_stats['before']['per_spw'] #HERE needs to be updated to 'per_scan' after it is added to the display code
                    # after_by_scan = weight_stats['after']['per_spw']

                # except:
                #     is_same = False

                # if is_same:
                #     raise exceptions.PipelineException("Statwt failed to recalculate the weights, cannot continue.")

=======
            if result.inputs['statwtmode'] == 'VLASS-SE':
                plotter = statwtdisplay.weightboxChart(context, result)
                plots = plotter.plot()
                ms = os.path.basename(result.inputs['vis'])
                summary_plots[ms] = plots

                is_same = True
                try:
                    weight_stats = plotter.result.weight_stats
                    before_by_ant = weight_stats['before']['per_ant']
                    after_by_ant = weight_stats['after']['per_ant']

                    for idx in range(before_by_ant):
                        is_same &= before_by_ant[idx]['mean'] == after_by_ant[idx]['mean']
                        is_same &= before_by_ant[idx]['med'] == after_by_ant[idx]['med']
                        is_same &= before_by_ant[idx]['stdev'] == after_by_ant[idx]['stdev']
                except:
                    is_same = False

                if is_same:
                    raise exceptions.PipelineException("Statwt failed to recalculate the weights, cannot continue.")
>>>>>>> 865bb74b

        ctx.update({'summary_plots': summary_plots,
                    'plotter': plotter,
                    'dirname': weblog_dir})

        return ctx<|MERGE_RESOLUTION|>--- conflicted
+++ resolved
@@ -4,7 +4,6 @@
 import pipeline.infrastructure.renderer.basetemplates as basetemplates
 
 from . import display as statwtdisplay
-
 
 class T2_4MDetailsstatwtRenderer(basetemplates.T2_4MDetailsDefaultRenderer):
     def __init__(self, uri='statwt.mako', description='Statwt summary',
@@ -21,70 +20,71 @@
         plotter = None
 
         for result in results:
-<<<<<<< HEAD
-            print("Results: {}".format(result))
-#            if result.inputs['statwtmode'] == 'VLASS-SE': #My first pass on this is to literally run without the if and see what a "standard vla run looks like"
-            plotter = statwtdisplay.weightboxChart(context, result)
-            plots = plotter.plot()
-            ms = os.path.basename(result.inputs['vis'])
-            summary_plots[ms] = plots
 
-            is_same = True
-            after_by_ant = None
-            try:
-                print("First time")
-                weight_stats = plotter.result.weight_stats
-                print("Weight stats:")
-                print(weight_stats)
-                print("Second time")
-                before_by_ant = weight_stats['before']['per_ant']
-                print("Third time")
-                after_by_ant = weight_stats['after']['per_ant']
-                print("Fourth time")
-                for idx in range(before_by_ant):
-                    is_same &= before_by_ant[idx]['mean'] == after_by_ant[idx]['mean']
-                    is_same &= before_by_ant[idx]['med'] == after_by_ant[idx]['med']
-                    is_same &= before_by_ant[idx]['stdev'] == after_by_ant[idx]['stdev']
-            except:
-                is_same = False
+# My added absolute flailing garbage: 
+#
+#             print("Results: {}".format(result))
+# #            if result.inputs['statwtmode'] == 'VLASS-SE': #My first pass on this is to literally run without the if and see what a "standard vla run looks like"
+#             plotter = statwtdisplay.weightboxChart(context, result)
+#             plots = plotter.plot()
+#             ms = os.path.basename(result.inputs['vis'])
+#             summary_plots[ms] = plots
 
-            if is_same:
-                raise exceptions.PipelineException("Statwt failed to recalculate the weights, cannot continue.")
+#             is_same = True
+#             after_by_ant = None
+#             try:
+#                 print("First time")
+#                 weight_stats = plotter.result.weight_stats
+#                 print("Weight stats:")
+#                 print(weight_stats)
+#                 print("Second time")
+#                 before_by_ant = weight_stats['before']['per_ant']
+#                 print("Third time")
+#                 after_by_ant = weight_stats['after']['per_ant']
+#                 print("Fourth time")
+#                 for idx in range(before_by_ant):
+#                     is_same &= before_by_ant[idx]['mean'] == after_by_ant[idx]['mean']
+#                     is_same &= before_by_ant[idx]['med'] == after_by_ant[idx]['med']
+#                     is_same &= before_by_ant[idx]['stdev'] == after_by_ant[idx]['stdev']
+#             except:
+#                 is_same = False
 
-            # else: 
-            #     plotter = statwtdisplay.weightboxChart(context, result)
-            #     plots = plotter.plot()
-            #     ms = os.path.basename(result.inputs['vis'])
-            #     summary_plots[ms] = plots
+#             if is_same:
+#                 raise exceptions.PipelineException("Statwt failed to recalculate the weights, cannot continue.")
 
-            #     is_same = True
-            #     try:
-            #         weight_stats = plotter.result.weight_stats
-            #         before_by_ant = weight_stats['before']['per_ant']
-            #         after_by_ant = weight_stats['after']['per_ant']
+#             # else: 
+#             #     plotter = statwtdisplay.weightboxChart(context, result)
+#             #     plots = plotter.plot()
+#             #     ms = os.path.basename(result.inputs['vis'])
+#             #     summary_plots[ms] = plots
 
-            #         for idx in range(before_by_ant):
-            #             is_same &= before_by_ant[idx]['mean'] == after_by_ant[idx]['mean']
-            #             is_same &= before_by_ant[idx]['med'] == after_by_ant[idx]['med']
-            #             is_same &= before_by_ant[idx]['stdev'] == after_by_ant[idx]['stdev']
+#             #     is_same = True
+#             #     try:
+#             #         weight_stats = plotter.result.weight_stats
+#             #         before_by_ant = weight_stats['before']['per_ant']
+#             #         after_by_ant = weight_stats['after']['per_ant']
 
-# Do I actually need to do any of these calculations just to make sure that they change in the before and after? In per-spw or per-scan ways? 
+#             #         for idx in range(before_by_ant):
+#             #             is_same &= before_by_ant[idx]['mean'] == after_by_ant[idx]['mean']
+#             #             is_same &= before_by_ant[idx]['med'] == after_by_ant[idx]['med']
+#             #             is_same &= before_by_ant[idx]['stdev'] == after_by_ant[idx]['stdev']
 
-                    #  # by spw
-                    # before_by_spw = weight_stats['before']['per_spw']
-                    # after_by_spw = weight_stats['after']['per_spw']
+# # Do I actually need to do any of these calculations just to make sure that they change in the before and after? In per-spw or per-scan ways? 
 
-                    # # by scan 
-                    # before_by_scan = weight_stats['before']['per_spw'] #HERE needs to be updated to 'per_scan' after it is added to the display code
-                    # after_by_scan = weight_stats['after']['per_spw']
+#                     #  # by spw
+#                     # before_by_spw = weight_stats['before']['per_spw']
+#                     # after_by_spw = weight_stats['after']['per_spw']
 
-                # except:
-                #     is_same = False
+#                     # # by scan 
+#                     # before_by_scan = weight_stats['before']['per_spw'] #HERE needs to be updated to 'per_scan' after it is added to the display code
+#                     # after_by_scan = weight_stats['after']['per_spw']
 
-                # if is_same:
-                #     raise exceptions.PipelineException("Statwt failed to recalculate the weights, cannot continue.")
+#                 # except:
+#                 #     is_same = False
 
-=======
+#                 # if is_same:
+#                 #     raise exceptions.PipelineException("Statwt failed to recalculate the weights, cannot continue.")
+
             if result.inputs['statwtmode'] == 'VLASS-SE':
                 plotter = statwtdisplay.weightboxChart(context, result)
                 plots = plotter.plot()
@@ -106,7 +106,31 @@
 
                 if is_same:
                     raise exceptions.PipelineException("Statwt failed to recalculate the weights, cannot continue.")
->>>>>>> 865bb74b
+            else: 
+                print("Not VLASS")
+                plotter = statwtdisplay.weightboxChart(context, result)
+                plots = plotter.plot()
+                ms = os.path.basename(result.inputs['vis'])
+                summary_plots[ms] = plots
+                print("Finished making plots")
+                is_same = True
+                try:
+                    weight_stats = plotter.result.weight_stats
+                    before_by_ant = weight_stats['before']['per_ant']
+                    after_by_ant = weight_stats['after']['per_ant']
+                    print("Printing contents:")
+                    print(before_by_ant, after_by_ant)
+
+                    for idx in range(before_by_ant):
+                        is_same &= before_by_ant[idx]['mean'] == after_by_ant[idx]['mean']
+                        is_same &= before_by_ant[idx]['med'] == after_by_ant[idx]['med']
+                        is_same &= before_by_ant[idx]['stdev'] == after_by_ant[idx]['stdev']
+                except:
+                    is_same = False
+
+                if is_same:
+                    raise exceptions.PipelineException("Statwt failed to recalculate the weights, cannot continue.")
+
 
         ctx.update({'summary_plots': summary_plots,
                     'plotter': plotter,
