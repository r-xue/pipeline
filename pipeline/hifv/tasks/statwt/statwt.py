import os
import shutil

import numpy as np

import pipeline.infrastructure as infrastructure
import pipeline.infrastructure.basetask as basetask
import pipeline.infrastructure.vdp as vdp
from pipeline.domain import DataType
from pipeline.hifv.heuristics import cont_file_to_CASA, set_add_model_column_parameters
from pipeline.infrastructure import casa_tasks, casa_tools, task_registry

LOG = infrastructure.get_logger(__name__)

# CALCULATE DATA WEIGHTS BASED ON ST. DEV. WITHIN EACH SPW
# use statwt


class StatwtInputs(vdp.StandardInputs):
    # Search order of input vis
    processing_data_type = [DataType.REGCAL_CONTLINE_ALL, DataType.RAW]

    datacolumn = vdp.VisDependentProperty(default='corrected')
    overwrite_modelcol = vdp.VisDependentProperty(default=False)
    statwtmode = vdp.VisDependentProperty(default='VLA')

    @datacolumn.postprocess
    def datacolumn(self, unprocessed):
        if self.statwtmode == 'VLASS-SE' and unprocessed != 'residual_data':
            LOG.warning("Input datacolumn parameter is \'{}\', but the VLASS-SE default is \'residual_data\', "
                        "using default value.".format(unprocessed))
            return 'residual_data'
        else:
            return unprocessed

    def __init__(self, context, vis=None, datacolumn=None, overwrite_modelcol=None, statwtmode=None):
        super(StatwtInputs, self).__init__()
        self.context = context
        self.vis = vis
        self.datacolumn = datacolumn
        self.overwrite_modelcol = overwrite_modelcol
        self.statwtmode = statwtmode


class StatwtResults(basetask.Results):
    def __init__(self, jobs=None, flag_summaries=[], wtables={}):

        if jobs is None:
            jobs = []

        super(StatwtResults, self).__init__()
        self.jobs = jobs
        self.summaries = flag_summaries
        self.wtables = wtables

    def __repr__(self):
        s = 'Statwt results:\n'
        for job in self.jobs:
            s += '%s performed. ' % str(job)
        return s


@task_registry.set_equivalent_casa_task('hifv_statwt')
class Statwt(basetask.StandardTaskTemplate):
    Inputs = StatwtInputs

    def prepare(self):

        if self.inputs.datacolumn == 'residual_data':
            LOG.info('Checking for model column')
            self._check_for_modelcolumn()

        if self.inputs.statwtmode not in ['VLA', 'VLASS-SE']:
            LOG.warning('Unkown mode \'%s\' was set. Known modes are [\'VLA\',\'VLASS-SE\']. '
                        'Continuing in \'VLA\' mode.' % self.inputs.statwtmode)
            self.inputs.statwtmode = 'VLA'

        fielddict = cont_file_to_CASA(self.inputs.vis, self.inputs.context)
        fields = ','.join(str(x) for x in fielddict) if fielddict != {} else ''

        wtables = {}
        if self.inputs.statwtmode == 'VLASS-SE':
            wtables['before'] = self._make_weight_table(suffix='before', dryrun=False)

        flag_summaries = []
        # flag statistics before task
        flag_summaries.append(self._do_flagsummary('before', field=fields))
        # actual statwt operation
        statwt_result = self._do_statwt(fielddict)
        # flag statistics after task
        flag_summaries.append(self._do_flagsummary('statwt', field=fields))

        if self.inputs.statwtmode == 'VLASS-SE':
            wtables['after'] = self._make_weight_table(suffix='after', dryrun=False)

        return StatwtResults(jobs=[statwt_result], flag_summaries=flag_summaries, wtables=wtables)

    def analyse(self, results):
        return results

    def _do_statwt(self, fielddict):

        if fielddict != {}:
            LOG.info('cont.dat file present.  Using VLA Spectral Line Heuristics for task statwt.')

        # VLA (default mode)
        # Note if default task_args changes, then 'vlass-se' case might need to be updated (PIPE-723)
        task_args = {'vis': self.inputs.vis,
                     'fitspw': '',
                     'fitcorr': '',
                     'combine': '',
                     'minsamp': 8,
                     'field': '',
                     'spw': '',
                     'datacolumn': self.inputs.datacolumn}
        # VLASS-SE
        if self.inputs.statwtmode == 'VLASS-SE':
            task_args['combine'] = 'field,scan,state,corr'
            task_args['minsamp'] = ''
            task_args['chanbin'] = 1
            task_args['timebin'] = '1yr'

        if fielddict == {}:
            job = casa_tasks.statwt(**task_args)
            return self._executor.execute(job)

        # cont.dat file present and need to execute by field and fitspw
        if fielddict != {}:
            for field in fielddict:
                task_args['fitspw'] = fielddict[field]
                task_args['field'] = field
                job = casa_tasks.statwt(**task_args)

                statwt_result = self._executor.execute(job)

            return statwt_result

    def _do_flagsummary(self, name, field=''):
        fielddict = cont_file_to_CASA(self.inputs.vis, self.inputs.context)
        job = casa_tasks.flagdata(name=name, vis=self.inputs.vis, field=field, mode='summary')
        return self._executor.execute(job)

    def _check_for_modelcolumn(self):
        ms = self.inputs.context.observing_run.get_ms(self.inputs.vis)
        with casa_tools.TableReader(ms.name) as table:
            if 'MODEL_DATA' not in table.colnames() or self.inputs.overwrite_modelcol:
                LOG.info('Writing model data to {}'.format(ms.basename))
                imaging_parameters = set_add_model_column_parameters(self.inputs.context)
                job = casa_tasks.tclean(**imaging_parameters)
                tclean_result = self._executor.execute(job)
            else:
                LOG.info('Using existing MODEL_DATA column found in {}'.format(ms.basename))

    def _make_weight_table(self, suffix='', dryrun=False):

        stage_number = self.inputs.context.task_counter
        names = [os.path.basename(self.inputs.vis), 'hifv_statwt', 's'+str(stage_number), suffix, 'wts']
        print("names:")
        print(names)
        outputvis = '.'.join(list(filter(None, names)))
        print("outputvis: {}".format(outputvis))
        wtable = outputvis+'.tbl'
        print("output wtable {}".format(wtable))

        if dryrun == True:
            return wtable

        isdir = os.path.isdir(outputvis)
        if isdir:
            shutil.rmtree(outputvis)

<<<<<<< HEAD
        task_args = {'vis': self.inputs.vis, # Start here again! 
=======
        task_args = {'vis': self.inputs.vis,
>>>>>>> 865bb74b
                     'outputvis': outputvis,
                     'spw': '*:0', # channel 0 for all spwids
                     'datacolumn': 'DATA',
                     'keepflags': False}
        job = casa_tasks.split(**task_args)
        self._executor.execute(job)
        # I think this is supposed to generate outputvis. Does it fail? What happens here? 

        with casa_tools.MSMDReader(outputvis) as msmd:
            print("Do we even try to get spws?")
            spws = msmd.spwfordatadesc(-1)

        with casa_tools.TableReader(outputvis, nomodify=False) as tb:
            print("What about going in and trying to make a table for plotting?")
            for column in ['WEIGHT_SPECTRUM', 'SIGMA_SPECTRUM']:
                if column in tb.colnames():
                    tb.removecols(column)
            for spw in spws:
                stb = tb.query('DATA_DESC_ID=={0}'.format(spw))
                weights = stb.getcol('WEIGHT')
                weights_shape = weights.shape
                if weights.size > 0:
                    stb.putcol('DATA', np.reshape(weights, newshape=(weights_shape[0], 1, weights_shape[1])))
                    stb.putcol('WEIGHT', np.ones(weights_shape))
                    flag_row = stb.getcol('FLAG_ROW')
                    stb.putcol('FLAG', np.resize(flag_row, (weights_shape[0], 1, weights_shape[1])))
                stb.close()

        gaincal_spws = ','.join([str(s) for s in spws])
        job = casa_tasks.gaincal(vis=outputvis, caltable=wtable, solint='int',
                                 minsnr=0, calmode='ap', spw=gaincal_spws, append=False)
        self._executor.execute(job)
<<<<<<< HEAD
        # it definitely successfully makes a weight table
        print(wtable)
=======

>>>>>>> 865bb74b
        return wtable<|MERGE_RESOLUTION|>--- conflicted
+++ resolved
@@ -79,8 +79,8 @@
         fields = ','.join(str(x) for x in fielddict) if fielddict != {} else ''
 
         wtables = {}
-        if self.inputs.statwtmode == 'VLASS-SE':
-            wtables['before'] = self._make_weight_table(suffix='before', dryrun=False)
+#        if self.inputs.statwtmode == 'VLASS-SE' :
+        wtables['before'] = self._make_weight_table(suffix='before', dryrun=False)
 
         flag_summaries = []
         # flag statistics before task
@@ -90,8 +90,8 @@
         # flag statistics after task
         flag_summaries.append(self._do_flagsummary('statwt', field=fields))
 
-        if self.inputs.statwtmode == 'VLASS-SE':
-            wtables['after'] = self._make_weight_table(suffix='after', dryrun=False)
+#        if self.inputs.statwtmode == 'VLASS-SE':
+        wtables['after'] = self._make_weight_table(suffix='after', dryrun=False)
 
         return StatwtResults(jobs=[statwt_result], flag_summaries=flag_summaries, wtables=wtables)
 
@@ -169,11 +169,7 @@
         if isdir:
             shutil.rmtree(outputvis)
 
-<<<<<<< HEAD
-        task_args = {'vis': self.inputs.vis, # Start here again! 
-=======
         task_args = {'vis': self.inputs.vis,
->>>>>>> 865bb74b
                      'outputvis': outputvis,
                      'spw': '*:0', # channel 0 for all spwids
                      'datacolumn': 'DATA',
@@ -203,13 +199,8 @@
                 stb.close()
 
         gaincal_spws = ','.join([str(s) for s in spws])
-        job = casa_tasks.gaincal(vis=outputvis, caltable=wtable, solint='int',
+        job = casa_tasks.gaincal(vis=outputvis, caltable=wtable, solint='int',  #solint='inf' needed for my original test dataset...
                                  minsnr=0, calmode='ap', spw=gaincal_spws, append=False)
         self._executor.execute(job)
-<<<<<<< HEAD
-        # it definitely successfully makes a weight table
-        print(wtable)
-=======
-
->>>>>>> 865bb74b
+        print("Weight table: ", wtable)
         return wtable