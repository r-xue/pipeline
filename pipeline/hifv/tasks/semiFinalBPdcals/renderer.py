--- conflicted
+++ resolved
@@ -124,14 +124,7 @@
                 if spw in listspws:  # Science intents only
                     band2spw[band].append(str(spw))
 
-<<<<<<< HEAD
-            bandlist = [band for band in band2spw.keys()]
-            # LOG.info("BAND LIST: " + ','.join(bandlist))
-
             plotter = semifinalBPdcalsdisplay.semifinalBPdcalsSummaryChart(context, result, suffix=suffix, taskname="semiFinalBPdcals")
-=======
-            plotter = semifinalBPdcalsdisplay.semifinalBPdcalsSummaryChart(context, result, suffix=suffix)
->>>>>>> 55bec574
             plots = plotter.plot()
             ms = os.path.basename(result.inputs['vis'])
             summary_plots[ms] = plots
