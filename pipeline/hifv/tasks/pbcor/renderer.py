import os

import numpy
import pipeline.infrastructure.logging as logging
import pipeline.infrastructure.renderer.basetemplates as basetemplates
from pipeline.infrastructure import casa_tools

from . import display as pbcorimages

LOG = logging.get_logger(__name__)


class T2_4MDetailsMakepbcorimagesRenderer(basetemplates.T2_4MDetailsDefaultRenderer):
    def __init__(self, uri='pbcor.mako',
                 description='Produce primary beam corrected tt0 images',
                 always_rerender=False):
        super(T2_4MDetailsMakepbcorimagesRenderer, self).__init__(
            uri=uri, description=description, always_rerender=always_rerender)

    def update_mako_context(self, ctx, context, results):
        weblog_dir = os.path.join(context.report_dir,
                                  'stage%s' % results.stage_number)

        # There is only ever one MakepbcorimagesResults in the ResultsList as it
        # operates over multiple measurement sets, so we can set the result to
        # the first item in the list

        # Get results info
        info_dict = {}
        pbcorplots = {}

        for r in results:
<<<<<<< HEAD
            pbcorimagenames = r.pbcorimagenames

            for pbcorimagename in pbcorimagenames:
                image_path = pbcorimagename
                LOG.info('Getting properties of %s for the weblog.' % image_path)

                with casa_tools.ImageReader(image_path) as image:
                    info = image.miscinfo()
                    spw = info.get('virtspw', None)
                    field = ''
                    # if 'field' in info:
                    #     field = '%s (%s)' % (info['field'], r.intent)

                    coordsys = image.coordsys()
                    coord_names = numpy.array(coordsys.names())
                    coord_refs = coordsys.referencevalue(format='s')
                    coordsys.done()
                    pol = coord_refs['string'][coord_names == 'Stokes'][0]
                    info_dict[(field, spw, pol, 'image name')] = image.name(strippath=True)
=======
>>>>>>> 2274f807

            pbcor_dict = r.pbcorimagenames
            info_dict['multitermlist'] = r.multitermlist

            # Make the plots of the pbcor images
            plotter = pbcorimages.PbcorimagesSummary(context, r)
            plot_dict = plotter.plot()
            ms = os.path.basename(r.inputs['vis'])
            pbcorplots[ms] = plot_dict

            for basename, pbcor_images in pbcor_dict.items():

                for image_path in pbcor_images:
                    LOG.info('Getting properties of %s for the weblog.' % image_path)

                    with casa_tools.ImageReader(image_path) as image:
                        info = image.miscinfo()
                        spw = info.get('spw', None)
                        field = ''
                        # if 'field' in info:
                        #     field = '%s (%s)' % (info['field'], r.intent)
                        coordsys = image.coordsys()
                        coord_names = numpy.array(coordsys.names())
                        coord_refs = coordsys.referencevalue(format='s')
                        coordsys.done()
                        pol = coord_refs['string'][coord_names == 'Stokes'][0]
                        info_dict[(field, spw, pol, 'image name')] = image.name(strippath=True)

                        stats = image.statistics(robust=False)
                        beam = image.restoringbeam()

        ctx.update({'pbcorplots': pbcorplots,
                    'info_dict': info_dict,
                    'dirname': weblog_dir,
                    'plotter': plotter})<|MERGE_RESOLUTION|>--- conflicted
+++ resolved
@@ -30,28 +30,6 @@
         pbcorplots = {}
 
         for r in results:
-<<<<<<< HEAD
-            pbcorimagenames = r.pbcorimagenames
-
-            for pbcorimagename in pbcorimagenames:
-                image_path = pbcorimagename
-                LOG.info('Getting properties of %s for the weblog.' % image_path)
-
-                with casa_tools.ImageReader(image_path) as image:
-                    info = image.miscinfo()
-                    spw = info.get('virtspw', None)
-                    field = ''
-                    # if 'field' in info:
-                    #     field = '%s (%s)' % (info['field'], r.intent)
-
-                    coordsys = image.coordsys()
-                    coord_names = numpy.array(coordsys.names())
-                    coord_refs = coordsys.referencevalue(format='s')
-                    coordsys.done()
-                    pol = coord_refs['string'][coord_names == 'Stokes'][0]
-                    info_dict[(field, spw, pol, 'image name')] = image.name(strippath=True)
-=======
->>>>>>> 2274f807
 
             pbcor_dict = r.pbcorimagenames
             info_dict['multitermlist'] = r.multitermlist
@@ -69,7 +47,7 @@
 
                     with casa_tools.ImageReader(image_path) as image:
                         info = image.miscinfo()
-                        spw = info.get('spw', None)
+                        spw = info.get('virtspw', None)
                         field = ''
                         # if 'field' in info:
                         #     field = '%s (%s)' % (info['field'], r.intent)
