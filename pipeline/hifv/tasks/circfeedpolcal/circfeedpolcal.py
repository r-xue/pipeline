--- conflicted
+++ resolved
@@ -358,22 +358,10 @@
         casa_task_args['uvrange'] = uvrange(self.setjy_results, fieldid)
 
         job = casa_tasks.gaincal(**casa_task_args)
-<<<<<<< HEAD
         try:
             self._executor.execute(job)
         except Exception as ex:
             LOG.warning(ex)
-        if addcallib:
-            LOG.info("Adding " + str(caltable) + " to callibrary.")
-            calfrom = callibrary.CalFrom(gaintable=caltable, interp='', calwt=False, caltype='kcross')
-            calto = callibrary.CalTo(self.inputs.vis)
-            calapp = callibrary.CalApplication(calto, calfrom)
-            self.inputs.context.callibrary.add(calapp.calto, calapp.calfrom)
-=======
-
-        self._executor.execute(job)
-
->>>>>>> d8c711a7
 
         # return result
         return True
