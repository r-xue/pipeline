--- conflicted
+++ resolved
@@ -1,4 +1,5 @@
 import os
+
 import pipeline.h.tasks.restoredata.restoredata as restoredata
 import pipeline.infrastructure as infrastructure
 import pipeline.infrastructure.basetask as basetask
@@ -17,21 +18,14 @@
     reffile = vdp.VisDependentProperty(default='')
     caltable = vdp.VisDependentProperty(default='')
 
-<<<<<<< HEAD
-    def __init__(self, context, infiles=None, caltable=None, scalefile=None, 
-                 copytoraw=None, products_dir=None, rawdata_dir=None, output_dir=None, 
-                 vis=None):
-        super(NRORestoreDataInputs, self).__init__(context, products_dir=None, rawdata_dir=rawdata_dir,
-                                                   output_dir=output_dir, vis=vis)
-=======
     def __init__(self, context, vis=None, caltable=None, reffile=None,
                  products_dir=None, rawdata_dir=None, output_dir=None):
-        super(NRORestoreDataInputs, self).__init__(context, vis=vis, products_dir=None,
-                                                  rawdata_dir=rawdata_dir, output_dir=output_dir)
->>>>>>> 46a8c444
+        super(NRORestoreDataInputs, self).__init__(context, vis=vis, products_dir=None, rawdata_dir=rawdata_dir,
+                                                   output_dir=output_dir)
 
         self.caltable = caltable
         self.reffile = reffile
+
 
 class NRORestoreDataResults(restoredata.RestoreDataResults):
 
@@ -82,13 +76,14 @@
                         msobj.k2jy_factor = k2jy_factor
             LOG.debug('msobj.k2jy_factor = {0}'.format(getattr(msobj, 'k2jy_factor', 'N/A')))
 
+
 @task_registry.set_equivalent_casa_task('hsdn_restoredata')
 class NRORestoreData(restoredata.RestoreData):
     Inputs = NRORestoreDataInputs
 
     def prepare(self):
         inputs = self.inputs
-        LOG.debug('prepare inputs = {0}'.format(inputs));
+        LOG.debug('prepare inputs = {0}'.format(inputs))
 
         # run prepare method in the parent class
         results = super(NRORestoreData, self).prepare()
@@ -105,13 +100,9 @@
         # NROImportDataInputs operate in the scope of a single measurement set.
         # To operate in the scope of multiple MSes we must use an
         # InputsContainer.
-<<<<<<< HEAD
-        LOG.debug('inputs = {0}'.format(inputs))
-=======
 
-        LOG.debug('_do_importasdm inputs = {0}'.format(inputs));
+        LOG.debug('_do_importasdm inputs = {0}'.format(inputs))
 
->>>>>>> 46a8c444
         container = vdp.InputsContainer(importdata.NROImportData, inputs.context, vis=vislist, 
                                         output_dir=None)
         importdata_task = importdata.NROImportData(container)
@@ -119,19 +110,10 @@
 
     def _do_applycal(self):
         inputs = self.inputs
-        LOG.debug('_do_applycal inputs = {0}'.format(inputs));
+        LOG.debug('_do_applycal inputs = {0}'.format(inputs))
 
-<<<<<<< HEAD
-        # Sensitively correction using scalefile and k2kycal. This is unique operation
-        # only for Nobeyama mesurement set data. 
-        LOG.debug('inputs = {0}'.format(inputs))
-        container = vdp.InputsContainer(k2jycal.SDK2JyCal, inputs.context, reffile=inputs.scalefile)
-        k2jycal_task = k2jycal.SDK2JyCal(container)
-        LOG.debug('k2jycal container = {0}'.format(container))
-        self._executor.execute(k2jycal_task, merge=True)
-=======
-        # Before applycal, sensitively (amplitude) correction using k2jycal task and  
-        # a scalefile (=reffile) given by Observatory. This is the special operation for NRO data. 
+        # Before applycal, sensitively (amplitude) correction using k2jycal task and
+        # a scalefile (=reffile) given by Observatory. This is the special operation for NRO data.
         # If no scalefile exists in the working directory, skip this process.
         if os.path.exists(inputs.reffile):
             container = vdp.InputsContainer(ampcal.SDAmpCal, inputs.context, reffile=inputs.reffile)
@@ -141,7 +123,6 @@
         LOG.debug('ampcal container = {0}'.format(container))
         ampcal_task = ampcal.SDAmpCal(container)
         self.ampcal_results = self._executor.execute(ampcal_task, merge=True)
->>>>>>> 46a8c444
 
         # SDApplyCalInputs operates in the scope of a single measurement set.
         # To operate in the scope of multiple MSes we must use an
