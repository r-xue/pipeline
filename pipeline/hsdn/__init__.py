<<<<<<< HEAD
from . import tasks
=======
from __future__ import absolute_import

from . import tasks
from . import templates
>>>>>>> 46a8c444
<|MERGE_RESOLUTION|>--- conflicted
+++ resolved
@@ -1,8 +1,2 @@
-<<<<<<< HEAD
 from . import tasks
-=======
-from __future__ import absolute_import
-
-from . import tasks
-from . import templates
->>>>>>> 46a8c444
+from . import templates