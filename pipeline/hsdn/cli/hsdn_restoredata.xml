<casaxml xsi:schemaLocation="http://casa.nrao.edu/schema/casa.xsd file:///opt/casa/code/xmlcasa/xml/casa.xsd" xmlns:xsi="http://www.w3.org/2001/XMLSchema-instance" xmlns="http://casa.nrao.edu/schema/psetTypes.html">

<task category="pipeline" name="hsdn_restoredata" type="function">
<shortdescription>Restore flagged and calibration single dish data from a pipeline run</shortdescription>
<description>
The hsdn_restoredata task restores flagged and calibrated MeasurementSets
from archived ASDMs and pipeline flagging and calibration date products.

pipeline context defined parameter argument which can be set only in
'interactive mode'

The hsdn_restoredata task restores flagged and calibrated data from archived
ASDMs and pipeline flagging and calibration data products. Pending archive
retrieval support hsdn_restoredata assumes that the required products
are available in the rawdata_dir in the format produced by the
hifa_exportdata task.

hsdn_restoredata assumes that the following entities are available in the raw
data directory

o the ASDMs to be restored
o for each ASDM in the input list
   o a compressed tar file of the final flagversions file, e.g.
     uid___A002_X30a93d_X43e.ms.flagversions.tar.gz
   o a text file containing the applycal instructions, e.g.
     uid___A002_X30a93d_X43e.ms.calapply.txt
   o a compressed tar file containing the caltables for the parent session,
     e.g. uid___A001_X74_X29.session_3.caltables.tar.gz

hsdn_restoredata performs the following operations

o imports the ASDM(s))
o removes the default MS.flagversions directory created by the filler
o restores the final MS.flagversions directory stored by the pipeline
o restores the final set of pipeline flags to the MS
o restores the final calibration state of the MS
o restores the final calibration tables for each MS
o applies the calibration tables to each MS


Output:

results -- If pipeline mode is 'getinputs' then None is returned. Otherwise
   the results object for the pipeline task is returned.
</description>

<input>
    <param name="vis" type="stringVec">
        <shortdescription>List of input visibility data</shortdescription>
        <description>List of raw visibility data files to be restored. Assumed to be
        in the directory specified by rawdata_dir.

        example: vis=['uid___A002_X30a93d_X43e']</description>
        <value/>
    </param>

<<<<<<< HEAD
    <param mustexist="true" name="scalefile" type="path">
        <shortdescription>File of factors to adjust scale between beams</shortdescription>
        <description>Path to a file containing scaling factors between beams.
        The format is equals to jyperk.csv with five fields:
        MS name, antenna name, spectral window id, polarization string,
        and the scaling factor. Example for the file is as follows:

        MS,Antenna,Spwid,Polarization,Factor
        mg2-20181016165248-181017.ms,NRO-BEAM0,0,I,1.000000000
        mg2-20181016165248-181017.ms,NRO-BEAM0,1,I,1.000000000
        mg2-20181016165248-181017.ms,NRO-BEAM0,2,I,1.000000000
        mg2-20181016165248-181017.ms,NRO-BEAM0,3,I,1.000000000
        mg2-20181016165248-181017.ms,NRO-BEAM1,0,I,3.000000000
        mg2-20181016165248-181017.ms,NRO-BEAM1,1,I,3.000000000
        mg2-20181016165248-181017.ms,NRO-BEAM1,2,I,3.000000000
        mg2-20181016165248-181017.ms,NRO-BEAM1,3,I,3.000000000
        mg2-20181016165248-181017.ms,NRO-BEAM2,0,I,0.500000000
        mg2-20181016165248-181017.ms,NRO-BEAM2,1,I,0.500000000
        mg2-20181016165248-181017.ms,NRO-BEAM2,2,I,0.500000000
        mg2-20181016165248-181017.ms,NRO-BEAM2,3,I,0.500000000
        mg2-20181016165248-181017.ms,NRO-BEAM3,0,I,2.000000000
        mg2-20181016165248-181017.ms,NRO-BEAM3,1,I,2.000000000
        mg2-20181016165248-181017.ms,NRO-BEAM3,2,I,2.000000000
        mg2-20181016165248-181017.ms,NRO-BEAM3,3,I,2.000000000

        If no file name is specified or specified file doesn't exist,
        all the factors are set to 1.0.

        example: scalefile='', scalefile='working/nroscalefile.csv'</description>
        <value>nroscalefile.csv</value>
    </param>

    <param subparam="true" name="infiles" type="stringVec">
        <shortdescription>List of input MeasurementSets</shortdescription>
        <description>List of input MeasurementSets.

        example: vis='ngc5921.ms'</description>
        <value/>
    </param>

    <param subparam="true" name="caltable" type="stringVec">
        <shortdescription>List of output caltable(s)</shortdescription>
        <description>Name of output gain calibration tables.

        example: caltable='ngc5921.gcal'</description>
        <value/>
=======
    <param type="stringArray" name="caltable" subparam="true">
        <description>List of output caltable(s)</description>
        <value></value>
    </param>

    <param type="string" name="reffile">
        <description>File of factors to adjust scale between beams</description>
        <value></value>
>>>>>>> 46a8c444
    </param>

    <param name="products_dir" type="string">
        <shortdescription>The archived pipeline data products directory</shortdescription>
        <description>Name of the data products directory. Currently not
        used.

        example: products_dir='myproductspath'</description>
        <value>../products</value>
    </param>

    <param name="copytoraw" type="bool">
        <shortdescription>Copy calibration and flagging tables to raw data directory</shortdescription>
        <description>Copy calibration and flagging tables to raw data directory.

        example: copytoraw=False</description>
        <value>True</value>
    </param>

    <param name="rawdata_dir" type="string">
        <shortdescription>The raw data directory</shortdescription>
        <description>Name of the raw data directory.

        example: rawdata_dir='myrawdatapath'</description>
        <value>../rawdata</value>
    </param>

    <param name="pipelinemode" type="string">
        <shortdescription>The pipeline operating mode</shortdescription>
        <description>The pipeline operating mode. In 'automatic' mode the pipeline
         determines the values of all context defined pipeline inputs automatically.
         In 'interactive' mode the user can set the pipeline context defined
         parameters manually.  In 'getinputs' mode the user can check the settings
         of all pipeline parameters without running the task.</description>
        <value>automatic</value>
        <allowed kind="enum">
            <value>automatic</value>
            <value>interactive</value>
            <value>getinputs</value>
        </allowed>
    </param>

    <param subparam="true" name="overwrite" type="bool">
        <description>Overwrite existing files on import</description>
        <value>False</value>
    </param>

    <param subparam="true" name="nocopy" type="bool">
        <description>Disable copying of MS to working directory</description>
        <value>False</value>
    </param>

    <param name="createmms" type="string">
        <description>Create an MMS</description>
    <value>automatic</value>
        <allowed kind="enum">
            <value>automatic</value>
            <value>true</value>
            <value>false</value>
        </allowed>
    </param>

    <param subparam="true" name="dryrun" type="bool">
        <shortdescription>Run the task (False) or display task command (True)</shortdescription>
        <description>Run the commands (True) or generate the commands to be run but
        do not execute (False).</description>
        <value>False</value>
    </param>

    <param subparam="true" name="acceptresults" type="bool">
        <shortdescription>Add the results into the pipeline context</shortdescription>
        <description>Add the results of the task to the pipeline context (True) or
        reject them (False).</description>
        <value>True</value>
    </param>

<constraints>
    <when param="pipelinemode">
          <equals value="automatic" type="string"></equals>
          <equals value="interactive" type="string">
              <default param="dryrun"><value type="bool">False</value></default>
              <default param="acceptresults"><value type="bool">True</value></default>
          </equals>
          <equals value="getinputs" type="string"></equals>
    </when>
</constraints>

</input>

<returns>any</returns>


<example>
<<<<<<< HEAD
1. Restore the pipeline results for a single ASDM in a single session

    hsdn_restoredata (vis=['uid___A002_X30a93d_X43e'], scalefile='scalefile.csv')
=======

The hsdn_restoredata task restores flagged and calibrated MeasurementSets
from archived ASDMs and pipeline flagging and calibration date products. 

Keyword arguments:

---- pipeline parameter arguments which can be set in any pipeline mode

pipelinemode -- The pipeline operating mode. In 'automatic' mode the pipeline
   determines the values of all context defined pipeline inputs automatically.
   In 'interactive' mode the user can set the pipeline context defined
   parameters manually.  In 'getinputs' mode the user can check the settings
   of all pipeline parameters without running the task.
   default: 'automatic'.

---- pipeline context defined parameter argument which can be set only in
'interactive mode'

vis -- List of raw visibility data files to be restored. Assumed to be
   in the directory specified by rawdata_dir.
   default: None
   example: vis=['uid___A002_X30a93d_X43e']

caltable -- Name of output gain calibration tables.

    default: none
    example: caltable='ngc5921.gcal'

reffile -- Path to a file containing scaling factors between beams. 
    The format is equals to jyperk.csv with five fields: 
    MS name, beam name (instead of antenna name), spectral window id, 
    polarization string, and the scaling factor. 
    Example for the file is as follows:

    #MS,Beam,Spwid,Polarization,Factor
    mg2-20181016165248-181017.ms,NRO-BEAM0,0,I,1.000000000
    mg2-20181016165248-181017.ms,NRO-BEAM0,1,I,1.000000000
    mg2-20181016165248-181017.ms,NRO-BEAM0,2,I,1.000000000
    mg2-20181016165248-181017.ms,NRO-BEAM0,3,I,1.000000000
    mg2-20181016165248-181017.ms,NRO-BEAM1,0,I,3.000000000
    mg2-20181016165248-181017.ms,NRO-BEAM1,1,I,3.000000000
    mg2-20181016165248-181017.ms,NRO-BEAM1,2,I,3.000000000
    mg2-20181016165248-181017.ms,NRO-BEAM1,3,I,3.000000000
    mg2-20181016165248-181017.ms,NRO-BEAM2,0,I,0.500000000
    mg2-20181016165248-181017.ms,NRO-BEAM2,1,I,0.500000000
    mg2-20181016165248-181017.ms,NRO-BEAM2,2,I,0.500000000
    mg2-20181016165248-181017.ms,NRO-BEAM2,3,I,0.500000000
    mg2-20181016165248-181017.ms,NRO-BEAM3,0,I,2.000000000
    mg2-20181016165248-181017.ms,NRO-BEAM3,1,I,2.000000000
    mg2-20181016165248-181017.ms,NRO-BEAM3,2,I,2.000000000
    mg2-20181016165248-181017.ms,NRO-BEAM3,3,I,2.000000000

    If no file name is specified or specified file doesn't exist, 
    all the factors are set to 1.0.

    default: none
    example: reffile='', reffile='nroscalefactor.csv'

products_dir -- Name of the data products directory. Currently not
   used.
   default: '../products'
   example: products_dir='myproductspath'
   
copytoraw -- Copy calibration and flagging tables to raw data directory.
   default: True
   example: copytoraw=False

rawdata_dir -- Name of the raw data directory. 
   default: '../rawdata'
   example: rawdata_dir='myrawdatapath'

--- pipeline task execution modes

dryrun -- Run the commands (True) or generate the commands to be run but
   do not execute (False).
   default: True

acceptresults -- Add the results of the task to the pipeline context (True) or
   reject them (False).
   default: True

Output:

results -- If pipeline mode is 'getinputs' then None is returned. Otherwise
   the results object for the pipeline task is returned.

Description

The hsdn_restoredata task restores flagged and calibrated data from archived
ASDMs and pipeline flagging and calibration data products. Pending archive
retrieval support hsdn_restoredata assumes that the required products
are available in the rawdata_dir in the format produced by the
hifa_exportdata task.

hsdn_restoredata assumes that the following entities are available in the raw
data directory

o the ASDMs to be restored
o for each ASDM in the input list
   o a compressed tar file of the final flagversions file, e.g.  
     uid___A002_X30a93d_X43e.ms.flagversions.tar.gz
   o a text file containing the applycal instructions, e.g.
     uid___A002_X30a93d_X43e.ms.calapply.txt
   o a compressed tar file containing the caltables for the parent session,
     e.g. uid___A001_X74_X29.session_3.caltables.tar.gz

hsdn_restoredata performs the following operations

o imports the ASDM(s))
o removes the default MS.flagversions directory created by the filler
o restores the final MS.flagversions directory stored by the pipeline
o restores the final set of pipeline flags to the MS
o restores the final calibration state of the MS
o restores the final calibration tables for each MS
o applies the calibration tables to each MS


Issues

Examples

1. Restore the pipeline results for a single ASDM in a single session 

    hsdn_restoredata (vis=['mg2-20181016165248-190320.ms'], reffile='nroscalefactor.csv')

>>>>>>> 46a8c444
</example>
</task>
</casaxml><|MERGE_RESOLUTION|>--- conflicted
+++ resolved
@@ -54,15 +54,15 @@
         <value/>
     </param>
 
-<<<<<<< HEAD
-    <param mustexist="true" name="scalefile" type="path">
+    <param mustexist="true" name="reffile" type="path">
         <shortdescription>File of factors to adjust scale between beams</shortdescription>
         <description>Path to a file containing scaling factors between beams.
         The format is equals to jyperk.csv with five fields:
-        MS name, antenna name, spectral window id, polarization string,
-        and the scaling factor. Example for the file is as follows:
-
-        MS,Antenna,Spwid,Polarization,Factor
+        MS name, beam name (instead of antenna name), spectral window id,
+        polarization string, and the scaling factor.
+        Example for the file is as follows:
+
+        #MS,Beam,Spwid,Polarization,Factor
         mg2-20181016165248-181017.ms,NRO-BEAM0,0,I,1.000000000
         mg2-20181016165248-181017.ms,NRO-BEAM0,1,I,1.000000000
         mg2-20181016165248-181017.ms,NRO-BEAM0,2,I,1.000000000
@@ -83,8 +83,8 @@
         If no file name is specified or specified file doesn't exist,
         all the factors are set to 1.0.
 
-        example: scalefile='', scalefile='working/nroscalefile.csv'</description>
-        <value>nroscalefile.csv</value>
+        example: reffile='', reffile='nroscalefactor.csv'</description>
+        <value/>
     </param>
 
     <param subparam="true" name="infiles" type="stringVec">
@@ -101,16 +101,6 @@
 
         example: caltable='ngc5921.gcal'</description>
         <value/>
-=======
-    <param type="stringArray" name="caltable" subparam="true">
-        <description>List of output caltable(s)</description>
-        <value></value>
-    </param>
-
-    <param type="string" name="reffile">
-        <description>File of factors to adjust scale between beams</description>
-        <value></value>
->>>>>>> 46a8c444
     </param>
 
     <param name="products_dir" type="string">
@@ -204,137 +194,10 @@
 
 
 <example>
-<<<<<<< HEAD
 1. Restore the pipeline results for a single ASDM in a single session
 
-    hsdn_restoredata (vis=['uid___A002_X30a93d_X43e'], scalefile='scalefile.csv')
-=======
-
-The hsdn_restoredata task restores flagged and calibrated MeasurementSets
-from archived ASDMs and pipeline flagging and calibration date products. 
-
-Keyword arguments:
-
----- pipeline parameter arguments which can be set in any pipeline mode
-
-pipelinemode -- The pipeline operating mode. In 'automatic' mode the pipeline
-   determines the values of all context defined pipeline inputs automatically.
-   In 'interactive' mode the user can set the pipeline context defined
-   parameters manually.  In 'getinputs' mode the user can check the settings
-   of all pipeline parameters without running the task.
-   default: 'automatic'.
-
----- pipeline context defined parameter argument which can be set only in
-'interactive mode'
-
-vis -- List of raw visibility data files to be restored. Assumed to be
-   in the directory specified by rawdata_dir.
-   default: None
-   example: vis=['uid___A002_X30a93d_X43e']
-
-caltable -- Name of output gain calibration tables.
-
-    default: none
-    example: caltable='ngc5921.gcal'
-
-reffile -- Path to a file containing scaling factors between beams. 
-    The format is equals to jyperk.csv with five fields: 
-    MS name, beam name (instead of antenna name), spectral window id, 
-    polarization string, and the scaling factor. 
-    Example for the file is as follows:
-
-    #MS,Beam,Spwid,Polarization,Factor
-    mg2-20181016165248-181017.ms,NRO-BEAM0,0,I,1.000000000
-    mg2-20181016165248-181017.ms,NRO-BEAM0,1,I,1.000000000
-    mg2-20181016165248-181017.ms,NRO-BEAM0,2,I,1.000000000
-    mg2-20181016165248-181017.ms,NRO-BEAM0,3,I,1.000000000
-    mg2-20181016165248-181017.ms,NRO-BEAM1,0,I,3.000000000
-    mg2-20181016165248-181017.ms,NRO-BEAM1,1,I,3.000000000
-    mg2-20181016165248-181017.ms,NRO-BEAM1,2,I,3.000000000
-    mg2-20181016165248-181017.ms,NRO-BEAM1,3,I,3.000000000
-    mg2-20181016165248-181017.ms,NRO-BEAM2,0,I,0.500000000
-    mg2-20181016165248-181017.ms,NRO-BEAM2,1,I,0.500000000
-    mg2-20181016165248-181017.ms,NRO-BEAM2,2,I,0.500000000
-    mg2-20181016165248-181017.ms,NRO-BEAM2,3,I,0.500000000
-    mg2-20181016165248-181017.ms,NRO-BEAM3,0,I,2.000000000
-    mg2-20181016165248-181017.ms,NRO-BEAM3,1,I,2.000000000
-    mg2-20181016165248-181017.ms,NRO-BEAM3,2,I,2.000000000
-    mg2-20181016165248-181017.ms,NRO-BEAM3,3,I,2.000000000
-
-    If no file name is specified or specified file doesn't exist, 
-    all the factors are set to 1.0.
-
-    default: none
-    example: reffile='', reffile='nroscalefactor.csv'
-
-products_dir -- Name of the data products directory. Currently not
-   used.
-   default: '../products'
-   example: products_dir='myproductspath'
-   
-copytoraw -- Copy calibration and flagging tables to raw data directory.
-   default: True
-   example: copytoraw=False
-
-rawdata_dir -- Name of the raw data directory. 
-   default: '../rawdata'
-   example: rawdata_dir='myrawdatapath'
-
---- pipeline task execution modes
-
-dryrun -- Run the commands (True) or generate the commands to be run but
-   do not execute (False).
-   default: True
-
-acceptresults -- Add the results of the task to the pipeline context (True) or
-   reject them (False).
-   default: True
-
-Output:
-
-results -- If pipeline mode is 'getinputs' then None is returned. Otherwise
-   the results object for the pipeline task is returned.
-
-Description
-
-The hsdn_restoredata task restores flagged and calibrated data from archived
-ASDMs and pipeline flagging and calibration data products. Pending archive
-retrieval support hsdn_restoredata assumes that the required products
-are available in the rawdata_dir in the format produced by the
-hifa_exportdata task.
-
-hsdn_restoredata assumes that the following entities are available in the raw
-data directory
-
-o the ASDMs to be restored
-o for each ASDM in the input list
-   o a compressed tar file of the final flagversions file, e.g.  
-     uid___A002_X30a93d_X43e.ms.flagversions.tar.gz
-   o a text file containing the applycal instructions, e.g.
-     uid___A002_X30a93d_X43e.ms.calapply.txt
-   o a compressed tar file containing the caltables for the parent session,
-     e.g. uid___A001_X74_X29.session_3.caltables.tar.gz
-
-hsdn_restoredata performs the following operations
-
-o imports the ASDM(s))
-o removes the default MS.flagversions directory created by the filler
-o restores the final MS.flagversions directory stored by the pipeline
-o restores the final set of pipeline flags to the MS
-o restores the final calibration state of the MS
-o restores the final calibration tables for each MS
-o applies the calibration tables to each MS
-
-
-Issues
-
-Examples
-
-1. Restore the pipeline results for a single ASDM in a single session 
-
     hsdn_restoredata (vis=['mg2-20181016165248-190320.ms'], reffile='nroscalefactor.csv')
 
->>>>>>> 46a8c444
 </example>
 </task>
 </casaxml>