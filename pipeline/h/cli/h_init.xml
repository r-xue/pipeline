<casaxml xsi:schemaLocation="http://casa.nrao.edu/schema/casa.xsd file:///opt/casa/code/xmlcasa/xml/casa.xsd" xmlns="http://casa.nrao.edu/schema/psetTypes.html" xmlns:xsi="http://www.w3.org/2001/XMLSchema-instance">

<task type="function" name="h_init" category="pipeline">
<shortdescription>Initialize the interferometry pipeline</shortdescription>

<description>
The h_init task initializes the interferometry pipeline and optionally 
imports data.

h_init  must be called before any other interferometry pipeline task. The
pipeline can be initialized in one of two ways: by creating a new pipeline 
state (h_init) or be loading a saved pipeline state (h_resume).

h_init creates an empty pipeline context but does not load visibility data
into the context. hif_importdata or hsd_importdata can be used to load data.

If pipeline mode is 'getinputs' then None is returned. Otherwise
the results object for the pipeline task is returned.
</description>
<input>
    <param type="string" name="pipelinemode">
	<shortdescription>The pipeline operating mode</shortdescription>
	<description>The pipeline operating mode. In 'automatic' mode the pipeline determines the values of all context defined pipeline inputs automatically.  In interactive mode the user can set the pipeline context defined parameters manually.  In 'getinputs' mode the user can check the settings of all pipeline parameters without running the task.
	</description>
	<value>automatic</value>
	<allowed kind="enum">
	    <value>automatic</value>
	    <value>interactive</value>
	    <value>getinputs</value>
	</allowed>
    </param>

    <param type="string" name="loglevel" subparam="true">
	<shortdescription>Log level for pipeline messages</shortdescription>
	<description>Log level for pipeline messages. Log messages below this threshold will not be displayed.</description>

	<value>info</value>
	<allowed kind="enum">
	    <value>trace</value>
	    <value>debug</value>
	    <value>info</value>
	    <value>warning</value>
	    <value>error</value>
	    <value>critical</value>
	</allowed>
    </param>

    <param type="string" name="plotlevel" subparam="true">
		<shortdescription>Pipeline plot level threshold</shortdescription>
		<description>Toggle generation of detail plots in the web log. A level of 'all' generates 
					 all plots; 'summary' omits detail plots; 'default' generates all plots 
					 apart from for the hif_applycal task.
		</description>
		<value>default</value>
		<allowed kind="enum">
		    <value>all</value>
		    <value>default</value>
		    <value>summary</value>
		</allowed>
    </param>

    <param type="string" name="output_dir" subparam="true">
	<shortdescription>The output working directory</shortdescription>
	<description>Working directory for pipeline processing. Some pipeline
<<<<<<< HEAD
       			 processing products such as HTML logs and images will be directed to
       			 subdirectories of this path. </description>
=======
		processing products such as HTML logs and images will be directed to
		subdirectories of this path. 
    </description>
>>>>>>> 310512d6
	<value>./</value>
    </param>

    <param type="bool" name="weblog" subparam="true">
	<description>Generate the web log</description>
	<value>True</value>
    </param>

    <param type="bool" name="overwrite" subparam="true">
        <description>Overwrite existing files on import</description>
	<value>True</value>
    </param>

    <param type="bool" name="dryrun" subparam="true">
	<description>Run the task (False) or display the task command (True)</description>
	<value>False</value>
    </param>

    <param type="bool" name="acceptresults" subparam="true">
	<description>Add the results into the pipeline context</description>
	<value>True</value>
    </param>

    <constraints>
	<when param="pipelinemode">
	    <equals type="string" value="automatic">
	    </equals>
	    <equals type="string" value="interactive">
		<default param="loglevel"><value type="string">info</value></default>
		<default param="plotlevel"><value type="string">default</value></default>
		<default param="output_dir"><value type="string">./</value></default>
		<default param="weblog"><value type="bool">True</value></default>
		<default param="overwrite"><value type="bool">True</value></default>
		<default param="dryrun"><value type="bool">False</value></default>
		<default param="acceptresults"><value type="bool">True</value></default>
	    </equals>
	    <equals type="string" value="getinputs">
		<default param="loglevel"><value type="string">info</value></default>
		<default param="plotlevel"><value type="string">default</value></default>
		<default param="output_dir"><value type="string">./</value></default>
		<default param="weblog"><value type="bool">True</value></default>
		<default param="overwrite"><value type="bool">True</value></default>
	    </equals>
	</when>
    </constraints>

</input>


<returns>any</returns>


<example>
Examples

1. Create the pipeline context

h_init()
</example>
</task>
</casaxml><|MERGE_RESOLUTION|>--- conflicted
+++ resolved
@@ -62,14 +62,9 @@
     <param type="string" name="output_dir" subparam="true">
 	<shortdescription>The output working directory</shortdescription>
 	<description>Working directory for pipeline processing. Some pipeline
-<<<<<<< HEAD
-       			 processing products such as HTML logs and images will be directed to
-       			 subdirectories of this path. </description>
-=======
 		processing products such as HTML logs and images will be directed to
 		subdirectories of this path. 
     </description>
->>>>>>> 310512d6
 	<value>./</value>
     </param>
 
