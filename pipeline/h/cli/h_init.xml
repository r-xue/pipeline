--- conflicted
+++ resolved
@@ -59,21 +59,17 @@
 		</allowed>
     </param>
 
-<<<<<<< HEAD
-    <param type="bool" name="weblog" subparam="true">
-=======
     <param name="output_dir" subparam="true" type="string">
 	<shortdescription>The output working directory</shortdescription>
 	<description>Working directory for pipeline processing. Some pipeline
 		processing products such as HTML logs and images will be directed to
-		subdirectories of this path. 
+		subdirectories of this path.
     </description>
 	<value>./</value>
     </param>
 
     <param name="weblog" subparam="true" type="bool">
 	<shortdescription>Generate the web log</shortdescription>
->>>>>>> 2da8947d
 	<description>Generate the web log</description>
 	<value>True</value>
     </param>
@@ -103,6 +99,7 @@
 	    <equals type="string" value="interactive">
 		<default param="loglevel"><value type="string">info</value></default>
 		<default param="plotlevel"><value type="string">default</value></default>
+		<default param="output_dir"><value type="string">./</value></default>
 		<default param="weblog"><value type="bool">True</value></default>
 		<default param="overwrite"><value type="bool">True</value></default>
 		<default param="dryrun"><value type="bool">False</value></default>
@@ -111,6 +108,7 @@
 	    <equals type="string" value="getinputs">
 		<default param="loglevel"><value type="string">info</value></default>
 		<default param="plotlevel"><value type="string">default</value></default>
+		<default param="output_dir"><value type="string">./</value></default>
 		<default param="weblog"><value type="bool">True</value></default>
 		<default param="overwrite"><value type="bool">True</value></default>
 	    </equals>
