--- conflicted
+++ resolved
@@ -7,7 +7,6 @@
 @utils.cli_wrapper
 def h_exportdata(vis=None, session=None, imaging_products_only=None, exportmses=None, tarms=None, pprfile=None, calintents=None,
                  calimages=None, targetimages=None, products_dir=None):
-
     """Prepare interferometry data for export
 
     The hif_exportdata task exports the data defined in the pipeline context
@@ -26,61 +25,9 @@
     - a tar file containing the file web log
     - a text file containing the final list of CASA commands
 
-    Returns
 
-    The results object for the pipeline task is returned.
-
-<<<<<<< HEAD
-    --------- parameter descriptions ---------------------------------------------
-
-    vis                   List of visibility data files for which flagging and calibration
-                          information will be exported. Defaults to the list maintained in the
-                          pipeline context.
-                          example: vis=['X227.ms', 'X228.ms']
-    session               session -- List of sessions one per visibility file. Defaults
-                          to a single virtual session containing all the visibility files in vis.
-                          example: session=['session1', 'session2']
-    imaging_products_only Export the science target image products only
-    exportmses            Export MeasurementSets defined in vis instead of flags,
-                          caltables, and calibration instructions.
-                          example: exportmses = True
-    tarms                 Tar final MeasurementSets, default: True                        
-    pprfile               Name of the pipeline processing request to be exported. Defaults
-                          to a file matching the template 'PPR_*.xml'.
-                          example: pprfile=['PPR_GRB021004.xml']
-    calintents            calintents -- List of calibrator image types to be exported. Defaults to
-                          all standard calibrator intents 'BANDPASS', 'PHASE', 'FLUX'
-                          example: calintents='PHASE'
-    calimages             List of calibrator images to be exported. Defaults to all
-                          calibrator images recorded in the pipeline context.
-                          example: calimages=['3C454.3.bandpass', '3C279.phase']
-    targetimages          List of science target images to be exported.
-                          Science target images recorded in the pipeline context.
-                          example: targetimages=['NGC3256.band3', 'NGC3256.band6']
-    products_dir          Name of the data products subdirectory.
-                          example: products_dir='../products'
-
-    --------- examples -----------------------------------------------------------
-
-
-
-    1. Export the pipeline results for a single session to the data products
-    directory
-
-    >>> !mkdir ../products
-    >>> hif_exportdata (products_dir='../products')
-
-    2. Export the pipeline results to the data products directory specify that
-    only the gain calibrator images be saved.
-
-    >>> !mkdir ../products
-    >>> hif_exportdata (products_dir='../products', calintents='*PHASE*')
-
-    --------- issues -----------------------------------------------------------
-=======
     Returns:
         The results object for the pipeline task is returned.
->>>>>>> 6447e712
 
     Examples:
         1. Export the pipeline results for a single session to the data products
