"""
The exportdata module provides base classes for preparing data products
on disk for upload to the archive.

To test these classes, register some data with the pipeline using ImportData,
then execute:

import pipeline
vis = [ '<MS name>' ]

# Create a pipeline context and register some data
context = pipeline.Pipeline().context
inputs = pipeline.tasks.ImportData.Inputs(context, vis=vis)
task = pipeline.tasks.ImportData(inputs)
results = task.execute()
results.accept(context)

# Run some other pipeline tasks, e.g flagging, calibration,
# and imaging in a similar manner

# Execute the export data task. The details of
# what gets exported depends on what tasks were run
# previously but may include the following
# TBD
inputs = pipeline.tasks.exportdata.Exportdata.Inputs(context,
      vis, output_dir, sessions, pprfile, products_dir)
task = pipeline.tasks.exportdata.ExportData(inputs)
  results = task.execute()
"""
import collections
import copy
import fnmatch
import io
import os
import shutil
import sys
import tarfile
import uuid

import astropy.io.fits as apfits

from pipeline.infrastructure.launcher import Context
from pipeline.h.tasks.exportdata.aqua import AquaXmlGenerator
from pipeline.h.tasks.exportdata.aqua import export_to_disk as export_aqua_to_disk
import pipeline.infrastructure as infrastructure
import pipeline.infrastructure.basetask as basetask
import pipeline.infrastructure.callibrary as callibrary
import pipeline.infrastructure.imagelibrary as imagelibrary
import pipeline.infrastructure.vdp as vdp
from pipeline import environment
from pipeline.infrastructure import casa_tasks
from pipeline.infrastructure import casa_tools
from pipeline.infrastructure import task_registry
from pipeline.infrastructure import utils
from pipeline.infrastructure.filenamer import fitsname, PipelineProductNameBuilder
from pipeline.domain import DataType
from ..common import manifest

# the logger for this module
LOG = infrastructure.get_logger(__name__)

StdFileProducts = collections.namedtuple('StdFileProducts', 'ppr_file weblog_file casa_commands_file casa_pipescript casa_restore_script')


class ExportDataInputs(vdp.StandardInputs):
    """
    ExportDataInputs manages the inputs for the ExportData task.

    .. py:attribute:: context

    the (:class:`~pipeline.infrastructure.launcher.Context`) holding all
    pipeline state

    .. py:attribute:: output_dir

    the directory containing the output of the pipeline

    .. py:attribute:: session

    a string or list of strings containing the sessions(s) associated
    with each vis. Default to a single session containing all vis.
    Vis without a matching session are assigned to the last session
    in the list.

    .. py:attribute:: vis

    a string or list of strings containing the MS name(s) on which to
    operate

    .. py:attribute:: pprfile

    the pipeline processing request.

    .. py:attribute:: calintents

    the list of calintents defining the calibrator source images to be
    saved.  Defaults to all calibrator intents.

    .. py:attribute:: calimages

    the list of calibrator source images to be saved.  Defaults to all
    calibrator images matching calintents. If defined overrides
    calintents and the calibrator images in the context.

    .. py:attribute:: targetimages

    the list of target source images to be saved.  Defaults to all
    target images. If defined overrides the list of target images in
    the context.

    .. py:attribute:: products_dir

    the directory where the data productions will be written
    """

    processing_data_type = [DataType.RAW, DataType.REGCAL_CONTLINE_ALL,
                            DataType.REGCAL_CONTLINE_SCIENCE, DataType.SELFCAL_CONTLINE_SCIENCE,
                            DataType.REGCAL_LINE_SCIENCE, DataType.SELFCAL_LINE_SCIENCE]

    calimages = vdp.VisDependentProperty(default=[])
    calintents = vdp.VisDependentProperty(default='')
    exportmses = vdp.VisDependentProperty(default=False)
    pprfile = vdp.VisDependentProperty(default='')
    session = vdp.VisDependentProperty(default=[])
    targetimages = vdp.VisDependentProperty(default=[])
    imaging_products_only = vdp.VisDependentProperty(default=False)

    @vdp.VisDependentProperty
    def products_dir(self):
        if self.context.products_dir is None:
            return os.path.abspath('./')
        else:
            return self.context.products_dir

    @vdp.VisDependentProperty
    def exportcalprods(self):
        return not (self.imaging_products_only or self.exportmses)

    def __init__(self, context, output_dir=None, session=None, vis=None, exportmses=None,
                 pprfile=None, calintents=None, calimages=None, targetimages=None,
                 products_dir=None, imaging_products_only=None):
        """
        Initialise the Inputs, initialising any property values to those given
        here.

        :param context: the pipeline Context state object
        :type context: :class:`~pipeline.infrastructure.launcher.Context`
        :param output_dir: the working directory for pipeline data
        :type output_dir: string
        :param session: the  sessions for which data are to be exported
        :type session: a string or list of strings
        :param vis: the measurement set(s) for which products are to be exported
        :type vis: a string or list of strings
        :param pprfile: the pipeline processing request
        :type pprfile: a string
        :param calimages: the list of calibrator images to be saved
        :type calimages: a list
        :param targetimages: the list of target images to be saved
        :type targetimages: a list
        :param products_dir: the data products directory for pipeline data
        :type products_dir: string
        """
        super(ExportDataInputs, self).__init__()
        self.context = context
        self.vis = vis
        self.output_dir = output_dir

        self.session = session
        self.exportmses = exportmses
        self.pprfile = pprfile
        self.calintents = calintents
        self.calimages = calimages
        self.targetimages = targetimages
        self.products_dir = products_dir
        self.imaging_products_only = imaging_products_only


class ExportDataResults(basetask.Results):
    def __init__(self, pprequest='', sessiondict=None, msvisdict=None, calvisdict=None, calimages=None, targetimages=None, weblog='',
                 pipescript='', restorescript='', commandslog='', manifest=''):
        """
        Initialise the results object with the given list of JobRequests.
        """
        super(ExportDataResults, self).__init__()

        if sessiondict is None:
            sessiondict = collections.OrderedDict()
        if msvisdict is None:
            msvisdict = collections.OrderedDict()
        if calvisdict is None:
            calvisdict = collections.OrderedDict()
        if calimages is None:
            calimages = []
        if targetimages is None:
            targetimages = []

        self.pprequest = pprequest
        self.sessiondict = sessiondict
        self.msvisdict = msvisdict
        self.calvisdict = msvisdict
        self.calimages = calimages
        self.targetimages = targetimages
        self.weblog = weblog
        self.pipescript = pipescript
        self.restorescript = restorescript
        self.commandslog = commandslog
        self.manifest = manifest

    def __repr__(self):
        s = 'ExportData results:\n'
        return s


@task_registry.set_equivalent_casa_task('h_exportdata')
@task_registry.set_casa_commands_comment('The output data products are computed.')
class ExportData(basetask.StandardTaskTemplate):
    """
    ExportData is the base class for exporting data to the products
    subdirectory. It performs the following operations:

    - Saves the pipeline processing request in an XML file
    - Saves the final flags per ASDM in a compressed / tarred CASA flag
      versions file
    - Saves the final calibration apply list per ASDM in a text file
    - Saves the final set of caltables per session in a compressed /
      tarred file containing CASA tables
    - Saves the final web log in a compressed / tarred file
    - Saves the final CASA command log in a text file
    - Saves the final pipeline script in a Python file
    - Saves the final pipeline restore script in a Python file
    - Saves the images in FITS cubes one per target and spectral window
    """

    # link the accompanying inputs to this task
    Inputs = ExportDataInputs

    # Override the default behavior for multi-vis tasks
    is_multi_vis_task = True

    # name builder
    NameBuilder = PipelineProductNameBuilder

    def prepare(self):
        """
        Prepare and execute an export data job appropriate to the
        task inputs.
        """
        # Create a local alias for inputs, so we're not saying
        # 'self.inputs' everywhere
        inputs = self.inputs

        # Create products directory if necessary.
        utils.ensure_products_dir_exists(inputs.products_dir)

        # Initialize the standard OUS status ID string.
        oussid = inputs.context.get_oussid()

        # Define the results object
        result = ExportDataResults()

        # Make the standard vislist and the sessions lists.
        #    These lists are constructed for the calibration mses only no matter the value of
        #    inputs.imaging_products_only
        session_list, session_names, session_vislists, vislist = self._make_lists(inputs.context, inputs.session,
                                                                                  inputs.vis, imaging_only_mses=False)

        # Export the standard per OUS file products
        #    The pipeline processing request
        #    A compressed tarfile of the weblog
        #    The pipeline processing script
        #    The pipeline restore script (if exportporting calibartion products)
        #    The CASA commands log
        recipe_name = self.get_recipename(inputs.context)
        if not recipe_name:
            prefix = oussid
        else:
            prefix = oussid + '.' + recipe_name
        stdfproducts = self._do_standard_ous_products(
            inputs.context, inputs.exportcalprods, prefix, inputs.pprfile, session_list, vislist, inputs.output_dir,
            inputs.products_dir)
        if stdfproducts.ppr_file:
            result.pprequest = os.path.basename(stdfproducts.ppr_file)
        result.weblog = os.path.basename(stdfproducts.weblog_file)
        result.pipescript = os.path.basename(stdfproducts.casa_pipescript)
        if not inputs.exportcalprods:
            result.restorescript = 'Undefined'
        else:
            result.restorescript = os.path.basename(stdfproducts.casa_restore_script)
        result.commandslog = os.path.basename(stdfproducts.casa_commands_file)

        # Make the standard ms dictionary and export per ms products
        #    Currently these are compressed tar files of per MS flagging tables and per MS text files of calibration
        #    apply instructions
        msvisdict = collections.OrderedDict()
        calvisdict = collections.OrderedDict()
        if not inputs.imaging_products_only:
            if inputs.exportmses:
                msvisdict = self._do_ms_products(inputs.context, vislist, inputs.products_dir)
            if inputs.exportcalprods:
                calvisdict = self._do_standard_ms_products(inputs.context, vislist, inputs.products_dir)
        result.msvisdict = msvisdict
        result.calvisdict = calvisdict

        # Make the standard sessions dictionary and export per session products
        #    Currently these are compressed tar files of per session calibration tables
        sessiondict = collections.OrderedDict()
        if not inputs.imaging_products_only:
            if inputs.exportcalprods:
                sessiondict = self._do_standard_session_products(inputs.context, oussid, session_names, session_vislists,
                                                                 inputs.products_dir)
            elif inputs.exportmses:
                # still needs sessiondict
                for i in range(len(session_names)):
                    sessiondict[session_names[i]] = \
                    ([os.path.basename(visfile) for visfile in session_vislists[i]], )
        result.sessiondict = sessiondict

        # Export calibrator images to FITS
        calimages_list, calimages_fitslist, calimages_fitskeywords = self._export_images(inputs.context, True, inputs.calintents,
                                                                                         inputs.calimages, inputs.products_dir, oussid)
        result.calimages=(calimages_list, calimages_fitslist)

        # Export science target images to FITS
        targetimages_list, targetimages_fitslist, targetimages_fitskeywords = self._export_images(inputs.context, False, 'TARGET',
                                                                                                  inputs.targetimages, inputs.products_dir, oussid)
        result.targetimages=(targetimages_list, targetimages_fitslist)

        # Export the pipeline manifest file
        #
        pipemanifest = self._make_pipe_manifest(inputs.context, oussid, stdfproducts, sessiondict, msvisdict,
                                                inputs.exportmses, calvisdict, inputs.exportcalprods,
                                                [os.path.basename(image) for image in calimages_fitslist], calimages_fitskeywords,
                                                [os.path.basename(image) for image in targetimages_fitslist], targetimages_fitskeywords)
        casa_pipe_manifest = self._export_pipe_manifest(prefix, 'pipeline_manifest.xml', inputs.products_dir,
                                                        pipemanifest)
        result.manifest = os.path.basename(casa_pipe_manifest)

        # Return the results object, which will be used for the weblog
        return result

    def analyse(self, results):
        """
        Analyse the results of the export data operation.

        This method does not perform any analysis, so the results object is
        returned exactly as-is, with no data massaging or results items
        added.

        :rtype: :class:~`ExportDataResults`
        """
        return results

    def get_recipename(self, context):
        """
        Get the recipe name
        """

        # Get the parent ous ousstatus name. This is the sanitized ous
        # status uid
        ps = context.project_structure
        if ps is None or ps.recipe_name == 'Undefined':
            recipe_name = ''
        else:
            recipe_name = ps.recipe_name

        return recipe_name

    def _has_imaging_data(self, context, vis):
        """
        Check if the given vis contains any imaging data.
        """

        imaging_datatypes = [DataType.SELFCAL_CONTLINE_SCIENCE, DataType.REGCAL_CONTLINE_SCIENCE, DataType.SELFCAL_LINE_SCIENCE, DataType.REGCAL_LINE_SCIENCE]
        ms_object = context.observing_run.get_ms(name=vis)
        return any(ms_object.get_data_column(datatype) for datatype in imaging_datatypes)

    def _make_lists(self, context, session, vis, imaging_only_mses=False):
        """
        Create the vis and sessions lists
        """

        # Force inputs.vis to be a list.
        vislist = vis
        if isinstance(vislist, str):
            vislist = [vislist]
        if imaging_only_mses:
            vislist = [vis for vis in vislist if self._has_imaging_data(context, vis)]
        else:
            vislist = [vis for vis in vislist if not self._has_imaging_data(context, vis)]

        # Get the session list and the visibility files associated with
        # each session.
        session_list, session_names, session_vislists= self._get_sessions( \
            context, session, vislist)

        return session_list, session_names, session_vislists, vislist

    def _do_standard_ous_products(self, context, exportcalprods, oussid, pprfile, session_list, vislist, output_dir,
                                  products_dir):
        """
        Generate the per ous standard products
        """

        # Locate and copy the pipeline processing request.
        #     There should normally be at most one pipeline processing request.
        #     In interactive mode there is no PPR.
        ppr_files = self._export_pprfile(context, output_dir, products_dir, oussid, pprfile)
        if ppr_files:
            ppr_file = os.path.basename(ppr_files[0])
        else:
            ppr_file = None

        # Export a tar file of the web log
        weblog_file = self._export_weblog(context, products_dir)

        # Export the processing log independently of the web log
        casa_commands_file = self._export_casa_commands_log(context, context.logs['casa_commands'], products_dir,
                                                            oussid)

        # Export the processing script independently of the web log
        casa_pipescript = self._export_casa_script(context, context.logs['pipeline_script'], products_dir, oussid)

        # Export the restore script independently of the web log
        if not exportcalprods:
            casa_restore_script = 'Undefined'
        else:
            casa_restore_script = self._export_casa_restore_script(context, context.logs['pipeline_restore_script'],
                                                                   products_dir, oussid, vislist, session_list)

        return StdFileProducts(ppr_file, weblog_file, casa_commands_file, casa_pipescript, casa_restore_script)

    def _do_ms_products(self, context, vislist, products_dir):
        """
        Tar up the final calibrated mses and put them in the products
        directory.
        Used for reprocessing applications
        """

        # Loop over the measurements sets in the working directory and tar
        # them up.
        mslist = []
        for visfile in vislist:
            ms_file = self._export_final_ms( context, visfile, products_dir)
            mslist.append(ms_file)

        # Create the ordered vis dictionary
        #    The keys are the base vis names
        #    The values are the ms files
        visdict = collections.OrderedDict()
        for i in range(len(vislist)):
            visdict[os.path.basename(vislist[i])] = \
                 os.path.basename(mslist[i])

        return visdict

    def _do_standard_ms_products(self, context, vislist, products_dir):
        """
        Generate the per ms standard products
        """

        # Loop over the measurements sets in the working directory and
        # save the final flags using the flag manager.
        flag_version_name = 'Pipeline_Final'
        for visfile in vislist:
            self._save_final_flagversion(visfile, flag_version_name)

        # Copy the final flag versions to the data products directory
        # and tar them up.
        flag_version_list = []
        for visfile in vislist:
            flag_version_file = self._export_final_flagversion(visfile, flag_version_name, products_dir)
            flag_version_list.append(flag_version_file)

        # Loop over the measurements sets in the working directory, and
        # create the calibration apply file(s) in the products directory.
        apply_file_list = []
        for visfile in vislist:
            apply_file =  self._export_final_applylist(context, \
                visfile, products_dir)
            apply_file_list.append(apply_file)

        # Create the ordered vis dictionary
        #    The keys are the base vis names
        #    The values are a tuple containing the flags and applycal files
        visdict = collections.OrderedDict()
        for i in range(len(vislist)):
            visdict[os.path.basename(vislist[i])] = \
                (os.path.basename(flag_version_list[i]), \
                 os.path.basename(apply_file_list[i]))

        return visdict

    def _do_standard_session_products(self, context, oussid, session_names, session_vislists, products_dir,
                                      imaging=False):
        """
        Generate the per ms standard products
        """

        # Export tar files of the calibration tables one per session
        caltable_file_list = []
        for i in range(len(session_names)):
            caltable_file = self._export_final_calfiles(context, oussid,
                session_names[i], session_vislists[i], products_dir, imaging=imaging)
            caltable_file_list.append(caltable_file)

        # Create the ordered session dictionary
        #    The keys are the session names
        #    The values are a tuple containing the vislist and the caltables
        sessiondict = collections.OrderedDict()
        for i in range(len(session_names)):
            sessiondict[session_names[i]] = \
               ([os.path.basename(visfile) for visfile in session_vislists[i]], \
                 os.path.basename(caltable_file_list[i]))

        return sessiondict

    def _do_if_auxiliary_products(self, oussid, output_dir, products_dir, vislist, imaging_products_only):
        """
        Generate the auxiliary products
        """

        if imaging_products_only:
            contfile_name = 'cont.dat'
            fluxfile_name = 'Undefined'
            antposfile_name = 'Undefined'
        else:
            fluxfile_name = 'flux.csv'
            antposfile_name = 'antennapos.csv'
            contfile_name = 'cont.dat'
        empty = True

        # Get the flux, antenna position, and continuum subtraction
        # files and test to see if at least one of them exists
        flux_file = os.path.join(output_dir, fluxfile_name)
        antpos_file = os.path.join(output_dir, antposfile_name)
        cont_file = os.path.join(output_dir, contfile_name)
        if os.path.exists(flux_file) or os.path.exists(antpos_file) or os.path.exists(cont_file):
            empty = False

        # Export the general and target source template flagging files
        #    The general template flagging files are not required for the restore but are
        #    informative to the user.
        #    Whether or not the target template files should be exported to the archive depends
        #    on the final place of the target flagging step in the work flow and
        #    how flags will or will not be stored back into the ASDM.

        targetflags_filelist = []
        if self.inputs.imaging_products_only:
            flags_file_list = utils.glob_ordered('*.flagtargetstemplate.txt')
        elif not vislist:
            flags_file_list = utils.glob_ordered('*.flagtemplate.txt')
            flags_file_list.extend(utils.glob_ordered('*.flagtsystemplate.txt'))
        else:
            flags_file_list = utils.glob_ordered('*.flag*template.txt')
        for file_name in flags_file_list:
            flags_file = os.path.join(output_dir, file_name)
            if os.path.exists(flags_file):
                empty = False
                targetflags_filelist.append(flags_file)
            else:
                targetflags_filelist.append('Undefined')

        # PIPE-1834: look for timetracker json report files
        timetracker_file_list = utils.glob_ordered('*.timetracker.json')
        if timetracker_file_list:
            empty = False

        # PIPE-1802: look for the selfcal/restore resources
        selfcal_resources_list = []
        if hasattr(self.inputs.context, 'selfcal_resources') and isinstance(self.inputs.context.selfcal_resources, list):
            selfcal_resources_list = self.inputs.context.selfcal_resources
        if selfcal_resources_list:
            empty = False

        if empty:
            return None

        # Define the name of the output tarfile
        tarfilename = f'{oussid}.auxproducts.tgz'
        LOG.info('Saving auxiliary data products in %s', tarfilename)

        # Open tarfile
        with tarfile.open(os.path.join(products_dir, tarfilename), 'w:gz') as tar:

            # Save flux file
            if os.path.exists(flux_file):
                tar.add(flux_file, arcname=os.path.basename(flux_file))
                LOG.info('Saving auxiliary data product %s in %s', os.path.basename(flux_file), tarfilename)
            else:
                LOG.info('Auxiliary data product flux.csv does not exist')

            # Save antenna positions file
            if os.path.exists(antpos_file):
                tar.add(antpos_file, arcname=os.path.basename(antpos_file))
                LOG.info('Saving auxiliary data product %s in %s', os.path.basename(antpos_file), tarfilename)
            else:
                LOG.info('Auxiliary data product antennapos.csv does not exist')

            # Save continuum regions file
            if os.path.exists(cont_file):
                tar.add(cont_file, arcname=os.path.basename(cont_file))
                LOG.info('Saving auxiliary data product %s in %s', os.path.basename(cont_file), tarfilename)
            else:
                LOG.info('Auxiliary data product cont.dat does not exist')

            # Save target flag files
            for flags_file in targetflags_filelist:
                if os.path.exists(flags_file):
                    tar.add(flags_file, arcname=os.path.basename(flags_file))
                    LOG.info('Saving auxiliary data product %s in %s', os.path.basename(flags_file), tarfilename)
                else:
                    LOG.info('Auxiliary data product flagging target templates file does not exist')

            # PIPE-1834: Save timetracker json report files
            for timetracker_file in timetracker_file_list:
                if os.path.exists(timetracker_file):
                    tar.add(timetracker_file, arcname=os.path.basename(timetracker_file))
                    LOG.info('Saving auxiliary data product %s in %s', os.path.basename(timetracker_file), tarfilename)
                else:
                    LOG.info('Auxiliary data product timetracker json report file does not exist')

            # PIPE-1802: Save selfcal restore resources
            for selfcal_resource in selfcal_resources_list:
                if os.path.exists(selfcal_resource):
                    tar.add(selfcal_resource, arcname=selfcal_resource)
                    LOG.info('Saving auxiliary data product %s in %s', selfcal_resource, tarfilename)

            tar.close()

        return tarfilename

    def _make_pipe_manifest(self, context, oussid, stdfproducts, sessiondict, msvisdict, exportmses, calvisdict,
                            exportcalprods, calimages, calimages_fitskeywords, targetimages, targetimages_fitskeywords):
        """
        Generate the manifest file
        """

        # Separate the calibrator images into per ous and per ms images
        # based on the image values of prefix.
        per_ous_calimages = []
        per_ous_calimages_keywords = []
        per_ms_calimages = []
        per_ms_calimages_keywords = []
        for i, image in enumerate(calimages):
            if (image.startswith(oussid) or
                any(image.startswith(session_name) for session_name in sessiondict) or
                image.startswith('oussid') or
                image.startswith('unknown') or
                image.startswith('session')):
                per_ous_calimages.append(image)
                per_ous_calimages_keywords.append(calimages_fitskeywords[i])
            else:
                per_ms_calimages.append(image)
                per_ms_calimages_keywords.append(calimages_fitskeywords[i])

        # Initialize the manifest document and the top level ous status.
        pipemanifest = self._init_pipemanifest(oussid)
        ouss = pipemanifest.set_ous(oussid)
        pipemanifest.add_casa_version(ouss, environment.casa_version_string)
        pipemanifest.add_pipeline_version(ouss, environment.pipeline_revision)
        pipemanifest.add_procedure_name(ouss, context.project_structure.recipe_name)
        pipemanifest.add_environment_info(ouss)

        if stdfproducts.ppr_file:
            pipemanifest.add_pprfile(ouss, os.path.basename(stdfproducts.ppr_file), oussid)

        # Add the flagging and calibration products
        for session_name in sessiondict:
            session = pipemanifest.set_session(ouss, session_name)
            if exportcalprods:
                pipemanifest.add_caltables(session, sessiondict[session_name][1], session_name)
            for vis_name in sessiondict[session_name][0]:
                immatchlist = [imname for imname in per_ms_calimages if imname.startswith(vis_name)]
                (ms_file, flags_file, calapply_file) = (None, None, None)
                if exportmses:
                    ms_file = msvisdict[vis_name]
                if exportcalprods:
                    (flags_file, calapply_file) = calvisdict[vis_name]
                pipemanifest.add_asdm_imlist(session, vis_name, ms_file, flags_file, calapply_file, immatchlist,
                                             'calibrator')

        # Add a tar file of the web log
        pipemanifest.add_weblog(ouss, os.path.basename(stdfproducts.weblog_file), oussid)

        # Add the processing log independently of the web log
        pipemanifest.add_casa_cmdlog(ouss, os.path.basename(stdfproducts.casa_commands_file), oussid)

        # Add the processing script independently of the web log
        pipemanifest.add_pipescript(ouss, os.path.basename(stdfproducts.casa_pipescript), oussid)

        # Add the restore script independently of the web log
        if stdfproducts.casa_restore_script != 'Undefined':
            pipemanifest.add_restorescript(ouss, os.path.basename(stdfproducts.casa_restore_script), oussid)

        # Add the calibrator images
        pipemanifest.add_images(ouss, per_ous_calimages, 'calibrator', per_ous_calimages_keywords)
        pipemanifest.add_images(ouss, per_ms_calimages, 'calibrator', per_ms_calimages_keywords)

        # Add the target images
        pipemanifest.add_images(ouss, targetimages, 'target', targetimages_fitskeywords)

        return pipemanifest

    def _init_pipemanifest(self, oussid):
        """
        Initialize the pipeline manifest
        """
        return manifest.PipelineManifest(oussid)

    def _export_pprfile(self, context, output_dir, products_dir, oussid, pprfile):
        # Prepare the search template for the pipeline processing request file.
        #    Was a template in the past
        #    Forced to one file now but keep the template structure for the moment
        if pprfile == '':
            ps = context.project_structure
            if ps is None or ps.ppr_file == '':
                pprtemplate = None
            else:
                pprtemplate = os.path.basename(ps.ppr_file)
        else:
            pprtemplate = os.path.basename(pprfile)

        # Locate the pipeline processing request(s) and  generate a list
        # to be copied to the data products directory. Normally there
        # should be only one match but if there are more copy them all.
        pprmatches = []
        if pprtemplate is not None:
            for file in os.listdir(os.path.abspath(output_dir)): # the file list will be names without path
                if fnmatch.fnmatch(file, pprtemplate):
                    LOG.debug('Located pipeline processing request %s', file)
                    pprmatches.append(os.path.join(output_dir, file))

        # Copy the pipeline processing request files.
        pprmatchesout = []
        for file in pprmatches:
            if oussid:
                outfile = os.path.join(products_dir, oussid + '.pprequest.xml')
            else:
                outfile = file
            pprmatchesout.append(outfile)
            LOG.info('Copying pipeline processing file %s to %s', os.path.basename(file), os.path.basename(outfile))
            shutil.copy(file, outfile)

        return pprmatchesout

    def _export_final_ms(self, context, vis, products_dir):
        """
        Save the ms to a compressed tarfile in products.
        """
        # Define the name of the output tarfile
        visname = os.path.basename(vis)
        tarfilename = visname + '.tgz'
        LOG.info('Storing final ms %s in %s', visname, tarfilename)

        # Create the tar file
        tar = tarfile.open(os.path.join(products_dir, tarfilename), "w:gz")
        tar.add(visname)
        tar.close()

        return tarfilename

    def _save_final_flagversion(self, vis, flag_version_name):
        """
        Save the final flags to a final flag version.
        """

        LOG.info('Saving final flags for %s in flag version %s', os.path.basename(vis), flag_version_name)
        task = casa_tasks.flagmanager(vis=vis, mode='save', versionname=flag_version_name)
        self._executor.execute(task)

    def _export_final_flagversion(self, vis, flag_version_name, products_dir):
        """
        Save the final flags version to a compressed tarfile in products.
        """
        # Define the name of the output tarfile
        visname = os.path.basename(vis)
        tarfilename = visname + '.flagversions.tgz'
        LOG.info('Storing final flags for %s in %s', visname, tarfilename)

        # Define the directory to be saved, and where to store in tar archive.
        flagsname = os.path.join(vis + '.flagversions', 'flags.' + flag_version_name)
        flagsarcname = os.path.join(visname + '.flagversions', 'flags.' + flag_version_name)
        LOG.info('Saving flag version %s', flag_version_name)

        # Define the versions list file to be saved
        flag_version_list = os.path.join(visname + '.flagversions', 'FLAG_VERSION_LIST')
        ti = tarfile.TarInfo(flag_version_list)
        line = "{} : Final pipeline flags\n".format(flag_version_name).encode(sys.stdout.encoding)
        ti.size = len(line)
        LOG.info('Saving flag version list')

        # Create the tar file
        tar = tarfile.open(os.path.join(products_dir, tarfilename), "w:gz")
        tar.add(flagsname, arcname=flagsarcname)
        tar.addfile(ti, io.BytesIO(line))
        tar.close()

        return tarfilename

    def _export_final_applylist(self, context, vis, products_dir, imaging=False):
        """
        Save the final calibration list to a file. For now this is
        a text file. Eventually it will be the CASA callibrary file.
        """
        applyfile_name = self.NameBuilder.calapply_list(vis=vis, aux_product=imaging)
        LOG.info('Storing calibration apply list for %s in  %s', os.path.basename(vis), applyfile_name)

        try:
            calto = callibrary.CalTo(vis=vis)
            applied_calstate = context.callibrary.applied.trimmed(context, calto)

            # Log the list in human readable form. Better way to do this ?
            nitems = 0
            for calto, calfrom in applied_calstate.merged().items():
                LOG.info('Apply to:  Field: %s  Spw: %s  Antenna: %s',
                         calto.field, calto.spw, calto.antenna)
                nitems = nitems + 1
                for item in calfrom:
                    LOG.info('    Gaintable: %s  Caltype: %s  Gainfield: %s  Spwmap: %s  Interp: %s',
                              os.path.basename(item.gaintable),
                              item.caltype,
                              item.gainfield,
                              item.spwmap,
                              item.interp)

            # Open the file
            if nitems > 0:
                with open(os.path.join(products_dir, applyfile_name), "w") as applyfile:
                    applyfile.write('# Apply file for %s\n' % (os.path.basename(vis)))
                    applyfile.write(applied_calstate.as_applycal())
            else:
                applyfile_name = 'Undefined'
                LOG.info('No calibrations for MS %s', os.path.basename(vis))
        except:
            applyfile_name = 'Undefined'
            LOG.info('No calibrations for MS %s', os.path.basename(vis))

        return applyfile_name

    def _get_sessions(self, context, sessions, vis):
        """
        Return a list of sessions where each element of the list contains
        the vis files associated with that session. In future this routine
        will be driven by the context but for now use the user defined sessions
        """

        # If the input session list is empty put all the visibility files
        # in the same session.
        if len(sessions) == 0:
            wksessions = []
            for visname in vis:
                session = context.observing_run.get_ms(name=visname).session
                wksessions.append(session)
        else:
            wksessions = sessions

        # Determine the number of unique sessions.
        session_seqno = 0; session_dict = {}
        for i in range(len(wksessions)):
            if wksessions[i] not in session_dict:
                session_dict[wksessions[i]] = session_seqno
                session_seqno = session_seqno + 1

        # Initialize the output session names and visibility file lists
        session_names = []
        session_vis_list = []
        for key, value in sorted(session_dict.items(), key=lambda k_v: (k_v[1], k_v[0])):
            session_names.append(key)
            session_vis_list.append([])

        # Assign the visibility files to the correct session
        for j in range(len(vis)):
            # Match the session names if possible
            if j < len(wksessions):
                for i in range(len(session_names)):
                    if wksessions[j] == session_names[i]:
                        session_vis_list[i].append(vis[j])
            # Assign to the last session
            else:
                session_vis_list[len(session_names)-1].append(vis[j])

        # Log the sessions
        for i in range(len(session_vis_list)):
            LOG.info('Visibility list for session %s is %s', session_names[i], session_vis_list[i])

        return wksessions, session_names, session_vis_list

    def _export_final_calfiles(self, context, oussid, session, vislist, products_dir, imaging=False):
        """
        Save the final calibration tables in a tarfile one file
        per session.
        """
        # Define the name of the output tarfile
        tarfilename = self.NameBuilder.caltables(ousstatus_entity_id=oussid,
                                                 session_name=session,
                                                 aux_product=imaging)
        LOG.info('Saving final caltables for %s in %s', session, tarfilename)

        # Create the tar file
        caltables = set()

        for visfile in vislist:
            LOG.info('Collecting final caltables for %s in %s', os.path.basename(visfile), tarfilename)

            # Create the list of applied caltables for that vis
            try:
                calto = callibrary.CalTo(vis=visfile)
                calstate = context.callibrary.applied.trimmed(context, calto)
                caltables.update(calstate.get_caltable())
            except:
                LOG.info('No caltables for MS %s', os.path.basename(visfile))

        if not caltables:
            return 'Undefined'

        with tarfile.open(os.path.join(products_dir, tarfilename), 'w:gz') as tar:
            # Tar the session list.
            for table in caltables:
                tar.add(table, arcname=os.path.basename(table))

        return tarfilename

    def _export_weblog(self, context, products_dir):
        """
        Save the processing web log to a tarfile
        """
        return utils.export_weblog_as_tar(context, products_dir, self.NameBuilder)

    def _export_casa_commands_log(self, context, casalog_name, products_dir, oussid):
        """
        Save the CASA commands file.
        """
        casalog_file = os.path.join(context.report_dir, casalog_name)

        ps = context.project_structure
        out_casalog_file = self.NameBuilder.casa_script(casalog_name,
                                                        project_structure=ps,
                                                        ousstatus_entity_id=oussid,
                                                        output_dir=products_dir)

        LOG.info('Copying casa commands log %s to %s', casalog_file, out_casalog_file)
        shutil.copy(casalog_file, out_casalog_file)

        return os.path.basename(out_casalog_file)

    def _export_casa_restore_script(self, context, script_name, products_dir, oussid, vislist, session_list):
        """
        Save the CASA restore scropt.
        """
        script_file = os.path.join(context.report_dir, script_name)

        # Get the output file name
        ps = context.project_structure
        out_script_file = self.NameBuilder.casa_script(script_name,
                                                       project_structure=ps,
                                                       ousstatus_entity_id=oussid,
                                                       output_dir=products_dir)

        LOG.info('Creating casa restore script %s', script_file)

        # This is hardcoded.
        tmpvislist = []

        #ALMA default
        ocorr_mode = 'ca'

        for vis in vislist:
            filename = os.path.basename(vis)
            if filename.endswith('.ms'):
                filename, filext = os.path.splitext(filename)
            tmpvislist.append(filename)
        task_string = "    hif_restoredata(vis=%s, session=%s, ocorr_mode='%s')" % (tmpvislist, session_list, ocorr_mode)

        template = '''h_init()
try:
%s
finally:
    h_save()
''' % task_string

        with open(script_file, 'w') as casa_restore_file:
            casa_restore_file.write(template)

        LOG.info('Copying casa restore script %s to %s', script_file, out_script_file)
        shutil.copy(script_file, out_script_file)

        return os.path.basename(out_script_file)

    def _export_casa_script(self, context, casascript_name, products_dir, oussid):
        """
        Save the CASA script.
        """

        ps = context.project_structure
        casascript_file = os.path.join(context.report_dir, casascript_name)
        out_casascript_file = self.NameBuilder.casa_script(casascript_name,
                                                           project_structure=ps,
                                                           ousstatus_entity_id=oussid,
                                                           output_dir=products_dir)

        LOG.info('Copying casa script file %s to %s', casascript_file, out_casascript_file)
        shutil.copy(casascript_file, out_casascript_file)

        return os.path.basename(out_casascript_file)

    def _export_pipe_manifest(self, oussid, manifest_name, products_dir, pipemanifest):
        """
        Save the manifest file.
        """
        out_manifest_file = self.NameBuilder.manifest(manifest_name,
                                                      ousstatus_entity_id=oussid,
                                                      output_dir=products_dir)
        LOG.info('Creating manifest file %s', out_manifest_file)
        pipemanifest.write(out_manifest_file)

        return out_manifest_file

    def _export_images(self, context, calimages, calintents, images, products_dir, ous_name):
        """
        Export the images to FITS files.
        """

        # Create the image list
        images_list = []
        if len(images) == 0:
            # Get the image library
            if calimages:
                LOG.info('Exporting calibrator source images')
                if calintents == '':
                    intents = ['PHASE', 'BANDPASS', 'CHECK', 'AMPLITUDE', 'POLARIZATION']
                else:
                    intents = calintents.split(',')
                cleanlist = context.calimlist.get_imlist()
            else:
                LOG.info('Exporting target source images')
                intents = ['TARGET']
                cleanlist = context.sciimlist.get_imlist()

            for image_number, image in enumerate(cleanlist):
                # We need to store the image
                cleanlist[image_number]['fitsfiles'] = []
                cleanlist[image_number]['auxfitsfiles'] = []
                version = image.get('version', 1)
                # Image name probably includes path
                if image['sourcetype'] in intents:
                    if image['multiterm']:
                        for nt in range(image['multiterm']):
                            imagename = image['imagename'].replace('.image', '.image.tt%d' % (nt))
                            images_list.append((imagename, version))
                            cleanlist[image_number]['fitsfiles'].append(fitsname(products_dir, imagename, version))
                        if (image['imagename'].find('.pbcor') != -1):
                            imagename = image['imagename'].replace('.image.pbcor', '.alpha')
                            images_list.append((imagename, version))
                            cleanlist[image_number]['fitsfiles'].append(fitsname(products_dir, imagename, version))
                            imagename = '%s.error' % (image['imagename'].replace('.image.pbcor', '.alpha'))
                            images_list.append((imagename, version))
                            cleanlist[image_number]['fitsfiles'].append(fitsname(products_dir, imagename, version))
                        else:
                            imagename = image['imagename'].replace('.image', '.alpha')
                            images_list.append((imagename, version))
                            cleanlist[image_number]['fitsfiles'].append(fitsname(products_dir, imagename, version))
                            imagename = '%s.error' % (image['imagename'].replace('.image', '.alpha'))
                            images_list.append((imagename, version))
                            cleanlist[image_number]['fitsfiles'].append(fitsname(products_dir, imagename, version))
                    elif (image['imagename'].find('image.sd') != -1): # single dish
                        imagename = image['imagename']
                        images_list.append((imagename, version))
                        cleanlist[image_number]['fitsfiles'].append(fitsname(products_dir, imagename, version))
                        imagename = image['imagename'].replace('image.sd', 'image.sd.weight')
                        images_list.append((imagename, version))
                        cleanlist[image_number]['fitsfiles'].append(fitsname(products_dir, imagename, version))
                    else:
                        imagename = image['imagename']
                        images_list.append((imagename, version))
                        cleanlist[image_number]['fitsfiles'].append(fitsname(products_dir, imagename, version))

                    # Add PBs for interferometry
                    if (image['imagename'].find('.image') != -1) and (image['imagename'].find('.image.sd') == -1):
                        if (image['imagename'].find('.pbcor') != -1):
                            if (image['multiterm']):
                                imagename = image['imagename'].replace('.image.pbcor', '.pb.tt0')
                                images_list.append((imagename, version))
                                cleanlist[image_number]['auxfitsfiles'].append(fitsname(products_dir, imagename, version))
                            else:
                                imagename = image['imagename'].replace('.image.pbcor', '.pb')
                                images_list.append((imagename, version))
                                cleanlist[image_number]['auxfitsfiles'].append(fitsname(products_dir, imagename, version))
                        else:
                            if (image['multiterm']):
                                imagename = image['imagename'].replace('.image', '.pb.tt0')
                                images_list.append((imagename, version))
                                cleanlist[image_number]['auxfitsfiles'].append(fitsname(products_dir, imagename, version))
                            else:
                                imagename = image['imagename'].replace('.image', '.pb')
                                images_list.append((imagename, version))
                                cleanlist[image_number]['auxfitsfiles'].append(fitsname(products_dir, imagename, version))

                    # Add auto-boxing masks for interferometry
                    if (image['imagename'].find('.image') != -1) and (image['imagename'].find('.image.sd') == -1):
                        if (image['imagename'].find('.pbcor') != -1):
                            imagename = image['imagename'].replace('.image.pbcor', '.mask')
                            imagename2 = image['imagename'].replace('.image.pbcor', '.cleanmask')
                            if os.path.exists(imagename) and not os.path.exists(imagename2):
                                images_list.append((imagename, version))
                                cleanlist[image_number]['auxfitsfiles'].append(fitsname(products_dir, imagename, version))
                        else:
                            imagename = image['imagename'].replace('.image', '.mask')
                            imagename2 = image['imagename'].replace('.image', '.cleanmask')
                            if os.path.exists(imagename) and not os.path.exists(imagename2):
                                images_list.append((imagename, version))
                                cleanlist[image_number]['auxfitsfiles'].append(fitsname(products_dir, imagename, version))

                    # Add POLI/POLA images for polarization calibrators
                    if image['sourcetype'] == 'POLARIZATION':
                        if image['imagename'].find('.pbcor') != -1:
                            for polcal_imtype in ('POLI', 'POLA'):
                                imagename = image['imagename'].replace('.pbcor', '').replace('IQUV', polcal_imtype)
                                if os.path.exists(imagename):
                                    images_list.append((imagename, version))
                                    cleanlist[image_number]['fitsfiles'].append(fitsname(products_dir, imagename, version))
                        else:
                            for polcal_imtype in ('POLI', 'POLA'):
                                imagename = image['imagename'].replace('IQUV', polcal_imtype)
                                if os.path.exists(imagename):
                                    images_list.append((imagename, version))
                                    cleanlist[image_number]['fitsfiles'].append(fitsname(products_dir, imagename, version))
        else:
            # Assume only the root image name was given.
            cleanlib = imagelibrary.ImageLibrary()
            for image in images:
                if calimages:
                    imageitem = imagelibrary.ImageItem(imagename=image,
                                                       sourcename='UNKNOWN',
                                                       spwlist='UNKNOWN',
                                                       sourcetype='CALIBRATOR')
                else:
                    imageitem = imagelibrary.ImageItem(imagename=image,
                                                       sourcename='UNKNOWN',
                                                       spwlist='UNKNOWN',
                                                       sourcetype='TARGET')
                cleanlib.add_item(imageitem)
                if os.path.basename(image) == '':
                    images_list.append((os.path.join(context.output_dir, image), 1))
                else:
                    images_list.append((image, 1))
            cleanlist = cleanlib.get_imlist()
            # Need to add the FITS names
            for i in range(len(cleanlist)):
                cleanlist[i]['fitsfiles'] = [fitsname(products_dir, images_list[i][0])]
                cleanlist[i]['auxfitsfiles'] = []

        # Convert to FITS.
        fits_list = []
        fits_keywords_list = []
        for image_ver in images_list:
            image, version = image_ver
            fitsfile = fitsname(products_dir, image, version)
            # skip if image doesn't exist
            if not os.path.exists(image):
                LOG.info('Skipping unexisting image %s', os.path.basename(image))
                continue
            LOG.info('Saving final image %s to FITS file %s', os.path.basename(image), os.path.basename(fitsfile))

            # PIPE-325: abbreviate 'spw' and/or 'virtspw' for FITS header when spw string is "too long"
            with casa_tools.ImageReader(image) as img:
                info = img.miscinfo()
                if 'spw' in info:
                    if len(info['spw']) >= 68:
                        spw_sorted = sorted([int(x) for x in info['spw'].split(',')])
                        info['spw'] = '{},...,{}'.format(spw_sorted[0], spw_sorted[-1])
                        img.setmiscinfo(info)
                if 'virtspw' in info:
                    if len(info['virtspw']) >= 68:
                        spw_sorted = sorted([int(x) for x in info['virtspw'].split(',')])
                        info['virtspw'] = '{},...,{}'.format(spw_sorted[0], spw_sorted[-1])
                        img.setmiscinfo(info)

<<<<<<< HEAD
            if not self._executor._dry_run:
                task = casa_tasks.exportfits(imagename=image, fitsimage=fitsfile, velocity=False, optical=False,
                                             bitpix=-32, minpix=0, maxpix=-1, overwrite=True, dropstokes=False,
                                             stokeslast=True)
                self._executor.execute(task)
                fits_list.append(fitsfile)
                # Fetch header keywords for manifest
                try:
                    ff = apfits.open(fitsfile)
                    fits_keywords = dict()
                    # Loop through FITS keywords.
                    for key in ['object', 'obsra', 'obsdec', 'intent', 'specmode',
                                'spw', 'virtspw', 'spwisvrt',
                                'naxis1', 'ctype1', 'cunit1', 'crpix1', 'crval1', 'cdelt1',
                                'naxis2', 'ctype2', 'cunit2', 'crpix2', 'crval2', 'cdelt2',
                                'naxis3', 'ctype3', 'cunit3', 'crpix3', 'crval3', 'cdelt3',
                                'naxis4', 'ctype4', 'cunit4', 'crpix4', 'crval4', 'cdelt4',
                                'bmaj', 'bmin', 'bpa', 'robust', 'weight',
                                'effbw', 'level', 'ctrfrq', 'obspatt', 'arrays', 'modifier', 'session']:
=======
            task = casa_tasks.exportfits(imagename=image, fitsimage=fitsfile, velocity=False, optical=False,
                                         bitpix=-32, minpix=0, maxpix=-1, overwrite=True, dropstokes=False,
                                         stokeslast=True)
            self._executor.execute(task)
            fits_list.append(fitsfile)
            # Fetch header keywords for manifest
            try:
                ff = apfits.open(fitsfile)
                fits_keywords = dict()
                # Loop through FITS keywords.
                for key in ['object', 'obsra', 'obsdec', 'intent', 'specmode',
                            'spw', 'virtspw', 'spwisvrt',
                            'naxis1', 'ctype1', 'cunit1', 'crpix1', 'crval1', 'cdelt1',
                            'naxis2', 'ctype2', 'cunit2', 'crpix2', 'crval2', 'cdelt2',
                            'naxis3', 'ctype3', 'cunit3', 'crpix3', 'crval3', 'cdelt3',
                            'naxis4', 'ctype4', 'cunit4', 'crpix4', 'crval4', 'cdelt4',
                            'bmaj', 'bmin', 'bpa', 'robust', 'weight',
                            'effbw', 'level', 'ctrfrq', 'obspatt', 'arrays', 'modifier']:
                    fits_keywords[key] = str(ff[0].header.get(key, 'N/A'))

                if 'nspwnam' in ff[0].header:
                    nspwnam = ff[0].header['nspwnam']
                    fits_keywords['nspwnam'] = str(nspwnam)
                    for i in range(1, nspwnam+1):
                        key = 'spwnam{:02d}'.format(i)
>>>>>>> 97638d40
                        fits_keywords[key] = str(ff[0].header.get(key, 'N/A'))

                # Some names and/or values need to be mapped
                fits_keywords['imagemin'] = str(ff[0].header.get('datamin', 'N/A'))
                fits_keywords['imagemax'] = str(ff[0].header.get('datamax', 'N/A'))
                fits_keywords['rms'] = str(ff[0].header.get('datarms', 'N/A'))
                fits_keywords['producttype'] = str(ff[0].header.get('specmode', 'N/A'))
                fits_keywords['pl_datatype'] = str(ff[0].header.get('datatype', 'N/A'))
                fits_keywords['pol'] = str(ff[0].header.get('stokes', 'N/A'))
                imagetype = str(ff[0].header['type'])
                if imagetype == 'flux':
                    fits_keywords['datatype'] = 'pb'
                elif imagetype == 'pbcorimage':
                    fits_keywords['datatype'] = 'pbcor'
                elif imagetype == 'cleanmask':
                    fits_keywords['datatype'] = 'mask'
                elif imagetype == 'singledish':
                    fits_keywords['datatype'] = 'sd'
                else:
                    fits_keywords['datatype'] = 'N/A'

                fits_keywords['format'] = 'fits'
                fits_keywords['ous'] = ous_name

                ff.close()
            except Exception as e:
                LOG.info('Fetching FITS keywords for {} failed: {}'.format(fitsfile, e))
                fits_keywords = dict()
            fits_keywords_list.append(fits_keywords)

        new_cleanlist = copy.deepcopy(cleanlist)

        return new_cleanlist, fits_list, fits_keywords_list

    @staticmethod
    def _add_to_manifest(manifest_file, aux_fproducts, aux_caltablesdict, aux_calapplysdict, aqua_report, ous_name):

        pipemanifest = manifest.PipelineManifest('')
        pipemanifest.import_xml(manifest_file)
        ouss = pipemanifest.get_ous()

        if aqua_report:
            pipemanifest.add_aqua_report(ouss, os.path.basename(aqua_report), ous_name)

        if aux_fproducts:
            # Add auxiliary data products file
            pipemanifest.add_aux_products_file(ouss, os.path.basename(aux_fproducts), ous_name)

        # Add the auxiliary caltables
        if aux_caltablesdict:
            for session_name in aux_caltablesdict:
                session = pipemanifest.get_session(ouss, session_name)
                if session is None:
                    session = pipemanifest.set_session(ouss, session_name)
                pipemanifest.add_auxcaltables(session, aux_caltablesdict[session_name][1], session_name)
                for vis_name in aux_caltablesdict[session_name][0]:
                    pipemanifest.add_auxasdm(session, vis_name, aux_calapplysdict[vis_name])

        pipemanifest.write(manifest_file)

    def _export_aqua_report(self, context: Context, oussid: str, products_dir: str, report_generator: AquaXmlGenerator,
                            weblog_filename: str):
        """Save the AQUA report.

        Note the method is mostly a duplicate of the conterpart
             in hifa/tasks/exportdata/almaexportdata

        Args:
            context : pipeline context
            oussid : OUS status ID
            products_dir (str): path of product directory
            report_generator: AQUA XML Generator
            weblog_filename (str): weblog tarball filename

        Returns:
            AQUA report file path
        """

        aqua_file = os.path.join(context.output_dir, context.logs['aqua_report'])

        LOG.info('Generating pipeline AQUA report')
        try:
            report_xml = report_generator.get_report_xml(context)
            export_aqua_to_disk(report_xml, aqua_file)
        except Exception as e:
            LOG.exception('Error generating the pipeline AQUA report', exc_info=e)
            return 'Undefined'

        ps = context.project_structure
        out_aqua_file = self.NameBuilder.aqua_report(context.logs['aqua_report'],
                                                     project_structure=ps,
                                                     ousstatus_entity_id=oussid,
                                                     output_dir=products_dir)

        LOG.info(f'Copying AQUA report {aqua_file} to {out_aqua_file}')
        shutil.copy(aqua_file, out_aqua_file)

        # put aqua report into html directory, so it can be linked to the weblog
        aqua_html_path = os.path.join(context.report_dir, aqua_file)
        LOG.info(f'Copying AQUA report {aqua_file} to {aqua_html_path}')
        shutil.copy(aqua_file, context.report_dir)

        products_weblog_tarball = os.path.join(context.products_dir, weblog_filename)

        if os.path.isfile(products_weblog_tarball) and tarfile.is_tarfile(products_weblog_tarball):

            with tarfile.open(products_weblog_tarball, "r:gz") as tar:

                files_to_keep = []
                aqua_html_path_in_tarball = None
                for member in tar.getmembers():
                    if aqua_file in member.name:
                        aqua_html_path_in_tarball = member
                    else:
                        files_to_keep.append(member)

                # PIPE-1942: we create a temp tarball file under a random UUID name, add/update the latest AUQA report XML
                # and all other existing weblog content into it, and overwrite the old weblog tarball with this new one.
                # We do this because tarfile does not support updating files in place. We also avoid using Python/tempfile
                # because 1) it might create a large temp file in /tmp on the computing node; 2) it will create a file
                # without the group read/write permission.

                # Create a new tarball with the updated aqua file, keeping all others the same
                temp_weblog_tarball = str(uuid.uuid4())
                with tarfile.open(temp_weblog_tarball, "w:gz") as new_tar:

                    LOG.debug(f'Created a temp tarball file: {temp_weblog_tarball}')

                    # Add all the existing files (excluding the aqua report XML) from the old tarball to the new tarball
                    for member in files_to_keep:
                        new_tar.addfile(member, tar.extractfile(member))

                    # If an aqua file was already in the old weblog tarball, then add it under the same relative path/name.
                    # Else, add it into the weblog tarball.
                    if aqua_html_path_in_tarball is not None:
                        LOG.debug(f'Updating {aqua_html_path_in_tarball.name} in contents of {temp_weblog_tarball}')
                        new_tar.add(aqua_file, arcname=aqua_html_path_in_tarball.name)
                    else:
                        LOG.debug(f'Adding {aqua_html_path} to contents of {temp_weblog_tarball}')
                        new_tar.add(f'{aqua_html_path}')

            LOG.info(f'Adding/updating the AQUA report in {products_weblog_tarball}')
            LOG.debug(f'Moving {temp_weblog_tarball} to {products_weblog_tarball}')
            shutil.move(temp_weblog_tarball, products_weblog_tarball)

        return os.path.basename(out_aqua_file)<|MERGE_RESOLUTION|>--- conflicted
+++ resolved
@@ -1175,27 +1175,6 @@
                         info['virtspw'] = '{},...,{}'.format(spw_sorted[0], spw_sorted[-1])
                         img.setmiscinfo(info)
 
-<<<<<<< HEAD
-            if not self._executor._dry_run:
-                task = casa_tasks.exportfits(imagename=image, fitsimage=fitsfile, velocity=False, optical=False,
-                                             bitpix=-32, minpix=0, maxpix=-1, overwrite=True, dropstokes=False,
-                                             stokeslast=True)
-                self._executor.execute(task)
-                fits_list.append(fitsfile)
-                # Fetch header keywords for manifest
-                try:
-                    ff = apfits.open(fitsfile)
-                    fits_keywords = dict()
-                    # Loop through FITS keywords.
-                    for key in ['object', 'obsra', 'obsdec', 'intent', 'specmode',
-                                'spw', 'virtspw', 'spwisvrt',
-                                'naxis1', 'ctype1', 'cunit1', 'crpix1', 'crval1', 'cdelt1',
-                                'naxis2', 'ctype2', 'cunit2', 'crpix2', 'crval2', 'cdelt2',
-                                'naxis3', 'ctype3', 'cunit3', 'crpix3', 'crval3', 'cdelt3',
-                                'naxis4', 'ctype4', 'cunit4', 'crpix4', 'crval4', 'cdelt4',
-                                'bmaj', 'bmin', 'bpa', 'robust', 'weight',
-                                'effbw', 'level', 'ctrfrq', 'obspatt', 'arrays', 'modifier', 'session']:
-=======
             task = casa_tasks.exportfits(imagename=image, fitsimage=fitsfile, velocity=False, optical=False,
                                          bitpix=-32, minpix=0, maxpix=-1, overwrite=True, dropstokes=False,
                                          stokeslast=True)
@@ -1213,7 +1192,7 @@
                             'naxis3', 'ctype3', 'cunit3', 'crpix3', 'crval3', 'cdelt3',
                             'naxis4', 'ctype4', 'cunit4', 'crpix4', 'crval4', 'cdelt4',
                             'bmaj', 'bmin', 'bpa', 'robust', 'weight',
-                            'effbw', 'level', 'ctrfrq', 'obspatt', 'arrays', 'modifier']:
+                            'effbw', 'level', 'ctrfrq', 'obspatt', 'arrays', 'modifier', 'session']:
                     fits_keywords[key] = str(ff[0].header.get(key, 'N/A'))
 
                 if 'nspwnam' in ff[0].header:
@@ -1221,7 +1200,6 @@
                     fits_keywords['nspwnam'] = str(nspwnam)
                     for i in range(1, nspwnam+1):
                         key = 'spwnam{:02d}'.format(i)
->>>>>>> 97638d40
                         fits_keywords[key] = str(ff[0].header.get(key, 'N/A'))
 
                 # Some names and/or values need to be mapped
