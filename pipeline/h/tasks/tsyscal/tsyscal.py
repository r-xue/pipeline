import collections
from operator import attrgetter, itemgetter

import pipeline.infrastructure as infrastructure
import pipeline.infrastructure.basetask as basetask
import pipeline.infrastructure.callibrary as callibrary
import pipeline.infrastructure.sessionutils as sessionutils
import pipeline.infrastructure.utils as utils
import pipeline.infrastructure.vdp as vdp
from pipeline.domain import MeasurementSet
from pipeline.h.heuristics import caltable as caltable_heuristic
from pipeline.h.heuristics.tsysfieldmap import get_intent_to_tsysfield_map
from pipeline.h.heuristics.tsysspwmap import tsysspwmap
from pipeline.infrastructure import casa_tasks, casa_tools, task_registry

from . import resultobjects

__all__ = [
    'SerialTsyscal',
    'Tsyscal',
    'TsyscalInputs',
]

LOG = infrastructure.get_logger(__name__)


class TsyscalInputs(vdp.StandardInputs):
    """
    TsyscalInputs defines the inputs for the Tsyscal pipeline task.
    """
    chantol = vdp.VisDependentProperty(default=1)

    @vdp.VisDependentProperty
    def caltable(self):
        """
        Get the caltable argument for these inputs.

        If set to a table-naming heuristic, this should give a sensible name
        considering the current CASA task arguments.
        """
        namer = caltable_heuristic.TsysCaltable()
        casa_args = self._get_task_args(ignore=('caltable',))
        return namer.calculate(output_dir=self.output_dir, stage=self.context.stage, **casa_args)

    parallel = sessionutils.parallel_inputs_impl(default=False)

    # docstring and type hints: supplements h_tsyscal
    def __init__(self, context, output_dir=None, vis=None, caltable=None, chantol=None, parallel=None):
        """Initialize Inputs.

        Args:
            context: Pipeline context.

            output_dir: Output directory.
                Defaults to None, which corresponds to the current working directory.

            vis: List of input visibility files.

                Example: vis=['ngc5921.ms']

            caltable: Name of output gain calibration tables.

                Example: caltable='ngc5921.gcal'

            chantol: The tolerance in channels for mapping atmospheric calibration windows (TDM) to science windows (FDM or TDM).

                Example: chantol=5

            parallel: Execute using CASA HPC functionality, if available.

        """
        super().__init__()

        # pipeline inputs
        self.context = context
        # vis must be set first, as other properties may depend on it
        self.vis = vis
        self.output_dir = output_dir

        # data selection arguments
        self.caltable = caltable

        # solution parameters
        self.chantol = chantol
        self.parallel = parallel

    # Convert to CASA gencal task arguments.
    def to_casa_args(self):
        return {
            'vis': self.vis,
            'caltable': self.caltable
        }


class SerialTsyscal(basetask.StandardTaskTemplate):
    Inputs = TsyscalInputs

    def prepare(self) -> resultobjects.TsyscalResults:
        inputs = self.inputs

        # make a note of the current inputs state before we start fiddling
        # with it. This origin will be attached to the final CalApplication.
        origin = callibrary.CalAppOrigin(task=Tsyscal, inputs=inputs.to_casa_args())

        # construct the Tsys cal file
        gencal_args = inputs.to_casa_args()
        gencal_job = casa_tasks.gencal(caltype='tsys', **gencal_args)
        self._executor.execute(gencal_job)

        tsys_table = gencal_args['caltable']

        LOG.todo('tsysspwmap heuristic re-reads measurement set!')
        LOG.todo('tsysspwmap heuristic won\'t handle missing file')
        nospwmap, spwmap = tsysspwmap(ms=inputs.ms, tsystable=tsys_table, channel_tolerance=inputs.chantol)

        calfrom_defaults = dict(caltype='tsys', spwmap=spwmap, interp='linear,linear')

        is_single_dish = utils.contains_single_dish(inputs.context)
        calapps = get_calapplications(inputs.ms, tsys_table, calfrom_defaults, origin, spwmap, is_single_dish)

        return resultobjects.TsyscalResults(pool=calapps, unmappedspws=nospwmap)

    def analyse(self, result: resultobjects.TsyscalResults) -> resultobjects.TsyscalResults:
        # double-check that the caltable was actually generated
        on_disk = [ca for ca in result.pool if ca.exists()]
        result.final[:] = on_disk

        missing = [ca for ca in result.pool if ca not in on_disk]
        result.error.clear()
        result.error.update(missing)

        return result


<<<<<<< HEAD
@task_registry.set_equivalent_casa_task('h_tsyscal')
@task_registry.set_casa_commands_comment('The Tsys calibration and spectral window map is computed.')
class Tsyscal(sessionutils.ParallelTemplate):
    Inputs = TsyscalInputs
    Task = SerialTsyscal


# Holds an observing intent and the preferred/fallback gainfield args to be used for that intent
GainfieldMapping = collections.namedtuple('GainfieldMapping', 'intent preferred fallback')


def get_solution_map(ms: MeasurementSet, is_single_dish: bool) -> list[GainfieldMapping]:
    """
    Get gainfield solution map. Different solution maps are returned for
    single dish and interferometric data.

    Args:
        ms: MS to analyse.
        is_single_dish: True if MS is single dish data.

    Returns:
        List of GainfieldMappings.
    """
    # define function to get Tsys fields for intent
    def f(intent, exclude: str | None = None) -> str:
        if ',' in intent:
            head, tail = intent.split(',', 1)
            # the 'if o' test filters out results for intents that do not have
            # fields, e.g., PHASE for SD data
            return ','.join(o for o in (f(head, exclude=exclude), f(tail, exclude=exclude)) if o)
        return ','.join(str(s) for s in get_tsys_fields_for_intent(ms, intent, exclude_intents=exclude))

    # return different gainfield maps for single dish and interferometric
    if is_single_dish:
        return [
            GainfieldMapping(intent='BANDPASS', preferred=f('BANDPASS'), fallback='nearest'),
            GainfieldMapping(intent='AMPLITUDE', preferred=f('AMPLITUDE'), fallback='nearest'),
            # non-empty magic string to differentiate between no field found and a null fallback
            GainfieldMapping(intent='TARGET', preferred=f('TARGET'), fallback='___EMPTY_STRING___')
        ]

    else:
        # CAS-12213: original intent mapping.
        # PIPE-2080: updated to add mapping for DIFFGAINREF, DIFFGAINSRC intent.
        # PIPE-2394: updated mapping for PHASE, TARGET, CHECK
        #
        # Intent to be calibrated:
        # - BANDPASS cal
        #   * Preferred: all BANDPASS cals.
        #   * Fallback: 'nearest'.
        # - FLUX cal
        #   * Preferred: all FLUX cals.
        #   * Fallback: 'nearest'.
        # - DIFFGAIN[REF|SRC]
        #   * Preferred: all DIFFGAIN cals.
        #   * Fallback to BANDPASS.
        # - PHASE cal
        #   * Preferred: ATMOSPHERE cals, but excluding AMP, BP, DIFFGAIN*, POL* cals, and TARGET.
        #   * Fallback: ATMOSPHERE cals, but excluding AMP, BP, DIFFGAIN*, POL* cals.
        # - TARGET
        #   * Preferred: ATMOSPHERE cals, but excluding AMP, BP, DIFFGAIN*, POL* cals, and PHASE.
        #   * Fallback: ATMOSPHERE cals, but excluding AMP, BP, DIFFGAIN*, POL* cals.
        # - CHECK_SOURCE
        #   * Preferred: ATMOSPHERE cals, but excluding AMP, BP, DIFFGAIN*, POL* cals, and PHASE.
        #   * Fallback: ATMOSPHERE cals, but excluding AMP, BP, DIFFGAIN*, POL* cals.

        # PIPE-2394: typical calibrator intents to avoid (all but PHASE)
        # matching searching for nearby Tsys field for PHASE, TARGET, and/or
        # CHECK.
        exclude_intents = 'AMPLITUDE,BANDPASS,DIFFGAINREF,DIFFGAINSRC,POLARIZATION,POLANGLE,POLLEAKAGE'

        return [
            GainfieldMapping(intent='BANDPASS', preferred=f('BANDPASS'), fallback='nearest'),
            GainfieldMapping(intent='AMPLITUDE', preferred=f('AMPLITUDE'), fallback='nearest'),
            GainfieldMapping(intent='DIFFGAINREF', preferred=f('DIFFGAINREF'), fallback=f('BANDPASS')),
            GainfieldMapping(intent='DIFFGAINSRC', preferred=f('DIFFGAINSRC'), fallback=f('BANDPASS')),
            GainfieldMapping(intent='PHASE', preferred=f('ATMOSPHERE', exclude=f'{exclude_intents},TARGET'),
                             fallback=f('ATMOSPHERE', exclude=exclude_intents)),
            GainfieldMapping(intent='TARGET', preferred=f('ATMOSPHERE', exclude=f'{exclude_intents},PHASE'),
                             fallback=f('ATMOSPHERE', exclude=exclude_intents)),
            GainfieldMapping(intent='CHECK', preferred=f('ATMOSPHERE', exclude=f'{exclude_intents},PHASE'),
                             fallback=f('ATMOSPHERE', exclude=exclude_intents)),
        ]


def get_gainfield_map(ms: MeasurementSet, is_single_dish: bool) -> dict:
    """
    Get the mapping of observing intent to gainfield parameter for a
    measurement set.

    The mapping follows the observing intent to gainfield intent defined in
    CAS-12213.

    Args:
        ms: MS to analyse.
        is_single_dish: boolean for if SD data or not.

    Returns:
        Dictionary of {observing intent: gainfield}.
    """
    soln_map = get_solution_map(ms, is_single_dish)
    final_map = {s.intent: s.preferred if s.preferred else s.fallback for s in soln_map}

    # Detect cases where there's no preferred or fallback gainfield mapping,
    # e.g., if there are no Tsys scans on a target or phase calibrator.
    undefined_intents = [k for k, v in final_map.items()
                         if not v  # gainfield mapping is empty..
                         and k in ms.intents]  # ..for a valid intent in the MS
    if undefined_intents:
        msg = 'Undefined Tsys gainfield mapping for {} intents: {}'.format(ms.basename, undefined_intents)
        LOG.error(msg)
        raise AssertionError(msg)

    # convert magic string back to empty string
    converted = {k: v.replace('___EMPTY_STRING___', '') for k, v in final_map.items()}

    return converted


def get_tsys_fields_for_intent(ms: MeasurementSet, intent: str, exclude_intents: str | None = None) -> set[str]:
    """
    Returns the identity of the Tsys field(s) for an intent.

    Args:
        ms: MS to analyse.
        intent: Intent to retrieve fields for.
        exclude_intents: String of intent(s) (comma-separated) that should not
            be covered by the Tsys field.

    Returns:
        Set of field identifiers corresponding to given intent, while not
        associated with intents (optionally) given by ``exclude_intents``.
    """
    # In addition to the science intent scan, a field must also have a Tsys
    # scan observed for a Tsys solution to be considered present. The
    # exception is science mosaics, which are handled as a special case.

    # We need to know which science intent scans have Tsys scans; the ones
    # that don't will be checked for science mosaics separately. This lets
    # us handle single field, single pointing science targets alongside mosaic
    # targets mixed together in the same EB. Theoretically, at least...
    intent_fields = ms.get_fields(intent=intent)

    # PIPE-2394: If requested, avoid matching fields that cover any of the
    # intents that are to be excluded.
    if exclude_intents is not None:
        intent_fields = [f for f in intent_fields if f.intents.isdisjoint(set(exclude_intents.split(',')))]

    # contains fields of this intent that also have a companion Tsys scan
    intent_fields_with_tsys = [f for f in intent_fields if 'ATMOSPHERE' in f.intents]

    # contains fields without a companion Tsys scan. These might be science
    # mosaics.
    intent_fields_without_tsys = [f for f in intent_fields if f not in intent_fields_with_tsys]

    tsys_fields_for_mosaics = []
    if intent == 'TARGET':
        # In science mosaics, the fields comprising the TARGET pointings do
        # not have Tsys scans observed on those fields. Instead, there is a
        # Tsys-only field roughly at the centre of the mosaic that is
        # referenced by the same parent source as the TARGET pointing fields.

        # Double check that the fields without Tsys scans are indeed science
        # mosaics with a separate Tsys field. Note that a mosaic consisting of
        # a source with a single TARGET pointing and a single Tsys scan would
        # also be classified as a mosaic by this logic.
        mosaic_fields = [f for f in intent_fields_without_tsys if 'ATMOSPHERE' in f.source.intents]

        # Collect the Tsys fields referenced by the parent source of the
        # science mosaic fields missing Tsys scans.
        tsys_fields_for_mosaics = [f
                                   for pointing in mosaic_fields
                                   for f in pointing.source.fields if 'ATMOSPHERE' in f.intents]

    r = {field.id for field in intent_fields_with_tsys}
    r.update({field.id for field in tsys_fields_for_mosaics})

    # when field names are not unique, as is usually the case for science
    # mosaics, then we must reference the numeric field ID instead
    field_identifiers = utils.get_field_identifiers(ms)
    return {field_identifiers[i] for i in r}


=======
>>>>>>> 2c7637f5
def get_calapplications(ms: MeasurementSet, tsys_table: str, calfrom_defaults: dict, origin: callibrary.CalAppOrigin,
                        spw_map: list, is_single_dish: bool) -> list[callibrary.CalApplication]:
    """
    Get a list of CalApplications that apply a Tsys caltable to a measurement
    set using the gainfield mapping defined in CAS-12213.

    Note: this function only provides the gainfield argument for the CalFrom
    constructor. Any other required CalFrom constructor arguments should be
    provided to this function via the calfrom_defaults parameter.

    Args:
        ms: MeasurementSet to apply calibrations to.
        tsys_table: name of Tsys table.
        calfrom_defaults: dict of CalFrom constructor arguments.
        origin: CalOrigin for the created CalApplications.
        spw_map: Tsys SpW map.
        is_single_dish: boolean declaring if current MS is for Single-Dish.

    Returns:
        List of CalApplications.
    """
    # Get the map of intent:gainfield
    soln_map = get_intent_to_tsysfield_map(ms, is_single_dish)

    # Create the static dict of calfrom arguments. Only the 'gainfield' argument changes from calapp to calapp; the
    # other arguments remain unchanged.
    calfrom_args = dict(calfrom_defaults)
    calfrom_args['gaintable'] = tsys_table

    # get the mapping of field ID to unambiguous identifier for more user friendly logs
    field_id_to_identifier = utils.get_field_identifiers(ms)

    # create a domain object mapping of science spw to Tsys spw
    domain_spw_map = {ms.spectral_windows[i]: ms.spectral_windows[j] for i, j in enumerate(spw_map)}

    # Now loop through the MS intents, creating a specific Tsys registration for each intent.
    calapps = []
    for intent in ms.intents:
        # get the preferred Tsys gainfield for this intent, falling back to 'nearest' if not specified
        gainfield = soln_map.get(intent, 'nearest')

        # The CASA callibrary cannot handle registrations with multiple fldmap fields, e.g., fldmap='1,2'.
        if ',' in gainfield:
            LOG.info('Calculating workaround for CASA callibrary fldmap incompatibility: '
                     '{} intent -> fldmap={!r}'.format(intent, gainfield))
            # get the fields for this non-Tsys intent
            fields_with_intent = ms.get_fields(intent=intent)
            # get the Tsys fields that were to be applied in the fldmap
            tsys_fields = ms.get_fields(task_arg=gainfield)

            # holds mapping of field,spw -> Tsys field
            field_to_tsys_field = collections.defaultdict(dict)

            # For the fields for the current non-Tsys intent, we'll emulate the
            # CASA gainfield='nearest' option by selecting the spatially
            # closest Tsys field with the same tuning.
            me = casa_tools.measures
            qa = casa_tools.quanta
            for non_tsys_field in fields_with_intent:
                non_tsys_direction = non_tsys_field.mdirection

                # For multi-tuning EBs, the spws may need different gainfield arguments. For example, in
                # uid://A002/Xcf3a9c/X3a3d, the phase cal has no Tsys scans and was observed with three different
                # tunings. Each tuning is distinct and was used for a different target field. Each target field *does*
                # have a Tsys scan. Due to the lack of Tsys scans on the phase cal, the target fields are selected as
                # the fallback gainfields (e.g., # gainfield='A,B,C'), which due to the CASA callibrary
                # limitation we now need to boil down to the closest target that was observed using the same
                # spectral setup.

                # get the spws used to observe with intent XXX for this non-Tsys field
                non_tsys_scans = ms.get_scans(scan_intent=intent, field=non_tsys_field.id)
                non_tsys_spws = {dd.spw for scan in non_tsys_scans for dd in scan.data_descriptions}
                # filter out non-science windows, leaving just the spws for this non-Tsys field
                non_tsys_spws = [spw for spw in non_tsys_spws if spw.type in ('TDM', 'FDM')]

                for non_tsys_spw in sorted(non_tsys_spws, key=attrgetter('id')):
                    # check to see if there's data for the field/intent/spw combination
                    scans = ms.get_scans(scan_intent=intent, spw=non_tsys_spw.id, field=non_tsys_field.id)
                    if not scans:
                        # If there's no data, there's no calibration required.
                        continue

                    # for each spw used for the intent=XXX scan, find the Tsys field that was observed using the Tsys
                    # spw which is mapped to this science spw
                    tsys_spw_for_spw = domain_spw_map[non_tsys_spw]
                    tsys_fields_with_required_spw = [f for f in tsys_fields if tsys_spw_for_spw in f.valid_spws]

                    LOG.debug('Candidate Tsys fields for spw {}: {}'
                              ''.format(non_tsys_spw.id, ','.join(f.name for f in tsys_fields_with_required_spw)))

                    separations = []
                    for tsys_field in tsys_fields_with_required_spw:
                        tsys_direction = tsys_field.mdirection
                        separation = me.separation(tsys_direction, non_tsys_direction)
                        separation_degs = qa.getvalue(qa.convert(separation, 'deg'))[0]
                        separations.append((tsys_field, separation_degs))

                    if not separations:
                        msg = ('Failed Tsys calibration for {} spw {}: no Tsys scan with the same tuning identified'
                               ''.format(non_tsys_field.name, non_tsys_spw.id))
                        LOG.error(msg)
                        continue

                    closest = min(separations, key=itemgetter(1))[0]
                    LOG.info('Tying {} field #{} spw #{} to closest Tsys field {} spw #{}'.format(
                        intent, field_id_to_identifier[non_tsys_field.id], non_tsys_spw.id,
                        field_id_to_identifier[closest.id], tsys_spw_for_spw.id)
                    )
                    field_to_tsys_field[non_tsys_field][non_tsys_spw.id] = closest

            # create a CalTo specifically for the intent fields with their selected Tsys field
            for non_tsys_field, spw_to_tsys_field in field_to_tsys_field.items():
                field_arg = field_id_to_identifier[non_tsys_field.id]
                for spw, tsys_field in spw_to_tsys_field.items():
                    gainfield_arg = field_id_to_identifier[tsys_field.id]
                    calto = callibrary.CalTo(vis=ms.name, intent=intent, spw=spw, field=field_arg)
                    calfrom = callibrary.CalFrom(gainfield=gainfield_arg, **calfrom_args)
                    calapp = callibrary.CalApplication(calto, calfrom, origin)
                    calapps.append(calapp)

        else:
            LOG.info('Setting Tsys gainfield={!r} for {} data in {}'.format(gainfield, intent, ms.basename))

            # With gainfield set appropriately, construct the CalApplication and add it to the results
            calto = callibrary.CalTo(vis=ms.name, intent=intent)
            calfrom = callibrary.CalFrom(gainfield=gainfield, **calfrom_args)
            calapp = callibrary.CalApplication(calto, calfrom, origin)
            calapps.append(calapp)

    return calapps<|MERGE_RESOLUTION|>--- conflicted
+++ resolved
@@ -132,7 +132,6 @@
         return result
 
 
-<<<<<<< HEAD
 @task_registry.set_equivalent_casa_task('h_tsyscal')
 @task_registry.set_casa_commands_comment('The Tsys calibration and spectral window map is computed.')
 class Tsyscal(sessionutils.ParallelTemplate):
@@ -140,184 +139,6 @@
     Task = SerialTsyscal
 
 
-# Holds an observing intent and the preferred/fallback gainfield args to be used for that intent
-GainfieldMapping = collections.namedtuple('GainfieldMapping', 'intent preferred fallback')
-
-
-def get_solution_map(ms: MeasurementSet, is_single_dish: bool) -> list[GainfieldMapping]:
-    """
-    Get gainfield solution map. Different solution maps are returned for
-    single dish and interferometric data.
-
-    Args:
-        ms: MS to analyse.
-        is_single_dish: True if MS is single dish data.
-
-    Returns:
-        List of GainfieldMappings.
-    """
-    # define function to get Tsys fields for intent
-    def f(intent, exclude: str | None = None) -> str:
-        if ',' in intent:
-            head, tail = intent.split(',', 1)
-            # the 'if o' test filters out results for intents that do not have
-            # fields, e.g., PHASE for SD data
-            return ','.join(o for o in (f(head, exclude=exclude), f(tail, exclude=exclude)) if o)
-        return ','.join(str(s) for s in get_tsys_fields_for_intent(ms, intent, exclude_intents=exclude))
-
-    # return different gainfield maps for single dish and interferometric
-    if is_single_dish:
-        return [
-            GainfieldMapping(intent='BANDPASS', preferred=f('BANDPASS'), fallback='nearest'),
-            GainfieldMapping(intent='AMPLITUDE', preferred=f('AMPLITUDE'), fallback='nearest'),
-            # non-empty magic string to differentiate between no field found and a null fallback
-            GainfieldMapping(intent='TARGET', preferred=f('TARGET'), fallback='___EMPTY_STRING___')
-        ]
-
-    else:
-        # CAS-12213: original intent mapping.
-        # PIPE-2080: updated to add mapping for DIFFGAINREF, DIFFGAINSRC intent.
-        # PIPE-2394: updated mapping for PHASE, TARGET, CHECK
-        #
-        # Intent to be calibrated:
-        # - BANDPASS cal
-        #   * Preferred: all BANDPASS cals.
-        #   * Fallback: 'nearest'.
-        # - FLUX cal
-        #   * Preferred: all FLUX cals.
-        #   * Fallback: 'nearest'.
-        # - DIFFGAIN[REF|SRC]
-        #   * Preferred: all DIFFGAIN cals.
-        #   * Fallback to BANDPASS.
-        # - PHASE cal
-        #   * Preferred: ATMOSPHERE cals, but excluding AMP, BP, DIFFGAIN*, POL* cals, and TARGET.
-        #   * Fallback: ATMOSPHERE cals, but excluding AMP, BP, DIFFGAIN*, POL* cals.
-        # - TARGET
-        #   * Preferred: ATMOSPHERE cals, but excluding AMP, BP, DIFFGAIN*, POL* cals, and PHASE.
-        #   * Fallback: ATMOSPHERE cals, but excluding AMP, BP, DIFFGAIN*, POL* cals.
-        # - CHECK_SOURCE
-        #   * Preferred: ATMOSPHERE cals, but excluding AMP, BP, DIFFGAIN*, POL* cals, and PHASE.
-        #   * Fallback: ATMOSPHERE cals, but excluding AMP, BP, DIFFGAIN*, POL* cals.
-
-        # PIPE-2394: typical calibrator intents to avoid (all but PHASE)
-        # matching searching for nearby Tsys field for PHASE, TARGET, and/or
-        # CHECK.
-        exclude_intents = 'AMPLITUDE,BANDPASS,DIFFGAINREF,DIFFGAINSRC,POLARIZATION,POLANGLE,POLLEAKAGE'
-
-        return [
-            GainfieldMapping(intent='BANDPASS', preferred=f('BANDPASS'), fallback='nearest'),
-            GainfieldMapping(intent='AMPLITUDE', preferred=f('AMPLITUDE'), fallback='nearest'),
-            GainfieldMapping(intent='DIFFGAINREF', preferred=f('DIFFGAINREF'), fallback=f('BANDPASS')),
-            GainfieldMapping(intent='DIFFGAINSRC', preferred=f('DIFFGAINSRC'), fallback=f('BANDPASS')),
-            GainfieldMapping(intent='PHASE', preferred=f('ATMOSPHERE', exclude=f'{exclude_intents},TARGET'),
-                             fallback=f('ATMOSPHERE', exclude=exclude_intents)),
-            GainfieldMapping(intent='TARGET', preferred=f('ATMOSPHERE', exclude=f'{exclude_intents},PHASE'),
-                             fallback=f('ATMOSPHERE', exclude=exclude_intents)),
-            GainfieldMapping(intent='CHECK', preferred=f('ATMOSPHERE', exclude=f'{exclude_intents},PHASE'),
-                             fallback=f('ATMOSPHERE', exclude=exclude_intents)),
-        ]
-
-
-def get_gainfield_map(ms: MeasurementSet, is_single_dish: bool) -> dict:
-    """
-    Get the mapping of observing intent to gainfield parameter for a
-    measurement set.
-
-    The mapping follows the observing intent to gainfield intent defined in
-    CAS-12213.
-
-    Args:
-        ms: MS to analyse.
-        is_single_dish: boolean for if SD data or not.
-
-    Returns:
-        Dictionary of {observing intent: gainfield}.
-    """
-    soln_map = get_solution_map(ms, is_single_dish)
-    final_map = {s.intent: s.preferred if s.preferred else s.fallback for s in soln_map}
-
-    # Detect cases where there's no preferred or fallback gainfield mapping,
-    # e.g., if there are no Tsys scans on a target or phase calibrator.
-    undefined_intents = [k for k, v in final_map.items()
-                         if not v  # gainfield mapping is empty..
-                         and k in ms.intents]  # ..for a valid intent in the MS
-    if undefined_intents:
-        msg = 'Undefined Tsys gainfield mapping for {} intents: {}'.format(ms.basename, undefined_intents)
-        LOG.error(msg)
-        raise AssertionError(msg)
-
-    # convert magic string back to empty string
-    converted = {k: v.replace('___EMPTY_STRING___', '') for k, v in final_map.items()}
-
-    return converted
-
-
-def get_tsys_fields_for_intent(ms: MeasurementSet, intent: str, exclude_intents: str | None = None) -> set[str]:
-    """
-    Returns the identity of the Tsys field(s) for an intent.
-
-    Args:
-        ms: MS to analyse.
-        intent: Intent to retrieve fields for.
-        exclude_intents: String of intent(s) (comma-separated) that should not
-            be covered by the Tsys field.
-
-    Returns:
-        Set of field identifiers corresponding to given intent, while not
-        associated with intents (optionally) given by ``exclude_intents``.
-    """
-    # In addition to the science intent scan, a field must also have a Tsys
-    # scan observed for a Tsys solution to be considered present. The
-    # exception is science mosaics, which are handled as a special case.
-
-    # We need to know which science intent scans have Tsys scans; the ones
-    # that don't will be checked for science mosaics separately. This lets
-    # us handle single field, single pointing science targets alongside mosaic
-    # targets mixed together in the same EB. Theoretically, at least...
-    intent_fields = ms.get_fields(intent=intent)
-
-    # PIPE-2394: If requested, avoid matching fields that cover any of the
-    # intents that are to be excluded.
-    if exclude_intents is not None:
-        intent_fields = [f for f in intent_fields if f.intents.isdisjoint(set(exclude_intents.split(',')))]
-
-    # contains fields of this intent that also have a companion Tsys scan
-    intent_fields_with_tsys = [f for f in intent_fields if 'ATMOSPHERE' in f.intents]
-
-    # contains fields without a companion Tsys scan. These might be science
-    # mosaics.
-    intent_fields_without_tsys = [f for f in intent_fields if f not in intent_fields_with_tsys]
-
-    tsys_fields_for_mosaics = []
-    if intent == 'TARGET':
-        # In science mosaics, the fields comprising the TARGET pointings do
-        # not have Tsys scans observed on those fields. Instead, there is a
-        # Tsys-only field roughly at the centre of the mosaic that is
-        # referenced by the same parent source as the TARGET pointing fields.
-
-        # Double check that the fields without Tsys scans are indeed science
-        # mosaics with a separate Tsys field. Note that a mosaic consisting of
-        # a source with a single TARGET pointing and a single Tsys scan would
-        # also be classified as a mosaic by this logic.
-        mosaic_fields = [f for f in intent_fields_without_tsys if 'ATMOSPHERE' in f.source.intents]
-
-        # Collect the Tsys fields referenced by the parent source of the
-        # science mosaic fields missing Tsys scans.
-        tsys_fields_for_mosaics = [f
-                                   for pointing in mosaic_fields
-                                   for f in pointing.source.fields if 'ATMOSPHERE' in f.intents]
-
-    r = {field.id for field in intent_fields_with_tsys}
-    r.update({field.id for field in tsys_fields_for_mosaics})
-
-    # when field names are not unique, as is usually the case for science
-    # mosaics, then we must reference the numeric field ID instead
-    field_identifiers = utils.get_field_identifiers(ms)
-    return {field_identifiers[i] for i in r}
-
-
-=======
->>>>>>> 2c7637f5
 def get_calapplications(ms: MeasurementSet, tsys_table: str, calfrom_defaults: dict, origin: callibrary.CalAppOrigin,
                         spw_map: list, is_single_dish: bool) -> list[callibrary.CalApplication]:
     """
