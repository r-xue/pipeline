# ******************************************************************************
# ALMA - Atacama Large Millimeter Array
# Copyright (c) ATC - Astronomy Technology Center - Royal Observatory Edinburgh, 2011
# (in the framework of the ALMA collaboration).
# All rights reserved.
#
# This library is free software; you can redistribute it and/or
# modify it under the terms of the GNU Lesser General Public
# License as published by the Free Software Foundation; either
# version 2.1 of the License, or (at your option) any later version.
#
# This library is distributed in the hope that it will be useful,
# but WITHOUT ANY WARRANTY; without even the implied warranty of
# MERCHANTABILITY or FITNESS FOR A PARTICULAR PURPOSE. See the GNU
# Lesser General Public License for more details.
#
# You should have received a copy of the GNU Lesser General Public
# License along with this library; if not, write to the Free Software
# Foundation, Inc., 59 Temple Place, Suite 330, Boston, MA 02111-1307  USA
# *******************************************************************************
"""Module to plot sky images."""

import copy
import os
import shutil
import string
<<<<<<< HEAD
import traceback
=======
import textwrap
>>>>>>> f6319748
from typing import List, Optional

import matplotlib.patches as mpatches
import matplotlib.pyplot as plt
import numpy as np
from matplotlib.offsetbox import AnnotationBbox, HPacker, TextArea
from mpl_toolkits.axes_grid1.inset_locator import inset_axes

import pipeline.infrastructure as infrastructure
import pipeline.infrastructure.renderer.logger as logger
import pipeline.infrastructure.utils as utils
from pipeline.infrastructure import casa_tasks, casa_tools, filenamer
from pipeline.infrastructure.displays.plotstyle import matplotlibrc_formal
from pipeline.infrastructure.utils import get_stokes

LOG = infrastructure.get_logger(__name__)

_valid_chars = "_.%s%s" % (string.ascii_letters, string.digits)


def plotfilename(image, reportdir, collapseFunction=None, stokes=None):
    """Generate a filename for a plot based on image and other parameters.

    Args:
        image (str): Path to the image file.
        reportdir (str): Directory where the report will be saved.
        collapseFunction (Optional[str]): Collapse function used, if any.
        stokes (Optional[str]): Stokes parameter, if specified.

    Returns:
        str: The generated filename for the plot.   
    
    Note:
        The Stokes suffix is only attached when explicitly specified (PIPE-1410).         
    """

    name_elements = [os.path.basename(image)]
    name_elements.extend(filter(None, [collapseFunction, stokes, 'sky', 'png']))
    name = os.path.join(reportdir, filenamer.sanitize('.'.join(name_elements), valid_chars=_valid_chars))

    return name


class SkyDisplay:
    """Class to plot sky images."""

    def __init__(self, exclude_desc=False, overwrite=False, figsize=(6.4, 4.8), dpi=None):
        self.exclude_desc = exclude_desc    # exclude the text descriptions from image metadata.
        self.overwrite = overwrite          # decide whether to overwrite existing figures or not.
        self.figsize = figsize              # class instance default figsize value
        self._dpi = dpi                     # class instance default dpi

    def plot_per_stokes(self, *args, stokes_list: Optional[List[str]] = None, **kwargs) -> List:
        """Plot sky images from a CASA image file with multiple Stokes planes.

        Args:
            *args: Positional arguments to be passed to self.plot().
            stokes_list (Optional[List[str]]): List of Stokes parameters to plot.
                If None, all available Stokes planes will be plotted.
            **kwargs: Keyword arguments to be passed to self.plot().

        Returns:
            List: A list of plot objects, one for each Stokes parameter.

        Description:
            This method generates one plot per Stokes parameter for a given image file.
            It uses self.plot() to create each individual plot.

        Note:
            PIPE-1401: A new keyword argument 'stokes' is added to SkyDisplay.plot(),
            SkyDisplay._plot_panel(), etc. By default (stokes=None), the behavior
            before PIPE-1401 is preserved: no additional stokes-related suffix in .png
            or 'stokes' key in the plot wrapper object.
        """
        if stokes_list is None:
            stokes_list = get_stokes(args[1])

        return [self.plot(*args, stokes=stokes, **kwargs) for stokes in stokes_list]

    def _get_default_dpi(self, context):
        """Get the default DPI (dots per inch) for imaging plots.

        Args:
            context: The Pipeline context object.

        Returns:
            float or None: The default DPI value. 400.0 for VLA imaging plots,
            self._dpi if set, or None otherwise.

        Description:
            This method determines the default DPI for imaging plots based on
            the context and instance settings. It prioritizes the instance's
            _dpi attribute if set, otherwise uses context-based logic.

        Note:
            For VLA hif_makeimages sky plots, the default is 400 DPI (PIPE-1083).
        """

        # class instance default takes precedence over the context-based default
        if self._dpi is not None:
            return self._dpi

        last_result = context.results[-1]

        # PIPE-1083: when making VLA/SS hif_makeimages sky plot, we default to 400 dpi
        if last_result.taskname == 'hif_makeimages':
            if last_result.results:
                first_result = last_result.results[0]
                if first_result.imaging_mode in ('VLA', 'EVLA', 'JVLA') or first_result.imaging_mode.startswith('VLASS'):
                    return 400.0

        # PIPE-1083: when making sky plots for the tasks/stages below, we default to 400 dpi.
        #     hif_makermsimages, hif_makecutoutsimages, and hifv_pbcor
        if last_result.taskname in ('hif_makermsimages', 'hif_makecutoutimages', 'hifv_pbcor'):
            return 400.0

        return None

    def _get_vla_band(self, context, miscinfo) -> str | None:
        """Get the VLA band string, only for VLA aggregated cont imaging."""
        last_result = context.results[-1]

        # Check if we should use band notation based on task and imaging mode
        use_band_notation = (
            # hif_makeimage VLA-PI cont imaging sky plots
            (
                last_result.taskname == 'hif_makeimages'
                and last_result.results[0].imaging_mode in {'VLA', 'EVLA', 'JVLA'}
                and miscinfo.get('specmode') == 'cont'
            )
            or
            # hifv_pbcor VLA-PI cont imaging sky plots
            (
                last_result.taskname == 'hifv_pbcor'
                and context.imaging_mode is None
                and miscinfo.get('specmode') == 'cont'
            )
        )

        if not use_band_notation:
            return None

        # Get measurement set and band mapping - VLA has only 1 MS
        ms = context.observing_run.get_measurement_sets()[0]
        spw2band = ms.get_vla_spw2band()
        virtspw_str = miscinfo.get('virtspw', '')
        if not virtspw_str:
            return None

        bands = {spw2band[spw_id] for spw in virtspw_str.split(',') if (spw_id := int(spw)) in spw2band}

        # VLA imaging happens per-band, typically resulting in single-element set
        return ','.join(bands) if bands else None

    def plot(self, context, imagename, reportdir, intent=None, collapseFunction='mean',
             stokes: Optional[str] = None, vmin=None, vmax=None, mom8_fc_peak_snr=None,
             maskname=None, dpi=None, **imshow_args):
        """Plot sky images from a image file."""

        if not imagename:
            return []

        if vmin is not None and vmax is not None:
            imshow_args['norm'] = plt.Normalize(vmin, vmax, clip=True)

        # The dpi input from a method call takes precedence over the class/context-based default.
        if dpi is not None:
            dpi_savefig = dpi
        else:
            dpi_savefig = self._get_default_dpi(context)

        plotfile, coord_names, field, band = self._plot_panel(context, reportdir, imagename, collapseFunction=collapseFunction,
                                                              stokes=stokes,
                                                              mom8_fc_peak_snr=mom8_fc_peak_snr,
                                                              maskname=maskname, dpi=dpi_savefig, **imshow_args)

        # field names may not be unique, which leads to incorrectly merged
        # plots in the weblog output. As a temporary fix, change to field +
        # intent - which is better but again, not guaranteed unique.
        if intent:
            field = f'{field!s} ({intent!s})'

        with casa_tools.ImageReader(imagename) as image:
            miscinfo = image.miscinfo()

        parameters = {k: miscinfo[k] for k in ['virtspw', 'pol', 'field', 'datatype', 'type', 'iter'] if k in miscinfo}
        parameters['ant'] = None
        parameters['band'] = band
        parameters['moment'] = collapseFunction
        if isinstance(stokes, str):
            # PIPE-1401: only save the 'stokes' keyword when it was explicitly requested.
            parameters['stokes'] = stokes
        try:
            parameters['prefix'] = os.path.basename(imagename).split('.')[0]
        except:
            parameters['prefix'] = None

        plot = logger.Plot(plotfile, x_axis=coord_names[0],
                           y_axis=coord_names[1], field=field,
                           parameters=parameters)

        return plot

    def _collapse_image(self, imagename, collapseFunction='mean', stokes: Optional[str] = None):
        """Collapse an image along the spectral axis."""

        stokes_present = get_stokes(imagename)
        if stokes not in stokes_present:
            stokes_select = stokes_present[0]
        else:
            stokes_select = stokes

        with casa_tools.ImageReader(imagename) as image:
            collapsed = image.collapse(function=collapseFunction, axes=2, stokes=stokes_select)
            data = collapsed.getchunk(dropdeg=True)
            mask = np.invert(collapsed.getchunk(getmask=True, dropdeg=True))
            mdata = np.ma.array(data, mask=mask)
            collapsed.done()
        return mdata

    @matplotlibrc_formal
    def _plot_panel(self, context, reportdir, imagename, collapseFunction='mean',
                    stokes: Optional[str] = None, mom8_fc_peak_snr=None,
                    maskname=None, dpi=None, **imshow_args):
        """Method to plot a map."""
        plotfile = plotfilename(image=os.path.basename(imagename),
                                reportdir=reportdir, collapseFunction=collapseFunction, stokes=stokes)
        LOG.info('Plotting %s to %s', imagename, plotfile)

        stokes_present = get_stokes(imagename)
        if stokes not in stokes_present:
            stokes_select = stokes_present[0]
            # PIPE-1401: plot mask sky images for different stokes plane even when the mask file has a single Stokes plane.
            # note: the fallback is required for vlass-se-cube because the user input mask is from vlass-se-cont with only Stokes=I.
            if isinstance(stokes, str):
                LOG.warning('Stokes %s is requested, but only Stokes=%s is present.', stokes, stokes_present)
                LOG.warning('We will try to create a plot with a fallback of Stokes=%s.', stokes_present)
            else:
                LOG.info(
                    'No Stokes selection is specified, we will use the first present Stokes plane: Stokes=%s.',
                    stokes_select,
                )
        else:
            stokes_select = stokes
            LOG.info(f'Stokes={stokes_select} is selected.')

        if not os.path.exists(plotfile) or self.overwrite:
            with casa_tools.ImageReader(imagename) as image:
                _, _, _, nchan = image.shape()
                if nchan == 1:
                    # Use Stokes-axis slicing instead of frequency collapsing
                    rgtool = casa_tools.regionmanager
                    region = rgtool.frombcs(csys=image.coordsys().torecord(), shape=image.shape(),
                                            stokes=stokes_select, stokescontrol='a')
                    collapsed = image.subimage(region=region)
                else:
                    try:
                        if collapseFunction == 'center':
                            collapsed = image.collapse(function='mean', chans=str(
                                image.summary()['shape'][3]//2), stokes=stokes_select, axes=3)
                        elif collapseFunction == 'mom0':
                            # image.collapse does not have a true "mom0" option. "sum" is close, but the
                            # scaling is different.
                            # TODO: Switch the whole _plot_panel method to using immoments(?) Though the
                            #       downside is that images can no longer be made just in memory. They
                            #       always have to be written to disk.
                            tmpfile = f'{os.path.basename(imagename)}_mom0_tmp.img'
                            casa_tasks.immoments(imagename=imagename, moments=[
                                0], outfile=tmpfile, stokes=stokes_select).execute()
                            assert os.path.exists(tmpfile)
                            collapsed = image.newimagefromimage(infile=tmpfile)
                            shutil.rmtree(tmpfile)
                        elif collapseFunction == 'mom8':
                            collapsed = image.collapse(function='max', stokes=stokes_select, axes=3)
                        else:
                            # Note: in case 'max' and non-pbcor image a moment 0 map was written to disk
                            # in the past. With PIPE-558 this is done in hif/tasks/tclean.py tclean._calc_mom0_8()
                            collapsed = image.collapse(function=collapseFunction, stokes=stokes_select, axes=3)
                    except Exception as ex:
                        LOG.info(ex)
                        traceback_msg = traceback.format_exc()
                        LOG.debug(traceback_msg)
                        # All channels flagged or some other error. Make collapsed zero image.
                        collapsed_new = image.newimagefromimage(infile=imagename)
                        collapsed_new.set(pixelmask=True, pixels='0')
                        collapsed = collapsed_new.collapse(function='mean', stokes=stokes_select, axes=3)
                        collapsed_new.done()
        else:
            collapsed = casa_tools.image
            collapsed.open(imagename)

        cs = collapsed.coordsys()  # needs to explicitly close later
        coord_names = cs.names()
        miscinfo = collapsed.miscinfo()

        vla_cont_band = self._get_vla_band(context, miscinfo)
        if vla_cont_band is not None:
            # VLA-specmode='cont' only, not triggered for ALMA, VLASS.
            miscinfo['band'] = vla_cont_band
        else:
            # Use the reference-frequencey (in Hz) as the fallback value of the 'band' key
            # This key is only used for VLASS and VLA so will not affect ALMA
            miscinfo['band'] = cs.referencevalue(format='n')['numeric'][3]

        field_name = miscinfo.get('field', None)
        band_name = miscinfo.get('band', None)

        # early abort: don't replot if a file with the required name already exists
        if os.path.exists(plotfile) and not self.overwrite:
            LOG.info('plotfile already exists: %s', plotfile)
            # done with ia/cs tool instances
            collapsed.done()
            cs.done()
            return plotfile, coord_names, field_name, band_name
        
        cs.setunits(type='direction', value='arcsec arcsec')
        coord_units = cs.units()
        coord_refs = cs.referencevalue(format='s')
        brightness_unit = collapsed.brightnessunit()
        beam_rec = collapsed.restoringbeam()
        if 'major' in beam_rec:
            cqa = casa_tools.quanta
            bpa = cqa.convert(beam_rec['positionangle'], 'deg')['value']
            bmaj = cqa.convert(beam_rec['major'], 'arcsec')['value']
            bmin = cqa.convert(beam_rec['minor'], 'arcsec')['value']
            beam = [bmaj, bmin, bpa]
        else:
            beam = None

        # otherwise do the plot
        data = collapsed.getchunk()
        mask = np.invert(collapsed.getchunk(getmask=True))
        collapsed.done()
        shape = np.shape(data)
        data = data.reshape(shape[0], shape[1])
        mask = mask.reshape(shape[0], shape[1])
        mdata = np.ma.array(data, mask=mask)

        # get tl/tr corner positions in offset
        blc = cs.torel(cs.toworld([-0.5, -0.5, 0, 0]))['numeric']
        trc = cs.torel(cs.toworld([shape[0]-0.5, shape[1]-0.5, 0, 0]))['numeric']

        # remove any incomplete matplotlib plots, if left these can cause weird errors
        plt.close('all')
        fig, ax = plt.subplots(figsize=self.figsize, constrained_layout=True)

        # plot data
        if 'cmap' not in imshow_args:
            # matplotlib Colormap has its own __copy__ implementation:
            #   https://github.com/matplotlib/matplotlib/blob/v3.3.x/lib/matplotlib/colors.py#L616
            imshow_args['cmap'] = copy.copy(plt.cm.jet)
        imshow_args['cmap'].set_bad('k', 1.0)
        im = ax.imshow(mdata.T, interpolation='nearest', origin='lower', aspect='equal',
                       extent=[blc[0], trc[0], blc[1], trc[1]], **imshow_args)

        if maskname is not None and os.path.exists(maskname):
            mdata_mask = self._collapse_image(maskname)
            ax.contour(mdata_mask.T, [0.99], origin='lower', colors='white', linewidths=0.7,
                       extent=[blc[0], trc[0], blc[1], trc[1]])

        ax.axis('image')
        lims = ax.axis()

        # make ticks and labels white
        for line in ax.xaxis.get_ticklines() + ax.yaxis.get_ticklines():
            line.set_color('white')
        for labels in ax.xaxis.get_ticklabels() + ax.yaxis.get_ticklabels():
            labels.set_fontsize(0.75 * labels.get_fontsize())

        # colour bar
        if self.exclude_desc:
            height = '80%'
        else:
            height = '50%'
        cax = inset_axes(
            ax,
            width='4%',
            height=height,
            loc='center left',
            bbox_to_anchor=(1.01, 0.0, 1, 1),
            bbox_transform=ax.transAxes,
        )
        cb = plt.colorbar(im, cax=cax)
        fontsize = 8
        cb.ax.tick_params(labelsize=fontsize)
        cb.set_label(brightness_unit, fontsize=fontsize)
        cb.ax.yaxis.set_offset_position('left')

        # plot beam
        if beam is not None:
            beam_patch = mpatches.Ellipse((lims[0] + 0.1 * (lims[1]-lims[0]), lims[2] + 0.1 * (lims[3]-lims[2])),
                                          width=beam[1], height=beam[0],
                                          linestyle='solid', edgecolor='yellow', fill=False,
                                          angle=-beam[2])
            ax.add_patch(beam_patch)

        # add xy labels
        ax.set_xlabel(f'{coord_names[0]} ({coord_units[0]})')
        ax.set_ylabel(f'{coord_names[1]} ({coord_units[1]})')

        # Add the color text box
        if not self.exclude_desc:
            # image reference pixel
            yoff = -0.15
            xoff = 0.0
            yoff = SkyDisplay.plottext(cb.ax, xoff, yoff, 'Reference Position:', 40)
            for i, k in enumerate(coord_refs['string']):
                # note: the labels present the reference value at individual axes of the collapsed image
                # https://casadocs.readthedocs.io/en/latest/api/tt/casatools.image.html#casatools.image.image.collapse
                name_abbreviations = {
                    'Right Ascension': '  R.A.',
                    'Declination': '  Dec.',
                }
                coord_name = coord_names[i]
                for name, abbr in name_abbreviations.items():
                    coord_name = coord_name.replace(name, abbr)
                yoff = SkyDisplay.plottext(cb.ax, xoff, yoff, f'{coord_name}: {k}', 40, mult=0.8)
            # if peaksnr is available for the mom8_fc image, include it in the plot
            if 'mom8_fc' in imagename and mom8_fc_peak_snr is not None:
                yoff = 1.15
                SkyDisplay.plottext(cb.ax, xoff, yoff, 'Peak SNR: {:.5f}'.format(mom8_fc_peak_snr), 40)

            mode_texts = {
                'mean': 'mean',
                'mom0': 'integ. line int. (mom0)',
                'max': 'peak line int. (mom8)',
                'mom8': 'peak line int. (mom8)',
                'center': 'center slice'
            }

            image_info = {'display': mode_texts[collapseFunction]}
            image_info.update(miscinfo)
            # PIPE-2708: improve the virtspw key formatting
            if image_info.get('virtspw') is not None:
                image_info['virtspw'] = utils.find_ranges(image_info['virtspw'])

            type_mapping = {
                'flux': 'pb',
                'mom0_fc': 'Line-free Moment 0',
                'mom8_fc': 'Line-free Moment 8'
            }

            if 'type' in image_info:
                image_info['type'] = type_mapping.get(image_info['type'], image_info['type'])

            if isinstance(image_info.get('band', None), str):
                # Currently only used for VLA specmode='cont' imaging results
                key_color = [('type', 'k'),
                             ('display', 'r'),
                             ('field', 'k'),
                             ('band', 'k'),
                             ('pol', 'k'),
                             ('iter', 'k')]
            else:
                key_color = [('type', 'k'),
                             ('display', 'r'),
                             ('field', 'k'),
                             ('virtspw', 'k'),
                             ('pol', 'k'),
                             ('iter', 'k')]
            labels = [TextArea('%s:%s' % (key, image_info[key]), textprops=dict(color=color))
                      for key, color in key_color
                      if image_info.get(key) is not None]

            txt = HPacker(children=labels, align="baseline", pad=0, sep=7)
            bbox = AnnotationBbox(txt, xy=(0.5, 1.04),
                                  xycoords='axes fraction',
                                  frameon=True,
                                  box_alignment=(0.5, 0.0),
                                  pad=0.3)
            ax.add_artist(bbox)

        # PIPE-997: plot a 41pix-wide PSF inset if the image is larger than 41*3
        if miscinfo.get('type', None) == 'psf':
            # use the same vmin/vmax as the full-size plot.
            if 'norm' not in imshow_args:
                vmin, vmax = im.get_clim()
                imshow_args['norm'] = plt.Normalize(vmin, vmax, clip=True)
            self._plot_psf_inset(ax, mdata, imshow_args, beam=beam, cs=cs)

        # save the image
        fig.savefig(plotfile, bbox_inches='tight', dpi=dpi, pil_kwargs={'optimize': True})
        plt.close(fig)

        if not os.path.exists(plotfile):
            # PIPE-2022: Generate a warning if the PNG file is missing. The
            # message is caught by a local logging handler for the weblog.
            LOG.warning(f'Plot {plotfile} is missing on disk')

        # done with ia.coordsys()
        cs.done()
        
        return plotfile, coord_names, field_name, band_name

    def _plot_psf_inset(self, ax, mdata, imshow_args, beam=None, cs=None):
        """Plot the PSF inset panel."""

        npix_inset_half = 20
        maxfrac_inset = 1./3
        npix_inset = npix_inset_half*2.+1
        shape = mdata.shape
        if npix_inset < shape[0]*maxfrac_inset or npix_inset < shape[1]*maxfrac_inset:
            x0 = shape[0]//2-npix_inset_half
            x1 = shape[0]//2+npix_inset_half+1
            y0 = shape[1]//2-npix_inset_half
            y1 = shape[1]//2+npix_inset_half+1
            mdata_sub = mdata[x0:x1, y0:y1]
            axinset = ax.inset_axes(bounds=[0.60, 0.02, 0.38, 0.38])

            if cs is not None:
                blc = cs.torel(cs.toworld([-0.5+x0, -0.5+y0, 0, 0]))['numeric']
                trc = cs.torel(cs.toworld([x1-0.5, y1-0.5, 0, 0]))['numeric']
                extent = [blc[0], trc[0], blc[1], trc[1]]
            else:
                # if cs is not available, use a fiducial data coordinate system.
                # but your beam specification needs to be in pix units to get the plot scale
                # right
                extent = [-npix_inset_half-0.5, npix_inset_half+0.5, -npix_inset_half-0.5, npix_inset_half+0.5]

            axinset.imshow(mdata_sub.T, extent=extent,
                           interpolation='nearest', origin='lower', aspect='equal',
                           **imshow_args)

            for spine in ['bottom', 'top', 'right', 'left']:
                axinset.spines[spine].set_color('white')
            axinset.contour(mdata_sub.T, [0.5], colors='k', linestyles='dotted',
                            extent=extent, origin='lower')
            axinset.set_xticks([])
            axinset.set_yticks([])

            if beam is not None:
                beam_patch = mpatches.Ellipse((0, 0), width=beam[1], height=beam[0],
                                              linestyle='solid', edgecolor='k', fill=False,
                                              angle=-beam[2])
                axinset.add_patch(beam_patch)

    @staticmethod
    def plottext(ax, xoff, yoff, text, maxchars, mult=1.0, line_spacing=0.04):
        """Plots text on a Matplotlib Axes object with automatic line breaks.

        This function is designed to be robust and uses standard library
        tools for text wrapping.

        Args:
            ax (matplotlib.axes.Axes): The Axes object to plot the text on.
            xoff (float): World x-coordinate where text is to start (in axes coordinates, 0-1).
            yoff (float): World y-coordinate where text is to start (in axes coordinates, 0-1).
            text (str): The text string to display.
            maxchars (int): The maximum number of characters before a newline is inserted.
            mult (float, optional): Factor by which the text fontsize is to be multiplied.
                                    Defaults to 1.0.
            line_spacing (float, optional): Vertical spacing between lines in axes coordinates.
                                        Defaults to 0.04.

        Returns:
            float: The final y-coordinate after plotting the text.
        """
        lines = textwrap.wrap(text, width=maxchars)

        current_yoff = yoff

        for line in lines:
            ax.text(
                xoff,
                current_yoff,
                line,
                va='top',
                fontsize=mult * 8,                transform=ax.transAxes,
                clip_on=False,
            )
            current_yoff -= line_spacing * mult

        current_yoff -= line_spacing * mult

        return current_yoff<|MERGE_RESOLUTION|>--- conflicted
+++ resolved
@@ -24,11 +24,8 @@
 import os
 import shutil
 import string
-<<<<<<< HEAD
 import traceback
-=======
 import textwrap
->>>>>>> f6319748
 from typing import List, Optional
 
 import matplotlib.patches as mpatches
