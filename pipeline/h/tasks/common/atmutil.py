"""
Utility module to calculate the atmospheric transmission.

Examples:
    Calculate using metadata in MeasurementSet
    >>> (freq, trans) = atmutil.get_transmission('M100.ms', antenna_id=1, spw_id=18, doplot=True)
"""
import math
import os
from typing import Union, Tuple, Optional

import casatools
import matplotlib.pyplot as plt
import numpy as np

import pipeline.extern.adopted as adopted
from pipeline.infrastructure import casa_tools, get_logger


LOG = get_logger(__name__)

class AtmType(object):
    """Atmosphere type enum class."""

    tropical = 1
    midLatitudeSummer = 2
    midLatitudeWinter = 3
    subarcticSummer = 4
    subarcticWinter = 5


def init_at(at: casatools.atmosphere, humidity: float = 20.0,
            temperature: float = 270.0, pressure: float = 560.0,
            atmtype: AtmType = AtmType.midLatitudeWinter, altitude: float = 5000.0,
            fcenter: float = 100.0, nchan: float = 4096, resolution: float = 0.001):
    """
    Initialize atmospheric profile and spectral window setting.

    Initialize atmospheric profile and spectral window setting in CASA
    atmosphere tool using input antenna site parameters and the center
    frequency and the width of a frequency range.

    Args:
        at: CASA atmosphere tool instance to initialize.
        humidity: The relative humidity at the ground (unit: %).
        temperature: The temperature at the ground (unit: K).
        pressure: The pressure at the ground (unit: mbar).
        atmtype: An AtmType enum that defines a type of atmospheric profile.
        altitude: The altitude of antenna site to calculate atmospheric
            transmission (unit: m).
        fcenter: The center frequency for a frequency range (unit: GHz).
        nchan: The number of data points for the frequency range.
        resolution: The channel width for the frequency range (unit: GHz).
    """
    myqa = casa_tools.quanta
    at.initAtmProfile(humidity=humidity,
                      temperature=myqa.quantity(temperature, 'K'),
                      altitude=myqa.quantity(altitude, 'm'),
                      pressure=myqa.quantity(pressure, 'mbar'),
                      atmType=atmtype)
    fwidth = nchan * resolution
    at.initSpectralWindow(nbands=1,
                          fCenter=myqa.quantity(fcenter, 'GHz'),
                          fWidth=myqa.quantity(fwidth, 'GHz'),
                          fRes=myqa.quantity(resolution, 'GHz'))


def init_atm(at: casatools.atmosphere, altitude: float = 5000.0, temperature: float = 270.0, pressure: float = 560.0,
             max_altitude: float = 48.0, humidity: float = 20.0, delta_p: float = 10.0, delta_pm: float = 1.2,
             h0: float = 2.0, atmtype: int = AtmType.midLatitudeWinter):
    """
    Initialize atmospheric profile in CASA for a given location described by
    input atmosphere parameters.

    Args:
        at: CASA atmosphere tool instance to initialize.
        altitude: Altitude of the location (unit: m).
        temperature: Temperature at the ground (unit: K).
        pressure: Pressure at the ground (unit: mbar).
        max_altitude: Top height of atmospheric profile (unit: km).
        humidity: Relative humidity at the ground (unit: %).
        delta_p: Initial step of pressure (unit: mbar).
        delta_pm: Multiplicative factor of pressure steps.
        h0: Scale height of water vapor (unit: km).
        atmtype: AtmType enum that defines a type of atmospheric profile.
    """
    myqa = casa_tools.quanta
    at.initAtmProfile(altitude=myqa.quantity(altitude, 'm'),
                      temperature=myqa.quantity(temperature, 'K'),
                      pressure=myqa.quantity(pressure, 'mbar'),
                      maxAltitude=myqa.quantity(max_altitude, 'km'),
                      humidity=humidity,
                      dP=myqa.quantity(delta_p, 'mbar'),
                      dPm=delta_pm,
                      h0=myqa.quantity(h0, 'km'),
                      atmType=atmtype)


def init_spw(at: casatools.atmosphere, fcenter: float = 100.0, nchan: float = 4096, resolution: float = 0.001):
    """
    Initialize spectral window setting in CASA atmosphere tool using spectral window frequencies.

    Args:
        at: CASA atmosphere tool instance to initialize.
        fcenter: Center frequency of spectral window (unit: GHz).
        nchan: Number of channels in spectral window.
        resolution: Resolution of spectral window (unit: GHz).
    """
    myqa = casa_tools.quanta
    fwidth = nchan * resolution
    at.initSpectralWindow(nbands=1,
                          fCenter=myqa.quantity(fcenter, 'GHz'),
                          fWidth=myqa.quantity(fwidth, 'GHz'),
                          fRes=myqa.quantity(resolution, 'GHz'))


def calc_airmass(elevation: float = 45.0) -> float:
    """
    Calculate the relative airmass of a given elevation angle.

    Args:
        elevation: An angle of elevation (unit: degree).

    Returns:
        The relative airmass to the one at zenith.
    """
    return 1.0 / math.cos(math.radians(90.0 - elevation))


def calc_transmission(airmass: float, dry_opacity: Union[float, np.ndarray],
                      wet_opacity: Union[float, np.ndarray]) -> Union[float, np.ndarray]:
    """
    Calculate total atmospheric transmission.

    Calculate total atmospheric transmission from the zenith opacities and
    relative airmass.

    Args:
        airmass: The relative airmass to the zenith one.
        dry_opacity: The integrated zenith dry opacity.
        wet_opacity: The integrated zenith wet opacity.

    Returns:
        The atmospheric transmission.
    """
    return np.exp(-airmass * (dry_opacity + wet_opacity))


def get_dry_opacity(at: casatools.atmosphere) -> np.ndarray:
    """
    Obtain the integrated zenith opacity of dry species.

    Args:
        at: Atmosphere tool instance initialized by a spectral window and site
            parameter settings.

    Returns:
        An array of the zenith integrated opacity of dry species for each
        channel of the first spectral window.
    """
    dry_opacity_result = at.getDryOpacitySpec(0)
    dry_opacity = np.asarray(dry_opacity_result[1])
    return dry_opacity


def get_wet_opacity(at: casatools.atmosphere) -> np.ndarray:
    """
    Obtain the integrated zenith opacity of wet species.

    Args:
        at: Atmosphere tool instance initialized by a spectral window and site
            parameter settings.

    Returns:
        An array of the zenith integrated opacity of wet species for each
        channel of the first spectral window.
    """
    wet_opacity_result = at.getWetOpacitySpec(0)
    wet_opacity = np.asarray(wet_opacity_result[1]['value'])
    return wet_opacity


def test(pwv: float = 1.0, elevation: float = 45.0) -> np.ndarray:
    """
    Calculate atmospheric transmission and generate a plot.

    Calculate atmospheric transmission of a given PWV and elevation angle.
    The default parameter values of init_at function are used to initialize
    atmospheric and spectral window settings. A plot of atmospheric
    transmission, wet and dry zenith opacities of each channel of the spectral
    window is also generated.

    Args:
        pwv: The zenith water vapor column for forward radiative transfer
            calculation (unit: mm).
        elevation: The angle of elevation (unit: degree).

    Returns:
        An array of atmospheric transmission of each channel of the spectral window.
    """
    myat = casa_tools.atmosphere
    myqa = casa_tools.quanta
    init_at(myat)
    myat.setUserWH2O(myqa.quantity(pwv, 'mm'))
    frequency = myqa.getvalue(myqa.convert(myat.getSpectralWindow(), 'GHz'))

    airmass = calc_airmass(elevation)

    dry_opacity = get_dry_opacity(myat)
    wet_opacity = get_wet_opacity(myat)
    transmission = calc_transmission(airmass, dry_opacity, wet_opacity)

    plot(frequency, dry_opacity, wet_opacity, transmission)

    return transmission


def plot(frequency: np.ndarray, dry_opacity: np.ndarray,
         wet_opacity: np.ndarray, transmission: np.ndarray):
    """
    Generate a plot of atmospheric transmission, wet and dry opacities.

    Generate a twin axes plot of atmospheric transmission, wet and dry
    opacities by matplotlib.

    Args:
        frequency: An array of frequency values.
        dry_opacity: The integrated dry opacity at each frequency.
        wet_opacity: The integrated wet opacity at each frequency.
        transmission: The atmospheric transmission at each frequency.
    """
    plt.clf()
    a1 = plt.gcf().gca()
    plt.plot(frequency, dry_opacity, label='dry')
    plt.plot(frequency, wet_opacity, label='wet')
    plt.legend(loc='upper left', bbox_to_anchor=(0., 0.5))
    a2 = a1.twinx()
    a2.yaxis.set_major_formatter(plt.NullFormatter())
    a2.yaxis.set_major_locator(plt.NullLocator())
    plt.gcf().sca(a2)
    plt.plot(frequency, transmission, 'm-')
    M = transmission.min()
    Y = 0.8
    ymin = (M - Y) / (1.0 - Y)
    ymax = transmission.max() + (1.0 - transmission.max()) * 0.1
    plt.ylim([ymin, ymax])


def get_spw_spec(vis: str, spw_id: int) -> Tuple[float, int, float]:
    """
    Calculate spectral setting of a spectral window.

    Calculate the center frequency, number of channels, and channel resolution
    of a spectral window in a MeasurementSet. The values can be passed to
    init_at function to initialize spectral window setting in atmosphere tool.

    Args:
        vis: Path to MeasurementSet.
        spw_id: A spectral window ID to select.

    Returns:
        A three element tuple of the center frequency in GHz, number of
        channels, and resolution in GHz.
    """
    with casa_tools.TableReader(os.path.join(vis, 'SPECTRAL_WINDOW')) as mytb:
        nrow = mytb.nrows()
        if spw_id < 0 or spw_id >= nrow:
            raise RuntimeError('spw_id {} is out of range'.format(spw_id))
        nchan = mytb.getcell('NUM_CHAN', spw_id)
        chan_freq = mytb.getcell('CHAN_FREQ', spw_id)

    center_freq = (chan_freq.min() + chan_freq.max()) / 2.0
    resolution = chan_freq[1] - chan_freq[0]

    # Hz -> GHz
    toGHz = 1.0e-9
    center_freq *= toGHz
    resolution *= toGHz

    return center_freq, nchan, resolution


def get_median_elevation(vis: str, antenna_id: int) -> float:
    """
    Calculate the median elevation of pointing directions of an antenna.

    Calculate the median elevation of pointing directions of an antenna in a
    MeasurementSet. The pointing directions are obtained from the DIRECTION
    column in POINTING subtable. Only supports DIRECTION column in AZELGEO
    coordinate frame and the unit in radian.

    Args:
        vis: Path to MeasurementSet.
        antenna_id: The antenna ID to select.

    Returns:
        The median of elevation of selected antenna (unit: degree).
        Returns 45.0 if DIRECTION is not in AZELGEO or the value is invalid
        i.e. not within (0.0, 90.0].

    Raises:
        RuntimeError: An error when DIRECTION column has unsupported coodinate
            unit.
    """
    with casa_tools.TableReader(os.path.join(vis, 'POINTING')) as mytb:
        tsel = mytb.query('ANTENNA_ID == {}'.format(antenna_id))
        # default elevation
        elevation = 45.0
        try:
            if tsel.nrows() > 0:
                colkeywords = tsel.getcolkeywords('DIRECTION')
                if colkeywords['MEASINFO']['Ref'] == 'AZELGEO':
                    if not (colkeywords['QuantumUnits'] == 'rad').all():
                        raise RuntimeError('The unit must be radian. Got {}'.format(str(colkeywords['QuantumUnits'])))
                    elevation_list = tsel.getcol('DIRECTION')[1][0]
                    median_elevation = math.degrees(np.median(elevation_list))

                    # check if the value is in reasonable range
                    if 0.0 < median_elevation and median_elevation <= 90.0:
                        elevation = median_elevation
                    else:
                        LOG.attention(
                            f'Encountered invalid median elevation value, {median_elevation:.4g}deg. '
                            f'Use {elevation:.2g}deg instead.'
                        )
        finally:
            tsel.close()

    return elevation


def get_representative_elevation(vis, antenna_id: int) -> float:
    """Return representative elevation value computed from phasecenter.

    Representative elevation value is defined as the median elevation
    of the first science field during the observation.
    If there are multiple observations (OBSERVATION rows) in the MS,
    start/end times of the observation are determined by the min/max
    of time ranges of all observations.

    Args:
        vis: Path to MeasurementSet.
        antenna_id: The antenna ID to select.

    Returns:
        Elevation value in degree.
    """
    myqa = casa_tools.quanta
    myme = casa_tools.measures

    # collect necessary information using msmd tool
    with casa_tools.MSMDReader(vis) as mymsmd:
        mposition = mymsmd.antennaposition(antenna_id)
        target_field = mymsmd.fieldsforintent('OBSERVE_TARGET*')[0]
        time_range = mymsmd.timerangeforobs(0)
        for i in range(1, mymsmd.nobservations()):
            another_time_range = mymsmd.timerangeforobs(i)
            if myqa.lt(another_time_range['begin']['m0'], time_range['begin']['m0']):
                time_range['begin'] = another_time_range['begin']
            if myqa.gt(another_time_range['end']['m0'], time_range['end']['m0']):
                time_range['end'] = another_time_range['end']
        start_time = myqa.convert(time_range['begin']['m0'], 's')['value']
        end_time = myqa.convert(time_range['end']['m0'], 's')['value']
        mdirection = mymsmd.phasecenter(target_field)

    # convert phasecenter to AZEL and return elevation in degree
    def _elevation_at(time_in_sec: float) -> float:
        myme.done()
        mepoch = myme.epoch('UTC', myqa.quantity(time_in_sec, 's'))
        myme.doframe(mepoch)
        myme.doframe(mposition)
        azel = myme.measure(mdirection, 'AZELGEO')
        myme.done()
        elevation = myqa.convert(azel['m1'], 'deg')['value']
        return elevation

    # compute elevation value at 1 min (=60sec) interval
    # and take median of computed list of elevations
    elevation_list = [_elevation_at(t) for t in np.arange(start_time, end_time, 60)]
    median_elevation = np.median(elevation_list)

    return median_elevation


def get_altitude(vis: str) -> float:
    """Return observatory-dependent altitude in meter.

    This method gets observatory name from MS, and return
    appropriate altitude value depending on the observatory
    name.

    Args:
        vis: Path to MeasurementSet.

    Returns:
        Altitude value in meter. It only supports ALMA, VLA, and NRO.
        Otherwise, the method returns default value, 5000m.
    """
    with casa_tools.MSMDReader(vis) as mymsmd:
        observatory = mymsmd.observatorynames()[0]

    if observatory.find('ALMA') != -1 or observatory.find('ACA') != -1:
        altitude = 5059
    elif observatory.find('VLA') != -1:
        altitude = 2124
    elif observatory.find('NRO') != -1 or observatory.find('Nobeyama') != -1:
        altitude = 1300
    else:
        # default value is 5000m
        altitude = 5000

    return altitude


def get_transmission(vis: str, antenna_id: int = 0, spw_id: int = 0,
                     doplot: bool = False) -> Tuple[np.ndarray, np.ndarray]:
    """
    Calculate atmospheric transmission of an antenna and spectral window.

    Calculate the atmospheric transmission of a given spectral window for an
    elevation angle corresponding to pointings of a given antenna in a
    MeasurementSet.

    Args:
        vis: Path to MeasurementSet.
        spw_id: A spectral window ID to select.
        antenna_id: The antenna ID to select.
        doplot: If True, plot the atmospheric transmission and opacities.

    Returns:
        A tuple of 2 arrays. The first one is an array of frequencies in the
        unit of GHz, and the other is the atmospheric transmission at each
        frequency.
    """
    center_freq, nchan, resolution = get_spw_spec(vis, spw_id)

<<<<<<< HEAD
    return get_transmission_for_range(vis, center_freq, nchan, resolution, antenna_id, doplot)


def get_transmission_for_range(vis: str, center_freq: float, nchan: int, resolution: float, antenna_id: int = 0, doplot: bool = False) -> Tuple[np.ndarray, np.ndarray]:
    """
    Calculate atmospheric transmission covering a range of frequency.
    A number of channels, a resolution of a frequency range, and the median
    of elevations in all pointings of the selected antenna is used in calculation. 
    The atmospheric profile is constructed by default site parameters of the 
    function, init_at. The median of zenith water vapor column (pwv) is used 
    to calculate the transmission.

    Args:
        vis: Path to MeasurementSet.
        center_freq: The center frequency (unit: GHz).
        nchan: The number of channels.
        resolution: The channel width of a spectral window (unit: GHz).
        antenna_id: The antenna ID to select.
        doplot: If True, plot the atmospheric transmission and opacities.

    Returns:
        A tuple of 2 arrays. The first one is an array of frequencies in the
        unit of GHz, and the other is the atmospheric transmission at each
        frequency.
    """
=======
>>>>>>> 0fea4bca
    # get median PWV using Todd's script
    if get_table_nrow(vis+'/ASDM_CALATMOSPHERE') or get_table_nrow(vis+'/ASDM_CALWVR'):
        # PIPE-2212: Ensure that PWV is checked only if the relevant subtable exists and is not empty.
        # This prevents open table tool istance from being left behind by adopted.getMedianPWV().
        pwv, _ = adopted.getMedianPWV(vis=vis)
    else:
        # fallback to pwv=0.0
        pwv = 0.0

    altitude = get_altitude(vis)

    myat = casa_tools.atmosphere
    myqa = casa_tools.quanta
    init_at(myat, fcenter=center_freq, nchan=nchan, resolution=resolution,
            altitude=altitude)
    myat.setUserWH2O(myqa.quantity(pwv, 'mm'))

    # first try computing elevation value from phasecenter
    # if it fails, inspect POINTING table
    try:
        elevation = get_representative_elevation(vis, antenna_id)
    except Exception:
        elevation = get_median_elevation(vis, antenna_id)

    airmass = calc_airmass(elevation)
    dry_opacity = get_dry_opacity(myat)
    wet_opacity = get_wet_opacity(myat)
    transmission = calc_transmission(airmass, dry_opacity, wet_opacity)
    frequency = myqa.convert(myat.getSpectralWindow(0), "GHz")['value']

    if doplot:
        plot(frequency, dry_opacity, wet_opacity, transmission)

    myat.done()
<<<<<<< HEAD
    return frequency, transmission
=======

    return frequency, transmission


def get_table_nrow(table_name: str) -> Optional[int]:
    """Get the number of rows in a specified table.

    This function checks if the table exists, logs a debug message if it does not, and returns None.
    If the table exists, it opens the table, retrieves the number of rows, and returns that number.

    Args:
        table_name (str): The name of the table to check.

    Returns:
        Optional[int]: The number of rows in the table, or None if the table does not exist.
    """
    if not os.path.exists(table_name):
        LOG.debug('%s does not exist.', table_name)
        return

    with casa_tools.TableReader(table_name) as mytb:
        nrow = mytb.nrows()

    return nrow
>>>>>>> 0fea4bca
<|MERGE_RESOLUTION|>--- conflicted
+++ resolved
@@ -434,7 +434,6 @@
     """
     center_freq, nchan, resolution = get_spw_spec(vis, spw_id)
 
-<<<<<<< HEAD
     return get_transmission_for_range(vis, center_freq, nchan, resolution, antenna_id, doplot)
 
 
@@ -460,8 +459,13 @@
         unit of GHz, and the other is the atmospheric transmission at each
         frequency.
     """
-=======
->>>>>>> 0fea4bca
+    # first try computing elevation value from phasecenter
+    # if it fails, inspect POINTING table
+    try:
+        elevation = get_representative_elevation(vis, antenna_id)
+    except Exception:
+        elevation = get_median_elevation(vis, antenna_id)
+
     # get median PWV using Todd's script
     if get_table_nrow(vis+'/ASDM_CALATMOSPHERE') or get_table_nrow(vis+'/ASDM_CALWVR'):
         # PIPE-2212: Ensure that PWV is checked only if the relevant subtable exists and is not empty.
@@ -479,13 +483,6 @@
             altitude=altitude)
     myat.setUserWH2O(myqa.quantity(pwv, 'mm'))
 
-    # first try computing elevation value from phasecenter
-    # if it fails, inspect POINTING table
-    try:
-        elevation = get_representative_elevation(vis, antenna_id)
-    except Exception:
-        elevation = get_median_elevation(vis, antenna_id)
-
     airmass = calc_airmass(elevation)
     dry_opacity = get_dry_opacity(myat)
     wet_opacity = get_wet_opacity(myat)
@@ -496,10 +493,6 @@
         plot(frequency, dry_opacity, wet_opacity, transmission)
 
     myat.done()
-<<<<<<< HEAD
-    return frequency, transmission
-=======
-
     return frequency, transmission
 
 
@@ -522,5 +515,4 @@
     with casa_tools.TableReader(table_name) as mytb:
         nrow = mytb.nrows()
 
-    return nrow
->>>>>>> 0fea4bca
+    return nrow