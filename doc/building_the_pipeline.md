# Building the pipeline

## Prerequisites

It is recommended to put the CASA `bin` directory first on your path for the
duration of the installation procedure.

### Downloading and Installing CASA

If you don't already have CASA installed, you can find recent builds at [CASA pre-releases](https://casa.nrao.edu/download/distro/casa/releaseprep/). Sort by "Last Modified" to find the most recent version.

After downloading a CASA build, follow the instructions on the [CASA Installation Guide](https://casadocs.readthedocs.io/en/stable/notebooks/usingcasa.html#Full-Installation-of-CASA-5-and-6) to install CASA.

### Dependency Requirements

Following the change from [PIPE-1699](https://open-jira.nrao.edu/browse/PIPE-1699), Pipeline now specifies the required standard Python dependencies in a [requirements.txt](../requirements.txt) file, and recommends using `pip` to install them directly from the Python Package Index ([PyPI](https://pypi.org/)).
The [`pipeline/extern`](../pipeline/extern) directory now only contains the non-standard Python packages/modules contributed by the developers and heuristics development team.

Note that this file is currently *not* used by [`setup.py`](../setup.py) to auto-install dependencies, and only serves as a reference for development and packaging purposes.
In addition, the list only includes dependencies that are *not* bundled in the monolith CASA release designated for the next Pipeline release, and their version specifications are continuously examined against potential compatibility issues with other Python packages already shipped in CASA.
The developer team will maintain the file to reflect the current state of the dependency requirements across the development cycle.

To use this file manually, you can type the following command:

```console
PYTHONNOUSERSITE=1 ${casa_bin}/pip3 install --disable-pip-version-check \
<<<<<<< HEAD
    -upgrade-strategy=only-if-needed -r requirements.txt
=======
    --upgrade-strategy=only-if-needed -r requirements.txt
>>>>>>> 86f256b9
```

Note that here `casa_bin` is the path to the CASA `bin` directory.
On macOS, this is typically `/Applications/CASA.app/Contents/MacOS`; on Linux, it is the `bin/` directory inside the unpacked CASA tarball, e.g. `casa-6.5.3-28-py3.8/bin`. `PYTHONNOUSERSITE=1` is used to prevent the `pip` command from checking dependencies from the user's site-packages directory. This is necessary to isolate the user's site-packages directory from your CASA development environment, which is generally confined to the unpacked CASA tarball directory.

The `pip` command above should install the dependencies in the CASA site-packages directory, which can be verified with this:

```python
CASA <1>: import astropy
CASA <2>: astropy.__version__
Out[2]: '5.2.1'
CASA <3>: astropy.__path__
Out[3]: ['/opt/casa_dist/casa-6.5.3-28-py3.8/lib/py/lib/python3.8/site-packages/astropy']
```

## Standard install

The pipeline can be built and installed like any standard Python module, with

```console
python3 setup.py install
```

If a pipeline egg is already installed, this command will upgrade the
pipeline with the new installation.

## Temporary install

To build a pipeline .egg file without installing the egg and hence overwriting
the CASA default pipeline installation, execute

```console
python setup.py bdist_egg
```

The resulting egg file can be found in the dist directory and added to the
CASA sys.path in your CASA prelude, e.g.,

```python
import sys
sys.path.insert(0, '/path/to/workspace/dist/Pipeline.egg')
```

### Switching between pipeline versions

Developers often have multiple workspaces, each workspace containing a
different version of the pipeline. Below is an example prelude.py which
switches between workspaces based on the launch arguments given to CASA, e.g.,
`casa --trunk --egg` makes the most recent pipeline egg from the *trunk*
workspace available. Edit the workspaces dictionary definition to match your
environment.

```python
#
#  CASA prelude to switch between development environments and eggs
#
# casa --trunk         : puts the 'trunk' workspace directory first on the CASA
#                        path
# casa --trunk --egg   : put the most recent egg from the trunk workspace first
#                        on the CASA path
import os.path
import sys

# edit workspaces to match your environment. The dictionary keys become the
# recognised CASA command line arguments.
workspaces = {
    'trunk': '~/alma/pipeline/svn/pristine/pipeline',
    'sessions': '~/alma/pipeline/svn/pristine/pipeline-feature-sessions',
}

def find_most_recent_egg(directory):
    # list all the egg files in the directory..
    files = [f for f in os.listdir(directory) if f.endswith('.egg')]

    # .. and from these matches, create a dict mapping files to their
    # modification timestamps, ..
    name_n_timestamp = dict([(f, os.stat(os.path.join(directory,f)).st_mtime) for f in files])

    # .. then return the file with the most recent timestamp
    return max(name_n_timestamp, key=name_n_timestamp.get)


def get_egg(path):
    dist_dir = os.path.join(path, 'dist')
    try:
        egg = find_most_recent_egg(dist_dir)
    except OSError:
        msg = 'Error: no pipeline egg found in {!s}\n'.format(dist_dir)
        sys.stderr.writelines(msg)
        return None
    else:
        return os.path.join(dist_dir, egg)


for k, workspace_path in workspaces.items():
    full_path = os.path.expanduser(workspace_path)
    if '--' + k in sys.argv:
        if '--egg' in sys.argv:
            entry_to_add = get_egg(full_path)
            entry_type = 'egg'
        else:
            entry_to_add = full_path
            entry_type = 'directory'
        if entry_to_add:
            msg = 'Adding {!s} to CASA PYTHONPATH: {!s}\n'.format(entry_type, entry_to_add)
            sys.stdout.writelines(msg)
            sys.path.insert(0, entry_to_add)

```

## Developer install

As a developer, you will quickly grow weary of creating an egg every time you
wish to exercise new code. The pipeline supports developer installations. In
this mode, a pseudo installation is made which adds your source directory to
the CASA site-packages. Hence the working version you are editing will become
the pipeline version available to CASA.

```console
python3 setup.py develop
```

or

```console
pip3 install --editable .
```

To uninstall the developer installation, execute

```console
python3 setup.py develop -u
```

<<<<<<< HEAD
### Optional: CASA CLI bindings

The CASA CLI bindings are always generated and included in a standard install.
To make the CASA CLI bindings available for a developer install, the CLI
bindings need to be written to the src directory. This can be done using the
`buildmytasks` command, using the *-i* option to generate the bindings
in-place, i.e.,

```console
python3 setup.py buildmytasks -i
```

The bindings should be rebuilt whenever you change the interface XML definitions.
To speed up the build process, one can also add the parallel build option (`-j n`).

=======
>>>>>>> 86f256b9
### Optional: removing legacy pipeline installation from CASA

To prevent any possible conflict between legacy pipeline installation and new
pipeline code, the legacy pipeline installation should be removed from CASA.
Execute:

```console
casa-config --sh-exec rm '$PYTHONHOME/pipeline'
```<|MERGE_RESOLUTION|>--- conflicted
+++ resolved
@@ -24,11 +24,7 @@
 
 ```console
 PYTHONNOUSERSITE=1 ${casa_bin}/pip3 install --disable-pip-version-check \
-<<<<<<< HEAD
-    -upgrade-strategy=only-if-needed -r requirements.txt
-=======
     --upgrade-strategy=only-if-needed -r requirements.txt
->>>>>>> 86f256b9
 ```
 
 Note that here `casa_bin` is the path to the CASA `bin` directory.
@@ -163,24 +159,6 @@
 python3 setup.py develop -u
 ```
 
-<<<<<<< HEAD
-### Optional: CASA CLI bindings
-
-The CASA CLI bindings are always generated and included in a standard install.
-To make the CASA CLI bindings available for a developer install, the CLI
-bindings need to be written to the src directory. This can be done using the
-`buildmytasks` command, using the *-i* option to generate the bindings
-in-place, i.e.,
-
-```console
-python3 setup.py buildmytasks -i
-```
-
-The bindings should be rebuilt whenever you change the interface XML definitions.
-To speed up the build process, one can also add the parallel build option (`-j n`).
-
-=======
->>>>>>> 86f256b9
 ### Optional: removing legacy pipeline installation from CASA
 
 To prevent any possible conflict between legacy pipeline installation and new
